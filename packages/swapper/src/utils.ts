import { type AccountId, type AssetId, type ChainId, fromAssetId } from '@shapeshiftoss/caip'
import type { EvmChainAdapter } from '@shapeshiftoss/chain-adapters'
import type { Asset } from '@shapeshiftoss/types'
import { evm, TxStatus } from '@shapeshiftoss/unchained-client'
import { bn, fromBaseUnit } from '@shapeshiftoss/utils'
import type { Result } from '@sniptt/monads'
import { Err, Ok } from '@sniptt/monads'
import Axios, { type AxiosInstance, type AxiosRequestConfig, type AxiosResponse } from 'axios'
import { setupCache } from 'axios-cache-interceptor'
import type { InterpolationOptions } from 'node-polyglot'

import { fetchSafeTransactionInfo } from './safe-utils'
import type {
  EvmTransactionExecutionProps,
  EvmTransactionRequest,
  ExecutableTradeQuote,
  ExecutableTradeStep,
  SupportedTradeQuoteStepIndex,
  SwapErrorRight,
  SwapperName,
  TradeQuote,
  TradeQuoteOrRate,
  TradeQuoteStep,
} from './types'
import { TradeQuoteError } from './types'

export const makeSwapErrorRight = ({
  details,
  cause,
  code,
  message,
}: {
  message: string
  details?: unknown
  cause?: unknown
  code?: TradeQuoteError
}): SwapErrorRight => ({
  name: 'SwapError',
  message,
  details,
  cause,
  code,
})

export const createTradeAmountTooSmallErr = (details?: {
  minAmountCryptoBaseUnit: string
  assetId: AssetId
}) =>
  makeSwapErrorRight({
    code: TradeQuoteError.SellAmountBelowMinimum,
    message: 'Sell amount is too small',
    details,
  })

const getRequestFilter = (cachedUrls: string[]) => (request: AxiosRequestConfig) =>
  !cachedUrls.some(url => request.url?.includes(url))

export const createCache = (
  maxAge: number,
  cachedUrls: string[],
  axiosConfig: AxiosRequestConfig,
): AxiosInstance => {
  const filter = getRequestFilter(cachedUrls)
  const axiosInstance = Axios.create(axiosConfig)

  setupCache(axiosInstance, {
    ttl: maxAge,
    cachePredicate: cacheResponse => filter(cacheResponse.config),
    interpretHeader: false,
    staleIfError: true,
    cacheTakeover: false,
  })

  return axiosInstance
}

// https://github.com/sniptt-official/monads/issues/111
export const AsyncResultOf = async <T>(promise: Promise<T>): Promise<Result<T, Error>> => {
  try {
    return Ok(await promise)
  } catch (err) {
    return Err(err as Error)
  }
}

// https://github.com/microsoft/TypeScript/issues/20846#issuecomment-353412767
// "new Proxy" is typed as `new <T extends object>(target: T, handler: ProxyHandler<T>): T;`
// i.e same return type as the target object being trapped, but we're akschually returning a monadic flavor of the target object
interface ProxyHandler<T extends object, TOut extends object> {
  get?<K extends keyof TOut>(target: T, p: K, receiver: TOut): TOut[K]
  set?<K extends keyof TOut>(target: T, p: K, value: TOut[K], receiver: TOut): boolean
}
interface ProxyConstructor {
  new <T extends object, TOut extends object>(target: T, handler: ProxyHandler<T, TOut>): TOut
}
declare var Proxy: ProxyConstructor

export const makeSwapperAxiosServiceMonadic = (service: AxiosInstance, _swapperName: SwapperName) =>
  new Proxy<
    AxiosInstance,
    {
      get: <T = any>(
        url: string,
        config?: AxiosRequestConfig<any>,
      ) => Promise<Result<AxiosResponse<T>, SwapErrorRight>>
      post: <T = any>(
        url: string,
        data: any,
        config?: AxiosRequestConfig<any>,
      ) => Promise<Result<AxiosResponse<T>, SwapErrorRight>>
      delete: <T = any>(
        url: string,
        data: any,
        config?: AxiosRequestConfig<any>,
      ) => Promise<Result<AxiosResponse<T>, SwapErrorRight>>
    }
  >(service, {
    get: (trappedAxios, method: 'get' | 'post' | 'delete') => {
      const originalMethodPromise = trappedAxios[method]
      return async (...args: [url: string, dataOrConfig?: any, dataOrConfig?: any]) => {
        // getMixPanel()?.track(MixPanelEvent.SwapperApiRequest, {
        //   swapper: swapperName,
        //   url: args[0],
        //   method,
        // })
        const result = await AsyncResultOf(originalMethodPromise(...args))

        return result
          .mapErr(e =>
            makeSwapErrorRight({
              message: 'makeSwapperAxiosServiceMonadic',
              cause: e,
              code: TradeQuoteError.QueryFailed,
            }),
          )
          .andThen<AxiosResponse>(result => {
            if (!result.data)
              return Err(
                makeSwapErrorRight({
                  message: 'makeSwapperAxiosServiceMonadic: no data was returned',
                  cause: result,
                  code: TradeQuoteError.QueryFailed,
                }),
              )

            return Ok(result)
          })
      }
    },
  })

export const getHopByIndex = (
  quote: TradeQuoteOrRate | undefined,
  index: SupportedTradeQuoteStepIndex,
) => {
  if (quote === undefined) return undefined
  if (index > 1) {
    throw new Error("Index out of bounds - Swapper doesn't currently support more than 2 hops.")
  }
  const hop = quote.steps[index]

  return hop
}

export const executeEvmTransaction = (
  txToSign: EvmTransactionRequest,
  callbacks: EvmTransactionExecutionProps,
) => {
  return callbacks.signAndBroadcastTransaction(txToSign)
}

export const createDefaultStatusResponse = (buyTxHash?: string) => ({
  status: TxStatus.Unknown,
  buyTxHash,
  message: undefined,
})

export const checkSafeTransactionStatus = async ({
  accountId,
  txHash,
  chainId,
  assertGetEvmChainAdapter,
  fetchIsSmartContractAddressQuery,
}: {
  accountId: AccountId | undefined
  txHash: string
  chainId: ChainId
  assertGetEvmChainAdapter: (chainId: ChainId) => EvmChainAdapter
  fetchIsSmartContractAddressQuery: (userAddress: string, chainId: ChainId) => Promise<boolean>
}): Promise<
  | {
      status: TxStatus
      buyTxHash: string | undefined
      message: string | [string, InterpolationOptions] | undefined
    }
  | undefined
> => {
  const { isExecutedSafeTx, isQueuedSafeTx, transaction } = await fetchSafeTransactionInfo({
    accountId,
    fetchIsSmartContractAddressQuery,
    safeTxHash: txHash,
  })

  if (!transaction) return

  // SAFE proposal queued, but not executed on-chain yet
  if (isQueuedSafeTx) {
    return {
      status: TxStatus.Pending,
      message: [
        'common.safeProposalQueued',
        {
          currentConfirmations: transaction.confirmations?.length,
          confirmationsRequired: transaction.confirmationsRequired,
        },
      ],
      buyTxHash: undefined,
    }
  }

  // Transaction executed on-chain
  if (isExecutedSafeTx) {
    const adapter = assertGetEvmChainAdapter(chainId)
    const tx = await adapter.httpProvider.getTransaction({ txid: transaction.transactionHash })
    const status = evm.getTxStatus(tx)

    return {
      status,
      buyTxHash: transaction.transactionHash,
      message: 'common.safeProposalExecuted',
    }
  }
}

export const checkEvmSwapStatus = async ({
  txHash,
  chainId,
  accountId,
  assertGetEvmChainAdapter,
  fetchIsSmartContractAddressQuery,
}: {
  txHash: string
  accountId: AccountId | undefined
  chainId: ChainId
  assertGetEvmChainAdapter: (chainId: ChainId) => EvmChainAdapter
  fetchIsSmartContractAddressQuery: (userAddress: string, chainId: ChainId) => Promise<boolean>
}): Promise<{
  status: TxStatus
  buyTxHash: string | undefined
  message: string | [string, InterpolationOptions] | undefined
}> => {
  try {
    const maybeSafeTransactionStatus = await checkSafeTransactionStatus({
      accountId,
      txHash,
      fetchIsSmartContractAddressQuery,
      chainId,
      assertGetEvmChainAdapter,
    })
    if (maybeSafeTransactionStatus) return maybeSafeTransactionStatus

    const adapter = assertGetEvmChainAdapter(chainId)
    const tx = await adapter.httpProvider.getTransaction({ txid: txHash })
    const status = evm.getTxStatus(tx)

    return {
      status,
      buyTxHash: txHash,
      message: undefined,
    }
  } catch (e) {
    console.error(e)
    return createDefaultStatusResponse(txHash)
  }
}

export const getRate = ({
  sellAmountCryptoBaseUnit,
  buyAmountCryptoBaseUnit,
  sellAsset,
  buyAsset,
}: {
  sellAmountCryptoBaseUnit: string
  buyAmountCryptoBaseUnit: string
  sellAsset: Asset
  buyAsset: Asset
}): string => {
  const sellAmountCryptoHuman = fromBaseUnit(sellAmountCryptoBaseUnit, sellAsset.precision)
  const buyAmountCryptoHuman = fromBaseUnit(buyAmountCryptoBaseUnit, buyAsset.precision)
  return bn(buyAmountCryptoHuman).div(sellAmountCryptoHuman).toFixed()
}

<<<<<<< HEAD
export const isExecutableTradeQuote = (quote: TradeQuote): quote is TradeQuoteWithReceiveAddress =>
  !!quote.receiveAddress

export const isToken = (assetId: AssetId) => {
  switch (fromAssetId(assetId).assetNamespace) {
    case 'erc20':
    case 'erc721':
    case 'erc1155':
    case 'bep20':
    case 'bep721':
    case 'bep1155':
    case 'token':
      return true
    default:
      return false
  }
}
=======
export const isExecutableTradeQuote = (quote: TradeQuote): quote is ExecutableTradeQuote =>
  !!quote.receiveAddress

export const isExecutableTradeStep = (step: TradeQuoteStep): step is ExecutableTradeStep =>
  step.accountNumber !== undefined
>>>>>>> 84d25a3b
<|MERGE_RESOLUTION|>--- conflicted
+++ resolved
@@ -290,8 +290,7 @@
   return bn(buyAmountCryptoHuman).div(sellAmountCryptoHuman).toFixed()
 }
 
-<<<<<<< HEAD
-export const isExecutableTradeQuote = (quote: TradeQuote): quote is TradeQuoteWithReceiveAddress =>
+export const isExecutableTradeQuote = (quote: TradeQuote): quote is ExecutableTradeQuote =>
   !!quote.receiveAddress
 
 export const isToken = (assetId: AssetId) => {
@@ -308,10 +307,5 @@
       return false
   }
 }
-=======
-export const isExecutableTradeQuote = (quote: TradeQuote): quote is ExecutableTradeQuote =>
-  !!quote.receiveAddress
-
 export const isExecutableTradeStep = (step: TradeQuoteStep): step is ExecutableTradeStep =>
-  step.accountNumber !== undefined
->>>>>>> 84d25a3b
+  step.accountNumber !== undefined