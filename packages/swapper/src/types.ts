import type { StdSignDoc } from '@keplr-wallet/types'
import type { AccountId, AssetId, ChainId, Nominal } from '@shapeshiftoss/caip'
import type {
  ChainAdapter,
  CosmosSdkChainAdapter,
  EvmChainAdapter,
  UtxoChainAdapter,
} from '@shapeshiftoss/chain-adapters'
import type { BTCSignTx, HDWallet } from '@shapeshiftoss/hdwallet-core'
import type {
  AccountMetadata,
  Asset,
  AssetsByIdPartial,
  CosmosSdkChainId,
  EvmChainId,
  KnownChainIds,
  PartialRecord,
  UtxoAccountType,
  UtxoChainId,
} from '@shapeshiftoss/types'
import type { evm, TxStatus } from '@shapeshiftoss/unchained-client'
import type { Result } from '@sniptt/monads'
import type { TypedData } from 'eip-712'
import type { InterpolationOptions } from 'node-polyglot'
import type { TransactionRequest } from 'viem'

import type { CowMessageToSign } from './swappers/CowSwapper/types'
import type { makeSwapperAxiosServiceMonadic } from './utils'

// TODO: Rename all properties in this type to be camel case and not react specific
export type SwapperConfig = {
  REACT_APP_UNCHAINED_THORCHAIN_HTTP_URL: string
  REACT_APP_UNCHAINED_COSMOS_HTTP_URL: string
  REACT_APP_THORCHAIN_NODE_URL: string
  REACT_APP_FEATURE_THOR_SWAP_STREAMING_SWAPS: boolean
  REACT_APP_FEATURE_THORCHAINSWAP_LONGTAIL: boolean
  REACT_APP_FEATURE_THORCHAINSWAP_L1_TO_LONGTAIL: boolean
  REACT_APP_MIDGARD_URL: string
  REACT_APP_UNCHAINED_BITCOIN_HTTP_URL: string
  REACT_APP_UNCHAINED_DOGECOIN_HTTP_URL: string
  REACT_APP_UNCHAINED_LITECOIN_HTTP_URL: string
  REACT_APP_UNCHAINED_BITCOINCASH_HTTP_URL: string
  REACT_APP_UNCHAINED_ETHEREUM_HTTP_URL: string
  REACT_APP_UNCHAINED_AVALANCHE_HTTP_URL: string
  REACT_APP_UNCHAINED_BNBSMARTCHAIN_HTTP_URL: string
  REACT_APP_COWSWAP_BASE_URL: string
  REACT_APP_PORTALS_BASE_URL: string
  REACT_APP_FEATURE_ZRX_PERMIT2: boolean
  REACT_APP_ZRX_BASE_URL: string,
  REACT_APP_CHAINFLIP_API_KEY: string
  REACT_APP_CHAINFLIP_API_URL: string
}

export enum SwapperName {
  ArbitrumBridge = 'Arbitrum Bridge',
  Chainflip = 'Chainflip',
  CowSwap = 'CoW Swap',
  LIFI = 'LI.FI',
<<<<<<< HEAD
  OneInch = '1INCH',
=======
  ArbitrumBridge = 'Arbitrum Bridge',
>>>>>>> afad5227
  Portals = 'Portals',
  Thorchain = 'THORChain',
  Zrx = '0x',
  Test = 'Test',
}

export type SwapSource = SwapperName | `${SwapperName} • ${string}`

export type SwapErrorRight = {
  name: 'SwapError'
  message: string
  cause?: unknown
  details?: unknown
  code?: TradeQuoteError
}

export enum TradeQuoteError {
  // the swapper was unable to find a quote for this pair
  UnsupportedTradePair = 'UnsupportedTradePair',
  // the swapper does support the pair buy couldn't find a route for the amount specified
  NoRouteFound = 'NoRouteFound',
  // the swapper doesn't support the chain
  UnsupportedChain = 'UnsupportedChain',
  // the swapper can't swap across chains
  CrossChainNotSupported = 'CrossChainNotSupported',
  // the swapper wasn't able to get a network fee estimate
  NetworkFeeEstimationFailed = 'NetworkFeeEstimationFailed',
  // trading has been halted upstream
  TradingHalted = 'TradingHalted',
  // the sell amount was lower than the minimum defined upstream
  SellAmountBelowMinimum = 'SellAmountBelowMinimum',
  // the fees exceed the sell amount
  SellAmountBelowTradeFee = 'SellAmountBelowTradeFee',
  // the swapper has exceeded its rate limit
  RateLimitExceeded = 'RateLimitExceeded',
  // catch-all for XHRs that can fail
  QueryFailed = 'QueryFailed',
  // the response from the API was invalid or unexpected
  InvalidResponse = 'InvalidResponse',
  // an assertion triggered, indicating a bug
  InternalError = 'InternalError',
  // catch-all for unknown issues
  UnknownError = 'UnknownError',
}

export type UtxoFeeData = {
  byteCount: string
  satsPerByte: string
}

export type CosmosSdkFeeData = {
  estimatedGasCryptoBaseUnit: string
}

export type AmountDisplayMeta = {
  amountCryptoBaseUnit: string
  asset: Partial<Asset> & Pick<Asset, 'symbol' | 'chainId' | 'precision'>
}

export type ProtocolFee = { requiresBalance: boolean } & AmountDisplayMeta

export type QuoteFeeData = {
  networkFeeCryptoBaseUnit: string | undefined // fee paid to the network from the fee asset (undefined if unknown)
  protocolFees: PartialRecord<AssetId, ProtocolFee> // fee(s) paid to the protocol(s)
  chainSpecific?: UtxoFeeData | CosmosSdkFeeData
}

export type BuyAssetBySellIdInput = {
  sellAsset: Asset
  assets: Asset[]
  config: SwapperConfig
}

type CommonTradeInputBase = {
  sellAsset: Asset
  buyAsset: Asset
  sellAmountIncludingProtocolFeesCryptoBaseUnit: string
  potentialAffiliateBps: string
  affiliateBps: string
  allowMultiHop: boolean
  slippageTolerancePercentageDecimal?: string
}

type CommonTradeQuoteInput = CommonTradeInputBase & {
  sendAddress?: string
  receiveAccountNumber?: number
  receiveAddress: string
  accountNumber: number
  hasWallet: true
}

type CommonTradeRateInput = CommonTradeInputBase & {
  sendAddress?: undefined
  receiveAccountNumber?: undefined
  receiveAddress: undefined
  accountNumber: undefined
  hasWallet: false
}

type CommonTradeInput = CommonTradeQuoteInput | CommonTradeRateInput

export type GetEvmTradeQuoteInputBase = CommonTradeQuoteInput & {
  chainId: EvmChainId
  supportsEIP1559: boolean
}
export type GetEvmTradeRateInput = CommonTradeRateInput & {
  chainId: EvmChainId
  supportsEIP1559: false
}
export type GetEvmTradeQuoteInput = GetEvmTradeQuoteInputBase | GetEvmTradeRateInput

export type GetCosmosSdkTradeQuoteInput = CommonTradeInput & {
  chainId: CosmosSdkChainId
}

export type GetCosmosSdkTradeRateInput = CommonTradeRateInput & {
  chainId: CosmosSdkChainId
}

type GetUtxoTradeQuoteWithWallet = CommonTradeQuoteInput & {
  chainId: UtxoChainId
  accountType: UtxoAccountType
  accountNumber: number
  xpub: string
}

type GetUtxoTradeRateInput = CommonTradeRateInput & {
  chainId: UtxoChainId
  // We need a dummy script type when getting a quote without a wallet
  // so we always use SegWit (which works across all UTXO chains)
  accountType: UtxoAccountType.P2pkh
  accountNumber: undefined
  xpub: undefined
}

export type GetUtxoTradeQuoteInput = GetUtxoTradeQuoteWithWallet | GetUtxoTradeRateInput

export type GetTradeQuoteInput =
  | GetUtxoTradeQuoteInput
  | GetEvmTradeQuoteInput
  | GetCosmosSdkTradeQuoteInput

export type EvmSwapperDeps = {
  assertGetEvmChainAdapter: (chainId: ChainId) => EvmChainAdapter
  fetchIsSmartContractAddressQuery: (userAddress: string, chainId: ChainId) => Promise<boolean>
}
export type UtxoSwapperDeps = { assertGetUtxoChainAdapter: (chainId: ChainId) => UtxoChainAdapter }
export type CosmosSdkSwapperDeps = {
  assertGetCosmosSdkChainAdapter: (chainId: ChainId) => CosmosSdkChainAdapter
}

export type SwapperDeps = {
  assetsById: AssetsByIdPartial
  config: SwapperConfig
  assertGetChainAdapter: (chainId: ChainId) => ChainAdapter<KnownChainIds>
} & EvmSwapperDeps &
  UtxoSwapperDeps &
  CosmosSdkSwapperDeps

export type TradeQuoteStep = {
  buyAmountBeforeFeesCryptoBaseUnit: string
  buyAmountAfterFeesCryptoBaseUnit: string
  sellAmountIncludingProtocolFeesCryptoBaseUnit: string
  feeData: QuoteFeeData
  rate: string
  source: SwapSource
  buyAsset: Asset
  sellAsset: Asset
  accountNumber: number
  // describes intermediary asset and amount the user may end up with in the event of a trade
  // execution failure
  intermediaryTransactionOutputs?: AmountDisplayMeta[]
  allowanceContract: string
  estimatedExecutionTimeMs: number | undefined
  permit2Eip712?: TypedData
  transactionMetadata?: Pick<TransactionRequest, 'to' | 'data' | 'gas' | 'gasPrice' | 'value'>
}

type TradeQuoteBase = {
  id: string
  rate: string // top-level rate for all steps (i.e. output amount / input amount)
  receiveAddress: string | undefined // if receiveAddress is undefined, this is not a trade quote but a trade rate
  receiveAccountNumber?: number
  potentialAffiliateBps: string // even if the swapper does not support affiliateBps, we need to zero-them out or view-layer will be borked
  affiliateBps: string // even if the swapper does not support affiliateBps, we need to zero-them out or view-layer will be borked
  isStreaming?: boolean
  slippageTolerancePercentageDecimal: string | undefined // undefined if slippage limit is not provided or specified by the swapper
  isLongtail?: boolean
}

// https://github.com/microsoft/TypeScript/pull/40002
type _TupleOf<T, N extends number, R extends unknown[]> = R['length'] extends N
  ? R
  : _TupleOf<T, N, [T, ...R]>
type TupleOf<T, N extends number> = N extends N
  ? number extends N
    ? T[]
    : _TupleOf<T, N, []>
  : never
// A trade quote can *technically* contain one or many steps, depending on the specific swap/swapper
// However, it *effectively* contains 1 or 2 steps only for now
// Whenever this changes, MultiHopTradeQuoteSteps should be updated to reflect it, with TupleOf<TradeQuoteStep, n>
// where n is a sane max number of steps between 3 and 100
export type SingleHopTradeQuoteSteps = TupleOf<TradeQuoteStep, 1>
export type MultiHopTradeQuoteSteps = TupleOf<TradeQuoteStep, 2>

export type SupportedTradeQuoteStepIndex = 0 | 1

export type SingleHopTradeQuote = TradeQuoteBase & {
  steps: SingleHopTradeQuoteSteps
}
export type MultiHopTradeQuote = TradeQuoteBase & {
  steps: MultiHopTradeQuoteSteps
}

// Note: don't try to do TradeQuote = SingleHopTradeQuote | MultiHopTradeQuote here, which would be cleaner but you'll have type errors such as
// "An interface can only extend an object type or intersection of object types with statically known members."
export type TradeQuote = TradeQuoteBase & {
  steps: SingleHopTradeQuoteSteps | MultiHopTradeQuoteSteps
}

export type TradeQuoteWithReceiveAddress = TradeQuote & { receiveAddress: string }

export type FromOrXpub = { from: string; xpub?: never } | { from?: never; xpub: string }

export type GetUnsignedTxArgs = {
  tradeQuote: TradeQuote
  chainId: ChainId
  accountMetadata?: AccountMetadata
  stepIndex: number
  supportsEIP1559: boolean
  slippageTolerancePercentageDecimal: string
} & FromOrXpub

export type EvmTransactionExecutionProps = {
  signAndBroadcastTransaction: (transactionRequest: EvmTransactionRequest) => Promise<string>
}

export type EvmMessageExecutionProps = {
  signMessage: (messageToSign: TypedData) => Promise<string>
}

export type UtxoTransactionExecutionProps = {
  signAndBroadcastTransaction: (transactionRequest: BTCSignTx) => Promise<string>
}

export type CosmosSdkTransactionExecutionProps = {
  signAndBroadcastTransaction: (transactionRequest: StdSignDoc) => Promise<string>
}

type EvmAccountMetadata = { from: string }
type UtxoAccountMetadata = { xpub: string; accountType: UtxoAccountType }
type CosmosSdkAccountMetadata = { from: string }

export type CommonGetUnsignedTransactionArgs = {
  tradeQuote: TradeQuote
  chainId: ChainId
  stepIndex: SupportedTradeQuoteStepIndex
  slippageTolerancePercentageDecimal: string
  config: SwapperConfig
}

export type GetUnsignedEvmTransactionArgs = CommonGetUnsignedTransactionArgs &
  EvmAccountMetadata &
  Omit<EvmSwapperDeps, 'fetchIsSmartContractAddressQuery'> & {
    permit2Signature: string | undefined
    supportsEIP1559: boolean
  }

export type GetUnsignedEvmMessageArgs = CommonGetUnsignedTransactionArgs &
  EvmAccountMetadata &
  Omit<EvmSwapperDeps, 'fetchIsSmartContractAddressQuery'>
export type GetUnsignedUtxoTransactionArgs = CommonGetUnsignedTransactionArgs &
  UtxoAccountMetadata &
  UtxoSwapperDeps
export type GetUnsignedCosmosSdkTransactionArgs = CommonGetUnsignedTransactionArgs &
  CosmosSdkAccountMetadata &
  CosmosSdkSwapperDeps

// the client should never need to know anything about this payload, and since it varies from
// swapper to swapper, the type is declared this way to prevent generics hell while ensuring the
// data originates from the correct place (assuming no casting).
export type UnsignedTx = Nominal<Record<string, any>, 'UnsignedTx'>

export type ExecuteTradeArgs = {
  senderAddress: string
  receiverAddress: string
  txToSign: UnsignedTx
  wallet: HDWallet
  chainId: ChainId
}

export type ExecuteTradeArgs2 = {
  txToSign: UnsignedTx
  wallet: HDWallet
  chainId: ChainId
}

export type CheckTradeStatusInput = {
  quoteId: string
  txHash: string
  chainId: ChainId
  accountId: AccountId | undefined
  stepIndex: SupportedTradeQuoteStepIndex
  config: SwapperConfig
} & EvmSwapperDeps &
  UtxoSwapperDeps &
  CosmosSdkSwapperDeps

// a result containing all routes that were successfully generated, or an error in the case where
// no routes could be generated
type TradeQuoteResult = Result<TradeQuote[], SwapErrorRight>

export type EvmTransactionRequest = {
  gasLimit: string
  to: string
  from: string
  value: string
  data: string
  chainId: number
} & evm.types.Fees

// TODO: one day this might be a union to support various implementations or generic 💀
export type EvmMessageToSign = CowMessageToSign

export type Swapper = {
  filterAssetIdsBySellable: (assets: Asset[], config: SwapperConfig) => Promise<AssetId[]>
  filterBuyAssetsBySellAssetId: (input: BuyAssetBySellIdInput) => Promise<AssetId[]>
  executeTrade?: (executeTradeArgs: ExecuteTradeArgs) => Promise<string>

  executeEvmTransaction?: (
    txToSign: EvmTransactionRequest,
    callbacks: EvmTransactionExecutionProps,
  ) => Promise<string>
  executeEvmMessage?: (
    txMetaToSign: EvmMessageToSign,
    callbacks: EvmMessageExecutionProps,
    config: SwapperConfig,
  ) => Promise<string>
  executeUtxoTransaction?: (
    txToSign: BTCSignTx,
    callbacks: UtxoTransactionExecutionProps,
  ) => Promise<string>
  executeCosmosSdkTransaction?: (
    txToSign: StdSignDoc,
    callbacks: CosmosSdkTransactionExecutionProps,
  ) => Promise<string>
}

export type SwapperApi = {
  checkTradeStatus: (input: CheckTradeStatusInput) => Promise<{
    status: TxStatus
    buyTxHash: string | undefined
    message: string | [string, InterpolationOptions] | undefined
  }>
  getTradeQuote: (input: GetTradeQuoteInput, deps: SwapperDeps) => Promise<TradeQuoteResult>
  getUnsignedTx?: (input: GetUnsignedTxArgs) => Promise<UnsignedTx>

  getUnsignedEvmTransaction?: (
    input: GetUnsignedEvmTransactionArgs,
  ) => Promise<EvmTransactionRequest>
  getUnsignedEvmMessage?: (input: GetUnsignedEvmMessageArgs) => Promise<EvmMessageToSign>
  getUnsignedUtxoTransaction?: (input: GetUnsignedUtxoTransactionArgs) => Promise<BTCSignTx>
  getUnsignedCosmosSdkTransaction?: (
    input: GetUnsignedCosmosSdkTransactionArgs,
  ) => Promise<StdSignDoc>
}

export type QuoteResult = Result<TradeQuote[], SwapErrorRight> & {
  swapperName: SwapperName
}

export type CommonTradeExecutionInput = {
  swapperName: SwapperName
  tradeQuote: TradeQuote
  stepIndex: SupportedTradeQuoteStepIndex
  slippageTolerancePercentageDecimal: string
}

export type EvmTransactionExecutionInput = CommonTradeExecutionInput &
  EvmTransactionExecutionProps &
  EvmAccountMetadata & { supportsEIP1559: boolean; permit2Signature: string | undefined }

export type EvmMessageExecutionInput = CommonTradeExecutionInput &
  EvmMessageExecutionProps &
  EvmAccountMetadata

export type UtxoTransactionExecutionInput = CommonTradeExecutionInput &
  UtxoTransactionExecutionProps &
  UtxoAccountMetadata

export type CosmosSdkTransactionExecutionInput = CommonTradeExecutionInput &
  CosmosSdkTransactionExecutionProps &
  CosmosSdkAccountMetadata

export enum TradeExecutionEvent {
  SellTxHash = 'sellTxHash',
  Status = 'status',
  Success = 'success',
  Fail = 'fail',
  Error = 'error',
}

export type SellTxHashArgs = { stepIndex: SupportedTradeQuoteStepIndex; sellTxHash: string }
export type StatusArgs = {
  stepIndex: number
  status: TxStatus
  message?: string | [string, InterpolationOptions]
  buyTxHash?: string
}

export type TradeExecutionEventMap = {
  [TradeExecutionEvent.SellTxHash]: (args: SellTxHashArgs) => void
  [TradeExecutionEvent.Status]: (args: StatusArgs) => void
  [TradeExecutionEvent.Success]: (args: StatusArgs) => void
  [TradeExecutionEvent.Fail]: (args: StatusArgs) => void
  [TradeExecutionEvent.Error]: (args: unknown) => void
}

export type SupportedChainIds = {
  buy: ChainId[]
  sell: ChainId[]
}

export type MonadicSwapperAxiosService = ReturnType<typeof makeSwapperAxiosServiceMonadic><|MERGE_RESOLUTION|>--- conflicted
+++ resolved
@@ -56,11 +56,6 @@
   Chainflip = 'Chainflip',
   CowSwap = 'CoW Swap',
   LIFI = 'LI.FI',
-<<<<<<< HEAD
-  OneInch = '1INCH',
-=======
-  ArbitrumBridge = 'Arbitrum Bridge',
->>>>>>> afad5227
   Portals = 'Portals',
   Thorchain = 'THORChain',
   Zrx = '0x',
