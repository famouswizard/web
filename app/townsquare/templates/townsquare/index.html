--- conflicted
+++ resolved
@@ -43,25 +43,6 @@
       </div>
       {% endif %}
 
-<<<<<<< HEAD
-{% if offers_by_category.top.offers %}
-  <div class="row top_offers pb-2">
-    <div class="container py-0 ">
-      <div class="my-1">
-        <div class="row">
-          <h4 class="pt-3">Nano-Bounties</h4>
-        </div>
-        <div class="row">
-          {% for nb in offers_by_category.top.offers|slice:3 %}
-            <div class="top_offer">
-              <a class="decline float-right" href="{{nb.decline_url}}">X</a>
-              <img src=dynamic/avatar/{{nb.created_by.handle}}>
-              <h5>{{nb.title}}</h5>
-              <p>{{nb.desc}}</p>
-              <div class="float-right">
-                <span class="tag">{{nb.amount}}</span>
-                <a class="btn btn-gc-blue btn-sm" href="{{nb.go_url}}">View</a>
-=======
       {% if not profile_id %}
         <!--- This is for users who come to the site + are not registered yet, to take them to the homescreen. -->
         <div class="container">
@@ -70,7 +51,6 @@
               <div class="alert bs-alert alert-info" role="alert">
                 <i class="fas fa-info mr-3"></i>
                 What is Gitcoin? - <a class="font-weight-bold" href="/home">Learn More <i class="fas fa-share-square"></i> </a>
->>>>>>> 88dd83d6
               </div>
             </div>
           </div>
@@ -146,128 +126,6 @@
               </ul>
             </div>
           </div>
-<<<<<<< HEAD
-        </div>
-
-        <div class="col-12 col-md-4">
-            <div class="clr_container">
-              <hr>
-              <h4 class="pt-3">$200 Tip Matching - Round 4</h4>
-              
-              <div class="">
-                For the next <i class="fas fa-clock"></i> 3 days, 12 minutes, Gitcoin will be matching your newsfeed tips with <i class="fab fa-ethereum"></i>$200 in ETH.  Learn how <i class="fas fa-book"></i> <a href="#">it works</a> and <i class="fas fa-book"></i> <a href="#">how to earn & win</a>. 
-                <h5 class="pt-3">Matching Leaderboard</h5>
-                <table>
-                  <tr class="title">
-                    <td>
-                      Rank
-                    </td>
-                    <td>
-                      Who
-                    </td>
-                    <td>
-                      # Contribs
-                    </td>
-                    <td>
-                      Total
-                    </td>
-                    <td>
-                      Est. Match
-                    </td>
-                  </tr>
-                  <tr>
-                    <td>
-                      1
-                    </td>
-                    <td>
-                      <a href="#">
-                        <img src='/dynamic/avatar/owocki'> @owocki
-                      </a>
-                    </td>
-                    <td>
-                      10
-                    </td>
-                    <td>
-                      $3
-                    </td>
-                    <td>
-                      $25
-                    </td>
-                  </tr>
-                  <tr>
-                    <td>
-                      2
-                    </td>
-                    <td>
-                      <a href="#">
-                        <img src='/dynamic/avatar/vs77bb'> @vs77bb
-                      </a>
-                    </td>
-                    <td>
-                      1
-                    </td>
-                    <td>
-                      $30
-                    </td>
-                    <td>
-                      $20
-                    </td>
-                  </tr>
-                  <tr>
-                    <td>
-                      3
-                    </td>
-                    <td>
-                      <a href="#">
-                        <img src='/dynamic/avatar/pixelantdesign'> @pixelantdesign
-                      </a>
-                    </td>
-                    <td>
-                      4
-                    </td>
-                    <td>
-                      $25
-                    </td>
-                    <td>
-                      $15
-                    </td>
-                  </tr>
-                  <tr>
-                    <td>
-                      4
-                    </td>
-                    <td>
-                      <a href="#">
-                        <img src='/dynamic/avatar/danlipert'> @danlipert
-                      </a>
-                    </td>
-                    <td>
-                      1
-                    </td>
-                    <td>
-                      $5
-                    </td>
-                    <td>
-                      $3
-                    </td>
-                  </tr>
-                </table>
-              </div>
-          </div>
-
-          {% for type, item in offers_by_category.items %}
-            <div class="offer_container {{type}} {% if not item.offer %}empty{%endif%}">
-              <hr>
-              <h4 class="pt-3">{{type|title}} Action</h4>
-              {% if item.offer %}
-              <div class="{{type}} offers">
-                <li class="offer">
-                  <a href="{{item.offer.view_url}}">
-                  <div id="circle">
-                    <div id="gift">
-                      <div id="ribbon"></div>
-                      <div id="giftbox"></div>
-=======
           <div class="row mt-4">
             <div class="col-12 col-lg-3 d-none d-lg-block">
               <div class="townsquare_left-sidebar">
@@ -285,7 +143,7 @@
                     </div>
                   </div>
                 </div>
-                <div class="townsquare_nav-list mb-5">
+                <div class="townsquare_nav-list mb-1">
                   <div class="townsquare_block-header">
                     Feed
                   </div>
@@ -307,6 +165,56 @@
                 -->
                   </div>
                 </div>
+
+
+            {% if current_match_round %}
+            <div class="clr_container">
+              <div class="townsquare_block-header text-leftmb-1">
+                Round {{current_match_round.number}} - ${{current_match_round.amount|floatformat:0}} Matching
+                <i data-toggle="tooltip" class="fas fa-info-circle mr-3" title="For the next 3 days, 12 minutes, Gitcoin will be matching your newsfeed tips with $200 in ETH
+                  The matching algorithm that Gitcoin uses (CLR), weights breadth of contributions (diversity in who you received from) greater than depth of contributions (total $$ received).  Learn how it works and how to earn & win here: https://medium.com/gitcoin/experiments-with-liberal-radicalism-ad68e02efd4" ></i>
+              </div>              
+              <div class="grey">
+                <table>
+                  <tr class="title">
+                    <td>
+                      &nbsp;
+                    </td>
+                    <td data-toggle="tooltip" title="Who dat?!??">
+                      Who
+                    </td>
+                    <td data-toggle="tooltip" title="How much dat user earned via the CLR algorithm.">
+                      Haul
+                    </td>
+                  </tr>
+                  {% for mli in matching_leaderboard %}
+                    <tr>
+                      <td>
+                        {{mli.i}}
+                      </td>
+                      <td>
+                        <a href="/profile/{{mli.handle}}">
+                          <img src='/dynamic/avatar/{{mli.handle}}' data-toggle="tooltip" title="@{{mli.handle}}">
+                        </a>
+                      {% if mli.you %}
+                        <br>
+                        <span class="tag">
+                          it me
+                        </span>
+                      {% endif %}
+                      </td>
+                      <td data-toggle="tooltip" title="@{{mli.handle}} got {{mli.contributions}} contributions worth ${{mli.amount}} since {{current_match_round.valid_from|date:'Y-m-d'}} ({{current_match_round.valid_from|naturaltime}}), and will recieve about ${{mli.match_amount}} in matching on {{current_match_round.valid_to|date:'Y-m-d'}} ({{current_match_round.valid_to|naturaltime}})">
+                        {{mli.contributions}} x 
+                        ${{mli.amount}} = 
+                        ${{mli.match_amount}}
+                      </td>
+                    </tr>
+                  {% endfor %}
+                </table>
+              </div>
+          </div>
+          {% endif %}
+
                 <!--
                 <div class="townsquare_nav-list mb-5">
                   <div class="townsquare_block-header">
@@ -346,7 +254,6 @@
                       {% elif row.other_profile %}
                         <img class="avatar my-auto rounded-circle secondary_avatar" src="/dynamic/avatar/{{ row.other_profile.handle }}" />
                       {% endif %}
->>>>>>> 88dd83d6
                     </div>
                     <textarea
                       id="textarea"
