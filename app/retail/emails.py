<<<<<<< HEAD
=======
# encoding=utf8
import sys

from django.conf import settings
from django.contrib.admin.views.decorators import staff_member_required
from django.http import HttpResponse
from django.template.loader import render_to_string
from django.template.response import TemplateResponse
from django.utils import timezone

import premailer
from marketing.utils import get_or_save_email_subscriber

reload(sys)
sys.setdefaultencoding('utf8')
>>>>>>> 91dfa12c
'''
    Copyright (C) 2017 Gitcoin Core 

    This program is free software: you can redistribute it and/or modify
    it under the terms of the GNU Affero General Public License as published
    by the Free Software Foundation, either version 3 of the License, or
    (at your option) any later version.

    This program is distributed in the hope that it will be useful,
    but WITHOUT ANY WARRANTY; without even the implied warranty of
    MERCHANTABILITY or FITNESS FOR A PARTICULAR PURPOSE. See the
    GNU Affero General Public License for more details.

    You should have received a copy of the GNU Affero General Public License
    along with this program. If not, see <http://www.gnu.org/licenses/>.

'''


### RENDERERS


def premailer_transform(html):
    import logging
    import cssutils
    cssutils.log.setLevel(logging.CRITICAL)
    return premailer.transform(html)


def render_tip_email(to_email, tip, is_new):

    warning = tip.network if tip.network != 'mainnet' else ""
    params = {
        'link': tip.url,
        'amount': round(tip.amount,2),
        'tokenName': tip.tokenName,
        'comments': tip.comments,
        'tip': tip,
        'show_expires': tip.expires_date < (timezone.now() + timezone.timedelta(days=365)),
        'is_new': is_new,
        'warning': warning,
        'subscriber_id': get_or_save_email_subscriber(to_email, 'internal'),
    }

    response_html = premailer_transform(render_to_string("emails/new_tip.html", params))
    response_txt = render_to_string("emails/new_tip.txt", params)

    return response_html, response_txt


def render_match_email(to_email, bounty, github_username):
    params = {
        'bounty': bounty,
        'github_username': github_username,
    }
    response_html = premailer_transform(render_to_string("emails/new_match.html", params))
    response_txt = render_to_string("emails/new_match.txt", params)

    return response_html, response_txt


def render_new_bounty(to_email, bounty):

    params = {
        'bounty': bounty,
        'subscriber_id': get_or_save_email_subscriber(to_email, 'internal'),
    }

    response_html = premailer_transform(render_to_string("emails/new_bounty.html", params))
    response_txt = render_to_string("emails/new_bounty.txt", params)

    return response_html, response_txt


def render_new_bounty_claim(to_email, bounty):

    params = {
        'bounty': bounty,
        'subscriber_id': get_or_save_email_subscriber(to_email, 'internal'),
    }

    response_html = premailer_transform(render_to_string("emails/new_bounty_claim.html", params))
    response_txt = render_to_string("emails/new_bounty_claim.txt", params)

    return response_html, response_txt


def render_new_bounty_acceptance(to_email, bounty):

    params = {
        'bounty': bounty,
        'subscriber_id': get_or_save_email_subscriber(to_email, 'internal'),
    }

    response_html = premailer_transform(render_to_string("emails/new_bounty_acceptance.html", params))
    response_txt = render_to_string("emails/new_bounty_acceptance.txt", params)

    return response_html, response_txt


def render_new_bounty_rejection(to_email, bounty):

    params = {
        'bounty': bounty,
        'subscriber_id': get_or_save_email_subscriber(to_email, 'internal'),
    }

    response_html = premailer_transform(render_to_string("emails/new_bounty_rejection.html", params))
    response_txt = render_to_string("emails/new_bounty_rejection.txt", params)

    return response_html, response_txt


def render_bounty_expire_warning(to_email, bounty):

    unit = 'days'
    num = int(round((bounty.expires_date - timezone.now()).days, 0))
    if num == 0:
        unit = 'hours'
        num = int(round((bounty.expires_date - timezone.now()).seconds / 3600 / 24, 0))

    params = {
        'bounty': bounty,
        'num': num,
        'unit': unit,
        'subscriber_id': get_or_save_email_subscriber(to_email, 'internal'),
    }

    response_html = premailer_transform(render_to_string("emails/new_bounty_expire_warning.html", params))
    response_txt = render_to_string("emails/new_bounty_expire_warning.txt", params)

    return response_html, response_txt


def render_new_bounty_roundup(to_email):
    from dashboard.models import Bounty

    bounties = [
        {
            'obj': Bounty.objects.get(pk=127),
            'primer': 'Piper Merriam is the force in open source.  Know python? This issue is for you.',
        },
        {
            'obj': Bounty.objects.get(pk=120),
            'primer': 'Truffle is one of the most popular web3 development tools.  Heres an oppy to help them increase their speed',
        },
        {
            'obj': Bounty.objects.get(pk=168),
            'primer': 'Here\'s an opportunity to recruit your friends and earn some ETH. (Recruiter Spammers need not apply!)',
        },
    ]

    params = {
        'bounties': bounties,
        'override_back_color': '#15003e',
        'invert_footer': True,
       'hide_header': True,
        'subscriber_id': get_or_save_email_subscriber(to_email, 'internal'),
    }

    response_html = premailer_transform(render_to_string("emails/bounty_roundup.html", params))
    response_txt = render_to_string("emails/bounty_roundup.txt", params)

    return response_html, response_txt


### DJANGO REQUESTS


@staff_member_required
def new_tip(request):
    from dashboard.models import Tip
    tip = Tip.objects.last()
    response_html, response_txt = render_tip_email(settings.CONTACT_EMAIL, tip, True)

    return HttpResponse(response_html)


@staff_member_required
def new_match(request):
    from dashboard.models import Bounty
    response_html, response_txt = render_match_email(settings.CONTACT_EMAIL, Bounty.objects.all().last(), 'owocki')

    return HttpResponse(response_html)


@staff_member_required
def resend_new_tip(request):
    from dashboard.models import Tip
    from marketing.mails import tip_email
    from django.contrib import messages
    from django.shortcuts import redirect

    pk = request.POST.get('pk', request.GET.get('pk'))
    params = {
        'pk': pk,
    }

    if request.POST.get('pk'):
        email = request.POST.get('email')

        if not pk or not email:
            messages.error(request, 'Not sent.  Invalid args.')
            return redirect('/_administration')

        tip = Tip.objects.get(pk=pk)
        tip.emails = tip.emails + [email]
        tip_email(tip, [email], True)
        tip.save()

        messages.success(request, 'Resend sent')

        return redirect('/_administration')

    return TemplateResponse(request, 'resend_tip.html', params)


@staff_member_required
def new_bounty(request):
    from dashboard.models import Bounty

    response_html, response_txt = render_new_bounty(settings.CONTACT_EMAIL, Bounty.objects.all().last())

    return HttpResponse(response_html)


@staff_member_required
def new_bounty_claim(request):
    from dashboard.models import Bounty

    response_html, response_txt = render_new_bounty_claim(settings.CONTACT_EMAIL, Bounty.objects.all().last())

    return HttpResponse(response_html)


@staff_member_required
def new_bounty_rejection(request):
    from dashboard.models import Bounty

    response_html, response_txt = render_new_bounty_rejection(settings.CONTACT_EMAIL, Bounty.objects.all().last())

    return HttpResponse(response_html)


@staff_member_required
def new_bounty_acceptance(request):
    from dashboard.models import Bounty

    response_html, response_txt = render_new_bounty_acceptance(settings.CONTACT_EMAIL, Bounty.objects.all().last())

    return HttpResponse(response_html)

@staff_member_required
def bounty_expire_warning(request):
    from dashboard.models import Bounty

    response_html, response_txt = render_bounty_expire_warning(settings.CONTACT_EMAIL, Bounty.objects.all().last())

    return HttpResponse(response_html)


@staff_member_required
def roundup(request):
    from dashboard.models import Bounty

    response_html, response_txt = render_new_bounty_roundup(settings.CONTACT_EMAIL)

    return HttpResponse(response_html)<|MERGE_RESOLUTION|>--- conflicted
+++ resolved
@@ -1,7 +1,20 @@
-<<<<<<< HEAD
-=======
-# encoding=utf8
-import sys
+'''
+    Copyright (C) 2017 Gitcoin Core 
+
+    This program is free software: you can redistribute it and/or modify
+    it under the terms of the GNU Affero General Public License as published
+    by the Free Software Foundation, either version 3 of the License, or
+    (at your option) any later version.
+
+    This program is distributed in the hope that it will be useful,
+    but WITHOUT ANY WARRANTY; without even the implied warranty of
+    MERCHANTABILITY or FITNESS FOR A PARTICULAR PURPOSE. See the
+    GNU Affero General Public License for more details.
+
+    You should have received a copy of the GNU Affero General Public License
+    along with this program. If not, see <http://www.gnu.org/licenses/>.
+
+'''
 
 from django.conf import settings
 from django.contrib.admin.views.decorators import staff_member_required
@@ -12,27 +25,6 @@
 
 import premailer
 from marketing.utils import get_or_save_email_subscriber
-
-reload(sys)
-sys.setdefaultencoding('utf8')
->>>>>>> 91dfa12c
-'''
-    Copyright (C) 2017 Gitcoin Core 
-
-    This program is free software: you can redistribute it and/or modify
-    it under the terms of the GNU Affero General Public License as published
-    by the Free Software Foundation, either version 3 of the License, or
-    (at your option) any later version.
-
-    This program is distributed in the hope that it will be useful,
-    but WITHOUT ANY WARRANTY; without even the implied warranty of
-    MERCHANTABILITY or FITNESS FOR A PARTICULAR PURPOSE. See the
-    GNU Affero General Public License for more details.
-
-    You should have received a copy of the GNU Affero General Public License
-    along with this program. If not, see <http://www.gnu.org/licenses/>.
-
-'''
 
 
 ### RENDERERS
