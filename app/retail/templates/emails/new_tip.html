--- conflicted
+++ resolved
@@ -84,31 +84,12 @@
               {% trans "They had the following public comments:" %}
               <pre>
                 {{comments_public}}
-<<<<<<< HEAD
-            </pre>
-                </p>
-            {% endif %}
-            {% if already_redeemed %}
-                <p>
-                 {% trans "This tip has been remitted automatically to the Ethereum address on file for your account (" %}<a href='https://etherscan.io/address/{{tip.receive_address}}'>{{tip.receive_address}}</a>{% trans ") via txid " %}<a href='https://etherscan.io/tx/{{tip.txid}}'>{{tip.txid}}</a>.
-                </p>
-            {% elif show_expires %}
-                <p>
-                {% trans "The tip expires on" %} <strong>{{tip.expires_date}}, {% trans "in just" %} {{tip.expires_date | naturaltime}}</strong>. {% trans "No pressure, but if you wanted to redeem your tip sooner rather than later that'd be 👌:" %}
-                </p>
-            {% else %}
-                <p>
-                 {% trans "No pressure, but if you wanted to redeem your tip sooner rather than later that'd be 👌" %}
-                </p>
-            {% endif %}
-        </div>
-=======
               </pre>
             </p>
           {% endif %}
           {% if already_redeemed %}
             <p>
-              {% trans "This tip has been remitted automatically to the Ethereum address on file for your account via txid " %}{{tip.txid}}
+               {% trans "This tip has been remitted automatically to the Ethereum address on file for your account (" %}<a href='https://etherscan.io/address/{{tip.receive_address}}'>{{tip.receive_address}}</a>{% trans ") via txid " %}<a href='https://etherscan.io/tx/{{tip.txid}}'>{{tip.txid}}</a>.
             </p>
           {% elif show_expires %}
             <p>
@@ -120,13 +101,15 @@
             </p>
           {% endif %}
       </div>
->>>>>>> 6822ec10
     </div>
     {% if not already_redeemed %}
       <div style="margin-bottom: 1.5em;">
         <a class="button" href="{{link}}">{% trans "Redeem Tip" %}</a>
       </div>
     {% endif %}
+    <div>
+      {% trans "Transaction ID:" %} <a href='https://etherscan.io/tx/{{tip.txid}}'>{{tip.txid}}</a>
+    </div>
   </div>
 
 {% endblock %}