--- conflicted
+++ resolved
@@ -51,7 +51,6 @@
 </style>
 
 <div class="roundup">
-<<<<<<< HEAD
   <div>
     <h1>{% trans "The Gitcoin Weekly" %}</h1>
   </div>
@@ -65,75 +64,8 @@
       <p>
         <a href="https://twitter.com/owocki">@owocki</a>
       </p>
-=======
-    <div>
-        <h1>{% trans "The Gitcoin Weekly" %}</h1>
-    </div>
-
-    <div style="text-align: left;" class='intro'>
-        {{ intro | safe }}
-
-        <div style="text-align: center; ">
-            <a href="https://twitter.com/owocki">
-                <img style="max-height: 170px; " src="{% static "v2/images/avatar.png" %}">
-            </a>
-
-            <p>
-                <a href="https://twitter.com/owocki">@owocki</a>
-            </p>
-        </div>
-
-        <hr>
-    </div>
-
-    {% if highlights %}
-
-        <h3>{% trans "Last Week's Highlights" %}</h3>
-        <h5>{% trans "Community Members growing open source" %}</h5>
-
-        <div style="text-align: left;">
-            {% for highlight in highlights %}
-                <li style="list-style:none; margin-bottom: 5px;">
-                    {% if highlight.who_link %}
-                        <img style="border-radius: 20px;" src="{% avatar_url highlight.who 0 %}" width=30px height=30px>
-                        <a style="font-weight: bold; text-decoration: none;" href="https://gitcoin.co/profile/{{highlight.who}}">{{highlight.who}}</a>
-                    {% else %}
-                        * <strong>{{highlight.who}}</strong>
-                    {% endif %}
-                     - {{highlight.what}}
-                    {% if highlight.link %}
-                        <a href="{{highlight.link}}">{{highlight.link_copy}}</a>
-                    {% endif %}
-                </li>
-            {% endfor %}
-        </div>
-        <br>
-        <br>
-
-        <hr>
-
-    {% endif %}
-
-    <div>
-        <h3>{% trans "Open Funded Issues" %}</h3>
-        <h5>{% trans "Grow Open Source &amp; Make Some ETH" %}</h5>
-    </div>
-
-    {% for bounty in bounties %}
-        {% include 'emails/bounty.html' with bounty=bounty.obj small=1 primer=bounty.primer %}
-    {% endfor %}
-
-    <div class="centered-contents">
-        <p>{% trans "Don't see anything that strikes your fancy above?" %}</p>
-        <p>{% trans "There are more issues in the Gitcoin Issue Explorer:" %}</p>
-
-        <div style="margin-bottom: 2em;">
-            <a class="button" href="https://gitcoin.co/explorer">{% trans "View Issue Explorer" %}</a>
-        </div>
->>>>>>> a9245a78
     </div>
     <hr>
-<<<<<<< HEAD
   </div>
   {% if highlights %}
     <h3>{% trans "Last Week's Highlights" %}</h3>
@@ -143,7 +75,7 @@
       {% for highlight in highlights %}
         <li style="list-style:none; margin-bottom: 5px;">
           {% if highlight.who_link %}
-            <img style="border-radius: 20px;" src="{% url "org_avatar" highlight.who %}" width=30px height=30px>
+            <img style="border-radius: 20px;" src="{% avatar_url highlight.who 0 %}" width=30px height=30px>
             <a style="font-weight: bold; text-decoration: none;" href="{% url "profile" highlight.who %}">{{ highlight.who }}</a>
           {% else %}
             * <strong>{{ highlight.who }}</strong>
@@ -174,43 +106,6 @@
 
     <div style="margin-bottom: 2em;">
       <a class="button" href="{% url "explorer" %}">{% trans "View Issue Explorer" %}</a>
-=======
-
-    {% if leaderboard %}
-
-        <h3>{% trans "Who's leading the Leaderboard?" %}</h3>
-        <h5>{% trans "See the top Gitcoin Network Members For the last 90 Days" %}</h5>
-
-        <div style="text-align: left;">
-          {% for key, package in leaderboard.items %}
-            <div style="width: 30%; display: inline-block; min-width: 250px;">
-              <h4>{{package.title}}</h4>
-              <ul>
-                {% for leaderboard_item in package.items %}
-                <li style="list-style:none; margin-bottom: 5px;">
-                        {{leaderboard_item.rank}}. <img style="border-radius: 20px;" src="{% avatar_url leaderboard_item.profile 0 %}" width=30px height=30px>
-                        <a style="font-weight: bold; text-decoration: none;" href="https://gitcoin.co/profile/{{leaderboard_item.github_username}}">{{leaderboard_item.github_username}}</a> : ${{leaderboard_item.amount|floatformat:2}}
-                </li>
-              {% endfor %}
-              </ul>
-            </div>
-          {% endfor %}
-
-        </div>
-        <br>
-        <br>
-          <div style="margin-bottom: 2em;">
-              <a class="button" href="https://gitcoin.co/leaderboard">{% trans "View Leaderboard" %}</a>
-          </div>
-
-        <hr>
-
-    {% endif %}
-
-    <div>
-        <h3>{% trans "Bounties from around the ecosystem" %}</h3>
-        <h5>{% trans "From other great projects in OSS" %}</h5>
->>>>>>> a9245a78
     </div>
   </div>
   <hr>
@@ -225,7 +120,7 @@
           <ul>
             {% for leaderboard_item in package.items %}
             <li style="list-style:none; margin-bottom: 5px;">
-              {{ leaderboard_item.rank }}. <img style="border-radius: 20px;" src="{% url "org_avatar" leaderboard_item.github_username %}" width=30px height=30px>
+              {{ leaderboard_item.rank }}. <img style="border-radius: 20px;" src="{% avatar_url leaderboard_item.profile 0 %}" width=30px height=30px>
               <a style="font-weight: bold; text-decoration: none;" href="{% url "profile" leaderboard_item.github_username %}">{{ leaderboard_item.github_username }}</a> : ${{ leaderboard_item.amount|floatformat:2 }}
             </li>
           {% endfor %}
