{% extends 'emails/template.html' %}
{% comment %}
    Copyright (C) 2017 Gitcoin Core

    This program is free software: you can redistribute it and/or modify
    it under the terms of the GNU Affero General Public License as published
    by the Free Software Foundation, either version 3 of the License, or
    (at your option) any later version.

    This program is distributed in the hope that it will be useful,
    but WITHOUT ANY WARRANTY; without even the implied warranty of
    MERCHANTABILITY or FITNESS FOR A PARTICULAR PURPOSE. See the
    GNU Affero General Public License for more details.

    You should have received a copy of the GNU Affero General Public License
    along with this program. If not, see <http://www.gnu.org/licenses/>.

{% endcomment %}
{% load static humanize %}

{% block content %}

<style>
<<<<<<< HEAD
/*    .roundup-avatar {
=======
  /*  .roundup-avatar {
>>>>>>> 8cc55ce8
        text-align: right;
        margin: 1em;
    }
    .roundup-avatar img {
        max-height: 50px;
        max-width: 100%;
    }

    .roundup-box {
        margin-bottom: 2em;
        border-style: solid;
        border-width: 1px;
        border-color: #e0e0e0;
    }
    .roundup-contents {
        text-align: left;
<<<<<<< HEAD
    }*/
    .roundup {
        padding-top: 0.5em;
        padding-bottom: 0.5em;
        padding-left: 2em;
        padding-right: 2em;
    }
</style>

<div class="roundup">
    <div>
        <h1><img src="{% static "v2/images/helmet_emoji.png" %}" width=40px height="40px"> The Gitcoin Weekly <img src="{% static "v2/images/helmet_emoji.png" %}" width=40px height="40px"></h1>
    </div>

    <div style="text-align: left;">
        {{ intro | safe }}

        <div style="text-align: center;">
            <a href="https://twitter.com/owocki">
                <img style="max-height: 170px; " src="{% static "v2/images/avatar.png" %}">
            </a>

            <p>
                <a href="https://twitter.com/owocki">@owocki</a>
            </p>
        </div>

        <hr>
    </div>

    {% if highlights %}

        <h3>Last Week's Highlights</h3>
        <h5>Community Members growing open source🌳</h5>

        <div style="text-align: left;">
            {% for highlight in highlights %}
                <li>
                    {% if highlight.who_link %}
                        <img src="https://gitcoin.co/funding/avatar?repo=https://github.com/{{highlight.who}}" width=30px height=30px>
                        <a href="https://gitcoin.co/profile/{{highlight.who}}">{{highlight.who}}</a>
                    {% else %}
                        * <strong>{{highlight.who}}</strong>
                    {% endif %}
                     - {{highlight.what}}
                    {% if highlight.link %}
                        <a href="{{highlight.link}}">{{highlight.link_copy}}</a>
                    {% endif %}
                </li>
            {% endfor %}
        </div>

        <hr>

    {% endif %}

    <div>
        <h3>Open Funded Issues</h3>
        <h5>Grow Open Source ⚡️ Make Some ETH 💰</h5>
    </div>

    {% for bounty in bounties %}
        {% include 'emails/bounty.html' with bounty=bounty.obj small=1 primer=bounty.primer %}
    {% endfor %}

    <div class="centered-contents">
        <p>Don't see anything that strikes your fancy above?</p>
        <p>There are more issues in the Gitcoin Issue Explorer:</p>

        <div style="margin-bottom: 1.5em;">
            <a class="button" href="https://gitcoin.co/explorer">View Issue Explorer</a>
        </div>
=======
    }
    .roundup {
        display: flex;
        padding-top: 0.5em;
        padding-bottom: 0.5em;
        padding-left: 1em;
        padding-right: 1em;
    }*/
</style>

<div>
    <h1><img src="{% static "v2/images/helmet_emoji.png" %}" width=40px height="40px"> The Gitcoin Weekly <img src="{% static "v2/images/helmet_emoji.png" %}" width=40px height="40px"></h1>
</div>

<div>
    {{ intro | safe }}

    <a href="https://twitter.com/owocki">
        <img src="{% static "v2/images/avatar.png" %}">
    </a>

     <p>
        👋
        <br>
        <a href="https://twitter.com/owocki">@owocki</a>
    </p>

    <hr>
</div>

{% if highlights %}

    <h3>Last Week's Highlights</h3>
    <h5>Community Members growing open source🌳</h5>

    {% for highlight in highlights %}
        <li>
            {% if highlight.who_link %}
                <img src="https://gitcoin.co/funding/avatar?repo=https://github.com/{{highlight.who}}" width=30px height=30px>
                <a href="https://gitcoin.co/profile/{{highlight.who}}">{{highlight.who}}</a>
            {% else %}
                * <strong>{{highlight.who}}</strong>
            {% endif %}
             - {{highlight.what}}
            {% if highlight.link %}
                <a href="{{highlight.link}}">{{highlight.link_copy}}</a>
            {% endif %}
        </li>
    {% endfor %}

    <hr>

{% endif %}

<div>
    <h3>Open Funded Issues</h3>
    <h5>Grow Open Source ⚡️ Make Some ETH 💰</h5>
</div>


{% for bounty in bounties %}
    {% include 'emails/bounty.html' with bounty=bounty.obj small=1 primer=bounty.primer %}
{% endfor %}

<div class="centered-contents">
    <p>Don't see anything that strikes your fancy above?</p>
    <p>There are more issues in the Gitcoin Issue Explorer:</p>

    <div style="margin-bottom: 1.5em;">
        <a class="button" href="https://gitcoin.co/explorer">View Issue Explorer</a>
>>>>>>> 8cc55ce8
    </div>
</div>

{% endblock %}<|MERGE_RESOLUTION|>--- conflicted
+++ resolved
@@ -21,29 +21,6 @@
 {% block content %}
 
 <style>
-<<<<<<< HEAD
-/*    .roundup-avatar {
-=======
-  /*  .roundup-avatar {
->>>>>>> 8cc55ce8
-        text-align: right;
-        margin: 1em;
-    }
-    .roundup-avatar img {
-        max-height: 50px;
-        max-width: 100%;
-    }
-
-    .roundup-box {
-        margin-bottom: 2em;
-        border-style: solid;
-        border-width: 1px;
-        border-color: #e0e0e0;
-    }
-    .roundup-contents {
-        text-align: left;
-<<<<<<< HEAD
-    }*/
     .roundup {
         padding-top: 0.5em;
         padding-bottom: 0.5em;
@@ -115,78 +92,6 @@
         <div style="margin-bottom: 1.5em;">
             <a class="button" href="https://gitcoin.co/explorer">View Issue Explorer</a>
         </div>
-=======
-    }
-    .roundup {
-        display: flex;
-        padding-top: 0.5em;
-        padding-bottom: 0.5em;
-        padding-left: 1em;
-        padding-right: 1em;
-    }*/
-</style>
-
-<div>
-    <h1><img src="{% static "v2/images/helmet_emoji.png" %}" width=40px height="40px"> The Gitcoin Weekly <img src="{% static "v2/images/helmet_emoji.png" %}" width=40px height="40px"></h1>
-</div>
-
-<div>
-    {{ intro | safe }}
-
-    <a href="https://twitter.com/owocki">
-        <img src="{% static "v2/images/avatar.png" %}">
-    </a>
-
-     <p>
-        👋
-        <br>
-        <a href="https://twitter.com/owocki">@owocki</a>
-    </p>
-
-    <hr>
-</div>
-
-{% if highlights %}
-
-    <h3>Last Week's Highlights</h3>
-    <h5>Community Members growing open source🌳</h5>
-
-    {% for highlight in highlights %}
-        <li>
-            {% if highlight.who_link %}
-                <img src="https://gitcoin.co/funding/avatar?repo=https://github.com/{{highlight.who}}" width=30px height=30px>
-                <a href="https://gitcoin.co/profile/{{highlight.who}}">{{highlight.who}}</a>
-            {% else %}
-                * <strong>{{highlight.who}}</strong>
-            {% endif %}
-             - {{highlight.what}}
-            {% if highlight.link %}
-                <a href="{{highlight.link}}">{{highlight.link_copy}}</a>
-            {% endif %}
-        </li>
-    {% endfor %}
-
-    <hr>
-
-{% endif %}
-
-<div>
-    <h3>Open Funded Issues</h3>
-    <h5>Grow Open Source ⚡️ Make Some ETH 💰</h5>
-</div>
-
-
-{% for bounty in bounties %}
-    {% include 'emails/bounty.html' with bounty=bounty.obj small=1 primer=bounty.primer %}
-{% endfor %}
-
-<div class="centered-contents">
-    <p>Don't see anything that strikes your fancy above?</p>
-    <p>There are more issues in the Gitcoin Issue Explorer:</p>
-
-    <div style="margin-bottom: 1.5em;">
-        <a class="button" href="https://gitcoin.co/explorer">View Issue Explorer</a>
->>>>>>> 8cc55ce8
     </div>
 </div>
 
