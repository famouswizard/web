{% comment %}
    Copyright (C) 2019 Gitcoin Core

    This program is free software: you can redistribute it and/or modify
    it under the terms of the GNU Affero General Public License as published
    by the Free Software Foundation, either version 3 of the License, or
    (at your option) any later version.

    This program is distributed in the hope that it will be useful,
    but WITHOUT ANY WARRANTY; without even the implied warranty of
    MERCHANTABILITY or FITNESS FOR A PARTICULAR PURPOSE. See the
    GNU Affero General Public License for more details.

    You should have received a copy of the GNU Affero General Public License
    along with this program. If not, see <http://www.gnu.org/licenses/>.

{% endcomment %}
{% load humanize i18n static %}
<div class="box row d-block m-0 activity {{ row.activity_type }} infinite-item px-3 py-4 border-bottom" data-pk="{{row.pk}}">
  <div class="activity_main d-flex justify-content-between">
    <div class="d-flex flex-column">
      <div class="activity-avatar">
        <a href="{{ row.profile.url }}" data-toggle="tooltip" title="@{{row.profile.handle}}">
          <img class="avatar rounded-circle" src="{% if user.profile.active_avatar %}{{ user.profile.active_avatar.avatar_url }}{% else %}/dynamic/avatar/{% if user and user.username %}{{ user.username }}{% endif %}{% endif %}"/>
        </a>
        <div class="position-relative">
          {% if row.secondary_avatar_url %}
            <img class="avatar rounded-circle my-auto secondary_avatar" src="{{row.secondary_avatar_url}}" />
          {% elif row.other_profile %}
            <img class="avatar rounded-circle my-auto secondary_avatar" src="/dynamic/avatar/{{ row.other_profile.handle }}" />
          {% endif %}
        </div>
      </div>
      <div class="pt-2">
        {% for org in row.profile.organizations %}
          <span>
            <img data-toggle="tooltip" title="Member of @{{org}}" src="/dynamic/avatar/{{ org }}" style="border-radius: 15px; width: 15px; height: 15px;" />
          </span>
        {% endfor %}
      </div>
    </div>
    <div class="activity_detail pl-3 pr-2">
      <div class="">
       <b>{% firstof row.profile.data.name or row.profile.handle %}</b> <span class="grey">@{{ row.profile.handle }}</span>
      </div>
      <div class="activity_detail_content font-body pb-2">
        {% if row.activity_type == 'new_tip' %}
          {% trans "tipped" %}
          <a href="https://gitcoin.co/profile/{{ row.metadata.to_username }}" >
            @{{ row.metadata.to_username }}
          </a>
        {% elif row.activity_type == 'new_kudos' %}
          {% trans "sent a" %}
          Kudos
          {% if row.metadata.to_username %}
            {% trans "to" %}
            <a href="/profile/{{ row.metadata.to_username|cut:'@' }}">
              {{ row.metadata.to_username }}
            </a>
          {% elif row.kudos %}
            {% trans "to" %}
            <a href="/profile/{{ row.kudos.username|cut:'@' }}">
              {{ row.kudos.username }}
            </a>
          {% endif %}
        {% elif row.activity_type == 'receive_kudos' %}
          {% trans "received a" %}
          Kudos
          {% if row.metadata.from_username %}
            {% trans "from" %}
            <a href="/profile/{{ row.metadata.from_username|cut:'@' }}">
              {{ row.metadata.from_username }}
            </a>
          {% elif row.kudos %}
            {% trans "from" %}
            <a href="/profile/{{ row.kudos.from_username|cut:'@' }}">
              {{ row.kudos.from_username }}
            </a>
          {% endif %}
        {% elif row.activity_type == 'new_grant' %}
          {% trans "created a new grant" %}
          <a href="{{ row.metadata.grant_url }}" >
            {{ row.metadata.title }}
          </a>
        {% elif row.activity_type == 'joined' %}
          {% trans "joined Gitcoin" %}
        {% elif row.activity_type == 'update_grant' %}
          {% trans "updated" %}
          <a href="{{ row.metadata.grant_url }}" >
            {{ row.metadata.title }}
          </a>
        {% elif row.activity_type == 'killed_grant' %}
          {% trans "cancelled" %}
          <a href="{{ row.metadata.grant_url }}" >
            {{ row.metadata.title }}
          </a>
        {% elif row.activity_type == 'new_grant_contribution' %}
          {% trans "contributed to" %}
          <a href="{{ row.metadata.grant_url }}" >
            {{ row.metadata.title }}
          </a>
        {% elif row.activity_type == 'played_quest' %}
          {% trans "played" %}
          <a href="{{ row.metadata.quest_url }}" >
             Quest: {{ row.metadata.quest_title }}
          </a>
        {% elif row.activity_type == 'created_quest' %}
          {% trans "created " %}
          <a href="{{ row.metadata.quest_url }}" >
             Quest: {{ row.metadata.quest_title }}
          </a>
        {% elif row.activity_type == 'beat_quest' %}
          {% trans "beat " %}
          <a href="{{ row.metadata.quest_url }}" >
             Quest: {{ row.metadata.quest_title }}
          </a>
        {% elif row.activity_type == 'new_grant_subscription' %}
          {% trans "subscribed to" %}
          <a href="{{ row.metadata.grant_url }}" >
            {{ row.metadata.title }}
          </a>
        {% elif row.activity_type == 'killed_grant_contribution' %}
          {% trans "unsubscribed from" %}
          <a href="{{ row.metadata.grant_url }}" >
            {{ row.metadata.title }}
          </a>
        {% elif row.activity_type == 'status_update' %}
          <span>{{ row.metadata.title }} {% if row.metadata.ask != 'undefined' %}{{ row.metadata.ask }}{%endif%}</span>
        {% elif row.activity_type == 'wall_post' %}
          &gt;
        {% if row.grant %}
          <a href="{{ row.grant.url }}">
            {{ row.grant.title }}
          </a>
        {% elif row.kudos_data %}
          <a href="{{ row.kudos_data.url }}">
            {{ row.kudos_data.ui_name }}
          </a>
        {% elif row.other_profile %}
          <a href="{{ row.other_profile.url }}">
            @{{ row.other_profile.handle }}
          </a>
        {% endif %}
      :
        <b>{{ row.metadata.title }}</b>
      {% elif row.activity_type == 'leaderboard_rank' %}
        <a href="{{ row.metadata.link }}">{{ row.metadata.title }}</a>
      {% elif row.activity_type == 'new_bounty' %}
        <span>{% trans "funded a new issue: " %}</span>{{ row.urled_title | safe }}
      {% elif row.activity_type == 'start_work' %}
        <span>{% trans "started work: " %}</span>{{ row.urled_title | safe }}
      {% elif row.activity_type == 'stop_work' %}
        <span>{% trans "stopped work: " %}</span>{{ row.urled_title | safe }}
      {% elif row.activity_type == 'killed_bounty' %}
        <span>{% trans "canceled bounty: " %}</span>{{ row.urled_title | safe }}
      {% elif row.activity_type == 'increased_bounty' %}
        <span>{% trans "increased funding: " %}</span>{{ row.urled_title | safe }}
      {% elif row.activity_type == 'updated_avatar' %}
        <span>{% trans "updated their avatar" %}</span>
      {% elif row.activity_type == 'unknown_event' %}
        <span>{% trans "made an update to: " %}</span>{{ row.urled_title | safe }}
      {% else %}
        {{ row.i18n_name }}
        {{row.humanized_activity_type }}
        {% if row.bounty %}
          : <a href="{{ row.bounty.url }}">{{ row.bounty.title }}</a>
        {% endif %}
      {% endif %}
      </div>
      <div class="activity-tags activity-tag-first align-items-center">
        {% if row.activity_type in 'new_bounty,increased_bounty,killed_bounty,new_grant_contribution,killed_grant_contribution,new_grant_subscription,new_tip,new_crowdfund' %}
          {% if row.value_in_token_disp or row.metadata.value_in_eth or row.metadata.value_in_token and row.metadata.token_name %}
            <div class="tag token">
              <p class="font-smaller-6">
                {% if row.value_in_token_disp %}
                  <span class="value_in_token_disp">{{ row.value_in_token_disp }} {{row.token_name}}</span>
                {% elif row.metadata.value_in_eth %}
                  <span class="value_in_eth">{{ row.metadata.value_in_eth }} {{row.token_name}}</span>
                {% elif row.metadata.value_in_token and row.metadata.token_name %}
                  <span class="value_in_token">{{row.metadata.value_in_token}}  {{row.metadata.token_name}}</span>
                {% else %}
                {% endif %}
              </p>
            </div>
          {% endif %}
          {% if row.value_in_usdt_now %}
            <div class="tag usd">
              <p class="font-smaller-6">
                <span>{{ row.value_in_usdt_now }} USD</span>
              </p>
            </div>
          {% endif %}
        {% endif %}
        {% if row.bounty.network and row.bounty.network != 'mainnet' %}
          <div class="tag network_warning">
            <p>
              <span>{{ row.bounty.network }}</span>
            </p>
          </div>
        {% endif %}
        <span class="mx-0">
          {% if not hide_likes %}
            <span class="mr-2">
              <i class="far fa-eye grey" data-toggle="tooltip" title="The number of views this post has gotten." ></i>
              <span class="grey">{{ row.view_count }}</span>
            </span>
          {% endif %}

          {% if not hide_likes %}
          {% if is_alpha_tester or row.metadata.tip_able %}
            <a data-pk={{row.pk}} data-username={{row.profile.handle}} class="tip_activity" href="#"  data-toggle="tooltip" title="This activity feed has generated {{ row.tip_count_eth|floatformat:2 }} ETH (${{row.tip_count_usd|floatformat:2}}) in Tips.">
              <i class="fab fa-ethereum" ></i> <span class="amount">{{ row.tip_count_eth|floatformat:2}}</span> |
            </a>
          {% endif %}

            <a href=# data-action='like' data-toggle="tooltip" title="{{row.likes_title}}Click to {% if row.liked %}unlike{% else %}like{%endif%} feed item." data-affirmative=liked data-negative=unliked data-state="{% if row.liked %}liked{% else %}unliked{%endif%}" data-pk={{row.pk}} class="like_activity mr-2"><span class="action {% if row.liked %}open{%endif%}"><i class="far fa-heart grey"></i></span><span class="num grey">{{row.likes}}</span></a>

<<<<<<< HEAD
            <a href=# data-pk={{row.pk}} class="comment_activity mr-2" data-toggle="tooltip" title="Comment on this feed item." {% if row.comments %} data-open="true" {% endif %} ><span class="action"><i class="far fa-comment grey"></i></span><span class="num grey">{{row.comments}}</span></a></span>

            <button class="btn-clean" data-toggle="dropdown" href="#" role="button" aria-haspopup="true" aria-expanded="false"><i class="fas fa-ellipsis-h"></i></button>
            <div class="dropdown-menu dropdown-menu-right shadow">
              <a class="action copy_activity mr-2 dropdown-item" data-toggle="tooltip" title="Copy a link to this feed item." href=# data-url={{row.url}}><i class="fas fa-link"></i> Copy Link</a>
              <a href=# data-action='flag' data-toggle="tooltip" title="Flag this feed item as inappropriate." data-affirmative=flagged data-negative=unflagged data-state="{% if row.flagged %}flagged{% else %}unflagged{%endif%}" data-pk={{row.pk}} class="flag_activity mr-2 dropdown-item"><span class="action {% if row.flagged %}open{%endif%}"><i class="far fa-flag"></i></span> Report</a>
              {% if row.profile.handle == github_handle %}
              <a href=# data-pk={{row.pk}} class="dropdown-item delete_activity" ><i class="fas fa-trash"></i> Delete</a>
              {% endif %}
            </div>
=======
            <a class="action copy_activity" data-toggle="tooltip" title="Copy a link to this feed item." href=# data-url={{row.url}}><i class="fas fa-link"></i></a> 
>>>>>>> 03f899cd

            <i class="fas fa-circle-notch fa-spin loading blue hidden"></i>
            <i class="fas fa-exclamation-triangle error red hidden"></i>
          {% endif %}

      </div>
    </div>
    <div class="d-flex flex-column">
      <div class="activity_time font-smaller-4 text-right">
        {% if not hide_date %}
          {{ row.created_human_time }}
        {% endif %}
      </div>
      <div class="mt-3 text-right pr-3">
        {% if row.profile.handle == github_handle %}
          <a href=# data-pk={{row.pk}} class="delete_activity" style="color:black; font-size: 10px;"><i class="fas fa-trash"></i></a>
        {% elif row.kudos %}
          <a href="/kudos/{{row.kudos.kudos_token_cloned_from_id}}/{{row.kudos.kudos_token_cloned_from.name}}">
            <img class="activity_feed_kudos_image" src="{{row.kudos_data.preview_img_url }}" alt="">
          </a>
        {% elif row.activity_type == 'leaderboard_rank' %}
          <img src="{% static "/v2/images/kudos/money.svg" %}" alt="" class="w-100" style="max-width:100px;">
        {% elif row.metadata.quest_reward %}
          <img src="{{row.metadata.quest_reward}}" alt="" class="w-100" style="max-width:100px;">
        {% else %}
          <i class="far {{ row.icon }} last-icon"></i>
        {% endif %}
      </div>
    </div>
  </div>
<<<<<<< HEAD
  <div class="activity_comments">
    <div class="comment_container px-2">

    </div>
=======
  <div class="col-12 col-md-1 text-center my-auto">
    {% if row.profile.handle == github_handle %}
      <a href=# data-pk={{row.pk}} class="delete_activity" style="color:black; font-size: 10px;"><i class="fas fa-trash"></i></a>
    {% elif row.kudos %}
      <a href="{{row.kudos_data.url}}">
        <img src="{% static row.kudos_data.image %}" alt="{% static row.kudos_data.name %}" style="max-width: 100px;">
      </a>
    {% elif row.activity_type == 'leaderboard_rank' %}
      <img src="{% static "/v2/images/kudos/money.svg" %}" alt="" class="w-100" style="max-width:100px;">
    {% elif row.metadata.quest_reward %}
      <img src="{{row.metadata.quest_reward}}" alt="" class="w-100" style="max-width:100px;">
    {% else %}
        <a href=# data-action='flag' data-toggle="tooltip" title="Flag this feed item as inappropriate." data-affirmative=flagged data-negative=unflagged data-state="{% if row.flagged %}flagged{% else %}unflagged{%endif%}" data-pk={{row.pk}} class="flag_activity"><span class="action {% if row.flagged %}open{%endif%}"><i class="far fa-flag"></i></span></a> 
    {% endif %}
>>>>>>> 03f899cd
  </div>
</div>
<|MERGE_RESOLUTION|>--- conflicted
+++ resolved
@@ -215,7 +215,6 @@
 
             <a href=# data-action='like' data-toggle="tooltip" title="{{row.likes_title}}Click to {% if row.liked %}unlike{% else %}like{%endif%} feed item." data-affirmative=liked data-negative=unliked data-state="{% if row.liked %}liked{% else %}unliked{%endif%}" data-pk={{row.pk}} class="like_activity mr-2"><span class="action {% if row.liked %}open{%endif%}"><i class="far fa-heart grey"></i></span><span class="num grey">{{row.likes}}</span></a>
 
-<<<<<<< HEAD
             <a href=# data-pk={{row.pk}} class="comment_activity mr-2" data-toggle="tooltip" title="Comment on this feed item." {% if row.comments %} data-open="true" {% endif %} ><span class="action"><i class="far fa-comment grey"></i></span><span class="num grey">{{row.comments}}</span></a></span>
 
             <button class="btn-clean" data-toggle="dropdown" href="#" role="button" aria-haspopup="true" aria-expanded="false"><i class="fas fa-ellipsis-h"></i></button>
@@ -226,9 +225,6 @@
               <a href=# data-pk={{row.pk}} class="dropdown-item delete_activity" ><i class="fas fa-trash"></i> Delete</a>
               {% endif %}
             </div>
-=======
-            <a class="action copy_activity" data-toggle="tooltip" title="Copy a link to this feed item." href=# data-url={{row.url}}><i class="fas fa-link"></i></a> 
->>>>>>> 03f899cd
 
             <i class="fas fa-circle-notch fa-spin loading blue hidden"></i>
             <i class="fas fa-exclamation-triangle error red hidden"></i>
@@ -246,39 +242,25 @@
         {% if row.profile.handle == github_handle %}
           <a href=# data-pk={{row.pk}} class="delete_activity" style="color:black; font-size: 10px;"><i class="fas fa-trash"></i></a>
         {% elif row.kudos %}
+          <a href="{{row.kudos_data.url}}">
+            <img src="{% static row.kudos_data.image %}" alt="{% static row.kudos_data.name %}" class="mw-100">
+          </a>
           <a href="/kudos/{{row.kudos.kudos_token_cloned_from_id}}/{{row.kudos.kudos_token_cloned_from.name}}">
             <img class="activity_feed_kudos_image" src="{{row.kudos_data.preview_img_url }}" alt="">
           </a>
         {% elif row.activity_type == 'leaderboard_rank' %}
-          <img src="{% static "/v2/images/kudos/money.svg" %}" alt="" class="w-100" style="max-width:100px;">
+          <img src="{% static "/v2/images/kudos/money.svg" %}" alt="" class="w-100 mw-100">
         {% elif row.metadata.quest_reward %}
-          <img src="{{row.metadata.quest_reward}}" alt="" class="w-100" style="max-width:100px;">
+          <img src="{{row.metadata.quest_reward}}" alt="" class="w-100 mw-100">
         {% else %}
-          <i class="far {{ row.icon }} last-icon"></i>
+          <a href=# data-action='flag' data-toggle="tooltip" title="Flag this feed item as inappropriate." data-affirmative=flagged data-negative=unflagged data-state="{% if row.flagged %}flagged{% else %}unflagged{%endif%}" data-pk={{row.pk}} class="flag_activity"><span class="action {% if row.flagged %}open{%endif%}"><i class="far fa-flag"></i></span></a>
         {% endif %}
       </div>
     </div>
   </div>
-<<<<<<< HEAD
   <div class="activity_comments">
     <div class="comment_container px-2">
 
     </div>
-=======
-  <div class="col-12 col-md-1 text-center my-auto">
-    {% if row.profile.handle == github_handle %}
-      <a href=# data-pk={{row.pk}} class="delete_activity" style="color:black; font-size: 10px;"><i class="fas fa-trash"></i></a>
-    {% elif row.kudos %}
-      <a href="{{row.kudos_data.url}}">
-        <img src="{% static row.kudos_data.image %}" alt="{% static row.kudos_data.name %}" style="max-width: 100px;">
-      </a>
-    {% elif row.activity_type == 'leaderboard_rank' %}
-      <img src="{% static "/v2/images/kudos/money.svg" %}" alt="" class="w-100" style="max-width:100px;">
-    {% elif row.metadata.quest_reward %}
-      <img src="{{row.metadata.quest_reward}}" alt="" class="w-100" style="max-width:100px;">
-    {% else %}
-        <a href=# data-action='flag' data-toggle="tooltip" title="Flag this feed item as inappropriate." data-affirmative=flagged data-negative=unflagged data-state="{% if row.flagged %}flagged{% else %}unflagged{%endif%}" data-pk={{row.pk}} class="flag_activity"><span class="action {% if row.flagged %}open{%endif%}"><i class="far fa-flag"></i></span></a> 
-    {% endif %}
->>>>>>> 03f899cd
   </div>
 </div>
