--- conflicted
+++ resolved
@@ -64,85 +64,18 @@
               <label class="form__label" for="github">{% trans "Github username" %}</label>
               <input type="text" name="github" class="form__input" disabled placeholder='@username' value="{{ user.username }}">
             </div>
-<<<<<<< HEAD
-            <div class="col-6 pb-4">
-                <div class="form_container" style="padding-left: 6px;">
-                    <h3>{% trans "Manage Settings" %}</h3>
-                    <br>
-                    <div style="max-width: 500px; margin: 0px auto;">
-                    {% if msg %}
-                        <p style="background-color: #fee856; padding: 5px 10px;">
-                            {{msg | safe}}
-                        </p>
-                    {% endif %}
-                    <form id="whitepaper" method="POST">
-                        <div class="form-group">
-                            <h5>{% trans "Basic Email Preferences" %}</h5>
-                            <label class="form__label" for="email">{% trans "Email address" %}</label>
-                            <input type="email" name="email" class="form__input" placeholder='you@somewhere' value="{{es.email}}" required>
-                            <small id="emailHelp" class="form__input-help">{% trans "We will never share your email with anyone else" %}</small>
-                        </div>
-                        <div class="form-group">
-                            <label class="form__label" for="level">{% trans "Send me" %}</label>
-                            <div class="form__select">
-                                <select id="level" name="level" required>
-                                    <option value="regular"  {% if es.preferences.level == 'regular'%}selected{%endif%}>{% trans "Regular: Weekly Roundups, Notifications, etc" %}</option>
-                                    <option value="lite1" {% if es.preferences.level == 'lite1'%}selected{%endif%}>{% trans "Lite 1: Just Roundups" %}</option>
-                                    <option value="lite" {% if es.preferences.level == 'lite'%}selected{%endif%}>{% trans "Lite 2: Just Notifications" %}</option>
-                                    <option value="nothing" {% if es.preferences.level == 'nothing'%}selected{%endif%}>{% trans "Nothing: Don't Email" %}</option>
-                                </select>
-                                <div class="form__select__icon">
-                                    {% include 'svgs/arrow-down.svg' %}
-                                </div>
-                            </div>
-                            <small id="level" class="form__input-help">{% trans "Roundup emails once a week" %}</small>
-                            <br>
-                            <small id="level" class="form__input-help">{% trans "Notifications up to twice a day" %}</small>
-                        </div>
-                        <div class="form-group">
-                            <h5>{% trans "Privacy Preferences" %}</h5>
-                            {% if not is_logged_in %}
-                            (Please <a href="{% url "github:github_logout" %}?redirect_uri={{ request.get_full_path }}">login</a> to manage this section)
-                            <br>
-                            {% endif %}
-                            <input type="checkbox" name="suppress_leaderboard" id=suppress_leaderboard value="1" {% if suppress_leaderboard %} checked="checked" {%endif%} {% if not is_logged_in %} disabled {%endif%} >
-                            <label class="form__label" for="suppress_leaderboard">{% trans "Hide my profile from the leaderboard" %}</label>
-                            <br>
-                            <small id="suppress_leaderboard_help" class="form__input-help">If this option is chosen, we will remove your profile information from the leaderboard</small>
-                        </div>
-                        <div class="form-group">
-                            <h5>{% trans "Matching Preferences" %}</h5>
-                            <label class="form__label" for="github">{% trans "Github username" %}</label>
-                            <input type="text" name="github" class="form__input" placeholder='@username' value="{{es.github}}">
-                            <small id="ghHelp" class="form__input-help">{% trans "So we know how to tag you on Github" %}</small>
-                        </div>
-                        <div class="form-group">
-                            <label class="form__label" for="keywords">{% trans "Programming languages" %}</label>
-                            <a href="#" id="pull_gh">{% trans "(pull from github)" %}</a>
-                            <input type="text" name="keywords" class="form__input" placeholder='comma, seperated, list'  value="{{keywords}}">
-                            <small id="kwHelp" class="form__input-help">{% trans "So we know what funded work to route your way" %}</small>
-                        </div>
-                        <div class="form-group">
-                            <h5>{% trans "Feedback" %}</h5>
-                            <label class="form__label" for="comments">{% trans "Comments" %}</label>
-                            <textarea class="form__input" id="comments" name="comments" rows="3">{{es.metadata.comments}}</textarea>
-                            <small id="comments" class="form__input-help">{% trans "How are we doing?  What do you think?" %}</small>
-                        </div>
-                        {% csrf_token %}
-                        <input class='button button--primary' type='submit' name='submit' value="Go">
-                    </form>
-
-                    {% endblock %}
-
-                    </div>
-                </div>
-=======
             <div class="form-group">
               <label class="form__label" for="keywords">{% trans "Programming languages" %}</label>
               <a href="#" id="pull_gh">{% trans "(pull from github)" %}</a>
               <input type="text" name="keywords" class="form__input" placeholder='comma, seperated, list'  value="{{ keywords }}">
               <small id="kwHelp" class="form__input-help">{% trans "so we know what funded work to route your way" %}</small>
->>>>>>> bfa151ee
+            </div>
+            <div class="form-group">
+              <h5>{% trans "Privacy Preferences" %}</h5>
+                <input type="checkbox" name="suppress_leaderboard" id=suppress_leaderboard value="1" {% if suppress_leaderboard %} checked="checked" {%endif%} {% if not is_logged_in %} disabled {%endif%} >
+                <label class="form__label" for="suppress_leaderboard">{% trans "Hide my profile from the leaderboard" %}</label>
+                <br>
+                <small id="suppress_leaderboard_help" class="form__input-help">If this option is chosen, we will remove your profile information from the leaderboard</small>
             </div>
             <div class="form-group">
               <h5>{% trans "Feedback" %}</h5>
