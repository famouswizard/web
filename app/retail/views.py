
# -*- coding: utf-8 -*-
'''
    Copyright (C) 2020 Gitcoin Core

    This program is free software: you can redistribute it and/or modify
    it under the terms of the GNU Affero General Public License as published
    by the Free Software Foundation, either version 3 of the License, or
    (at your option) any later version.

    This program is distributed in the hope that it will be useful,
    but WITHOUT ANY WARRANTY; without even the implied warranty of
    MERCHANTABILITY or FITNESS FOR A PARTICULAR PURPOSE. See the
    GNU Affero General Public License for more details.

    You should have received a copy of the GNU Affero General Public License
    along with this program. If not, see <http://www.gnu.org/licenses/>.

'''
import json
import logging
import re
import time
from json import loads as json_parse
from os import walk as walkdir

from django.conf import settings
from django.contrib.admin.views.decorators import staff_member_required
from django.core.exceptions import ValidationError
from django.core.paginator import Paginator
from django.core.validators import validate_email
from django.db.models import Count, Q, Subquery
from django.http import Http404, JsonResponse
from django.shortcuts import redirect
from django.template.response import TemplateResponse
from django.templatetags.static import static
from django.urls import reverse
from django.utils import timezone
from django.utils.translation import gettext
from django.utils.translation import gettext_lazy as _
from django.views.decorators.csrf import csrf_exempt
from django.views.decorators.http import require_http_methods

from app.utils import get_default_network, get_profiles_from_text
from cacheops import cached_as, cached_view, cached_view_as
from dashboard.models import (
    Activity, Bounty, HackathonEvent, Profile, Tip, TribeMember, get_my_earnings_counter_profiles, get_my_grants,
)
from dashboard.notifications import amount_usdt_open_work, open_bounties
from dashboard.tasks import grant_update_email_task
from economy.models import Token
from marketing.mails import mention_email, new_funding_limit_increase_request, new_token_request, wall_post_email
from marketing.models import Alumni, EmailInventory, Job, LeaderboardRank
from marketing.utils import get_or_save_email_subscriber, invite_to_slack
from perftools.models import JSONStore
from ratelimit.decorators import ratelimit
from retail.emails import render_nth_day_email_campaign
from retail.helpers import get_ip
from townsquare.models import PinnedPost
from townsquare.tasks import increment_view_counts
from townsquare.utils import can_pin

from .forms import FundingLimitIncreaseRequestForm
from .utils import articles, press, programming_languages, reasons, testimonials

logger = logging.getLogger(__name__)

connect_types = ['status_update', 'wall_post', 'new_bounty', 'created_quest', 'new_grant', 'created_kudos', 'consolidated_leaderboard_rank', 'consolidated_mini_clr_payout', 'hackathon_new_hacker']

def get_activities(tech_stack=None, num_activities=15):
    # get activity feed

    activities = Activity.objects.select_related('bounty').filter(bounty__network='mainnet').order_by('-created')
    if tech_stack:
        activities = activities.filter(bounty__metadata__icontains=tech_stack)
    activities = activities[0:num_activities]
    return activities

def index(request):
    context = {
    }
    return TemplateResponse(request, 'home/index2020.html', context)

def index_old(request):
    products = [
        {
            'group' : 'grow_oss',
            'products': [
                {
                    'img': static('v2/images/home/bounties.svg'),
                    'name': 'BOUNTIES',
                    'description': 'Get paid for solving open source bounties.',
                    'link': '/bounties/funder'
                }
            ]
        },
        {
            'group' : 'maintain_oss',
            'products': [
                {
                    'img': static('v2/images/home/codefund.svg'),
                    'name': 'CODEFUND',
                    'description': 'Ethical advertising for open source.',
                    'link': 'https://codefund.app'
                },
                {
                    'img': static('v2/images/home/grants.svg'),
                    'name': 'GRANTS',
                    'description': 'Sustainable funding for open source.',
                    'link': '/grants'
                }
            ]
        },
        {
            'group' : 'build_oss',
            'products': [
                {
                    'img': static('v2/images/home/kudos.svg'),
                    'name': 'KUDOS',
                    'description': 'A new way to show appreciation.',
                    'link': '/kudos'
                }
            ]
        }
    ]

    know_us = [
        {
            'text': 'Our Vision',
            'link': '/vision'
        },
        {
            'text': 'Our Products',
            'link': '/products'
        },
        {
            'text': 'Our Team',
            'link': '/about#team'
        },
        {
            'text': 'Our Results',
            'link': '/results'
        },
        {
            'text': 'Our Values',
            'link': '/mission'
        },
        {
            'text': 'Our Token',
            'link': '/not_a_token'
        }
    ]

    context = {
        'products': products,
        'know_us': know_us,
        'press': press(),
        'articles': articles(),
        'hide_newsletter_caption': True,
        'hide_newsletter_consent': True,
        'newsletter_headline': _("Get the Latest Gitcoin News! Join Our Newsletter."),
        'title': _('Grow Open Source: Get crowdfunding and find freelance developers for your software projects, paid in crypto'),
    }
    return TemplateResponse(request, 'home/index.html', context)


def funder_bounties_redirect(request):
    return redirect(funder_bounties)


def funder_bounties(request):

    onboard_slides = [
        {
            'img': static("v2/images/presskit/illustrations/prime.svg"),
            'title': _('Are you a developer or designer?'),
            'subtitle': _('Contribute to exciting OSS project and get paid!'),
            'type': 'contributor',
            'active': 'active',
            'more': '/bounties/contributor'
        },
        {
            'img': static("v2/images/presskit/illustrations/regulus-white.svg"),
            'title': _('Are you a funder or project organizer?'),
            'subtitle': _('Fund your OSS bounties and get work done!'),
            'type': 'funder',
            'more': '/how/funder'
        }
    ]

    slides = [
        ("Dan Finlay", static("v2/images/testimonials/dan.jpg"),
         _("Once we had merged in multiple language support from a bounty, it unblocked the \
         path to all other translations, and what better way to get lots of dif erent \
         translations than with bounties from our community? A single tweet of publicity \
         and we had something like 20 language requests, and 10 language pull requests. It’s been total magic."),
         'https://github.com/danfinlay', "Metamask -- Internationalization"),
        ("Phil Elsasser", static("v2/images/testimonials/phil.jpg"),
         _("​By design or not, there is an element of trust inherent within Gitcoin. This isn’t \
         the bad kind of “trust” that we are all trying to move away from in a centralized world, \
         but a much better sense of community trust that gets established through the bounty process."),
         'http://www.marketprotocol.io/', 'Market'),
        ("John Maurelian", static("v2/images/testimonials/maurelian.jpg"),
         _("Gitcoin helps us to finally close out the issues we've been meaning to get around to for too long"),
         "https://consensys.github.io/smart-contract-best-practices/", 'Consensys Diligence -- Documentation Bounties'),
        ("Kames CG", static("v2/images/testimonials/kames.jpg"),
         _("uPort is still in the process of Open Sourcing all of our code, so Gitcoin at the present moment, \
         helps uPort plant seeds within the growing Ethereum developer community, that we expect will blossom \
         into flourishing opportunities in the future. Put simply, as opposed to running marketing campaign, \
         we can use bounties to stay present in front of potential developers we want to engage with."),
         'https://github.com/KamesCG', 'Uport'),
        ("Piper", static("v2/images/testimonials/pipermerriam.jpg"),
         _("Although we’ve only hired two developers, there is no doubt that we could have sourced more. \
         Gitcoin has been the strongest hiring signal in all of the hiring I’ve ever done."),
         'https://github.com/pipermerriam', 'Pipermerriam'),
        ("Joseph Schiarizzi", static("v2/images/testimonials/jschiarizzi.jpeg"),
         _("On a Friday I needed a front end done for a project due in 48 hours.  When everyone I knew was busy, \
         gitcoiners were able to help me make my deadline, with fast, affordable, & high quality work."),
         'https://github.com/jschiarizzi', 'Fourth Wave')
    ]

    gitcoin_description = _(
        "A community at the intersection of blockchain and open source. A place for developers to collaborate in a new system, where open source money builds in monetization for open source repositories."
    )

    context = {
        'onboard_slides': onboard_slides,
        'activities': get_activities(),
        'is_outside': True,
        'slides': slides,
        'slideDurationInMs': 6000,
        'active': 'bounties_funder',
        'avatar_url': request.build_absolute_uri(static('v2/images/twitter_cards/tw_cards-01.png')),
        'hide_newsletter_caption': True,
        'hide_newsletter_consent': True,
        'gitcoin_description': gitcoin_description,
        'newsletter_headline': _("Get the Latest Gitcoin News! Join Our Newsletter."),
        'meta_title': "Grow Open Source: Find Freelance Developers & Open Source Bug Bounties - Gitcoin",
        'meta_description': "The Gitcoin platform connects freelance developers with open bug bounties or online jobs, paid in crypto (ETH). Leverage a global workforce to quickly complete software development and coding jobs."
    }
    return TemplateResponse(request, 'bounties/funder.html', context)


def contributor_bounties_redirect(request, tech_stack):
    return redirect(contributor_bounties, tech_stack= '/'+ tech_stack)


def contributor_bounties(request, tech_stack):

    onboard_slides = [
        {
            'img': static("v2/images/presskit/illustrations/regulus-white.svg"),
            'title': _('Are you a funder or project organizer?'),
            'subtitle': _('Fund your OSS bounties and get work done!'),
            'type': 'funder',
            'active': 'active',
            'more': '/bounties/funder'
        },
        {
            'img': static("v2/images/presskit/illustrations/prime.svg"),
            'title': _('Are you a developer or designer?'),
            'subtitle': _('Contribute to exciting OSS project and get paid!'),
            'type': 'contributor',
            'more': '/how/contributor'
        }
    ]

    slides = [
        ("Daniel", static("v2/images/testimonials/gitcoiners/daniel.jpeg"),
         _("When I found Gitcoin I was gladly surprised that it took one thing and did it well. \
         It took the Ethereum tech and used it as a bridge to technology with open source Jobs.  \
         Even though Gitcoin is still in it’s early stages, I think it’s filled with potential to grow."),
         'https://github.com/dmerrill6'),
        ("CryptoMental", static("v2/images/testimonials/gitcoiners/cryptomental.png"),
         _(" think the great thing about GitCoin is how easy it is for projects to reach out to worldwide talent. \
         GitCoin helps to find people who have time to contribute and increase speed of project development. \
         Thanks to GitCoin a bunch of interesting OpenSource projects got my attention!"),
         'https://github.com/cryptomental'),
        ("Elan", static("v2/images/testimonials/gitcoiners/elan.jpeg"),
         _("The bounty process with Gitcoin is pretty amazing.  Just go on the website, find an issue you can \
         work on, you claim it.  All you do then is submit your code to Github, get the code merged.  \
         Once it’s merged, the smart contract kicks in and sends the money to your Ethereum account.  \
         The whole process is pretty smooth.  There’s a giant slack community.  It puts the freelance \
         market back in the hands of the community!"),
         "https://github.com/elaniobro"),
        ("Jack", static("v2/images/testimonials/gitcoiners/jack.jpeg"),
         _("I really like Gitcoin because it’s allowed me to get involved in some really interesting \
         Open Source Projects.  I’ve written code for MyEtherWallet and Gitcoin itself.  \
         I think Gitcoin is becoming a great asset for the Ethereum ecosystem."),
         'https://github.com/jclancy93'),
        ("Miguel Angel Rodriguez Bermudez", static("v2/images/testimonials/gitcoiners/miguel.jpeg"),
         _("I came across Gitcoin 3 months ago.  I was hearing lots of ideas about projects involving \
         cryptocurrencies, and I kept thinking \"what about open source projects?\".  I see Gitcoin as \
         the next level of freelance, where you can not only help repos on Github, but get money out of \
         it.  It is that simple and it works."),
         'https://github.com/marbrb'),
        ("Octavio Amuchástegui", static("v2/images/testimonials/gitcoiners/octavioamu.jpeg"),
         _("I'm in love with Gitcoin. It isn't only a platform, it's a community that gives me the \
         opportunity to open my network and work with amazing top technology projects and earn some \
         money in a way I'm visible to the dev community and work opportunities. Open source is amazing, \
         and is even better to make a living from it, I think is the future of development."),
         'https://github.com/octavioamu')
    ]

    gitcoin_description = _(
        "A community for developers to collaborate and monetize their skills while working \
        on Open Source projects through bounties."
    )

    projects = [
        {
            'name': 'Augur Logo',
            'source': 'v2/images/project_logos/augur.png'
        },
        {
            'name': 'Bounties Logo',
            'source': 'v2/images/project_logos/bounties.png'
        },
        {
            'name': 'Balance Logo',
            'source': 'v2/images/project_logos/balance.png'
        },
        {
            'name': 'Metamask Logo',
            'source': 'v2/images/project_logos/metamask.png'
        },
        {
            'name': 'uPort Logo',
            'source': 'v2/images/project_logos/uport.png'
        },
        {
            'name': 'Market Protocol Logo',
            'source': 'v2/images/project_logos/market.png'
        },
        {
            'name': 'Trust Wallet Logo',
            'source': 'v2/images/project_logos/trust.png'
        },
        {
            'name': 'MCrypto Logo',
            'source': 'v2/images/project_logos/mycrypto.png'
        },
        {
            'name': 'Truffle Logo',
            'source': 'v2/images/project_logos/truffle.png'
        },
        {
            'name': 'Solidity Logo',
            'source': 'v2/images/project_logos/solidity.png'
        },
        {
            'name': 'Casper Logo',
            'source': 'v2/images/project_logos/casper.png'
        },
        {
            'name': 'Wyvern Logo',
            'source': 'v2/images/project_logos/wyvern.png'
        },
        {
            'name': 'Ethereum Logo',
            'source': 'v2/images/project_logos/eth.png'
        },
        {
            'name': 'Livepeer Logo',
            'source': 'v2/images/project_logos/livepeer.png'
        },
        {
            'name': 'Raiden Logo',
            'source': 'v2/images/project_logos/raiden.png'
        },
        {
            'name': 'Databroker Logo',
            'source': 'v2/images/project_logos/databroker.png'
        }
    ]

    # tech_stack = '' #uncomment this if you wish to disable contributor specific LPs
    context = {
        'avatar_url': request.build_absolute_uri(static('v2/images/twitter_cards/tw_cards-01.png')),
        'onboard_slides': onboard_slides,
        'slides': slides,
        'slideDurationInMs': 6000,
        'active': 'bounties_coder',
        'newsletter_headline': _("Be the first to find out about newly posted freelance jobs."),
        'hide_newsletter_caption': True,
        'hide_newsletter_consent': True,
        'gitcoin_description': gitcoin_description,
        'projects': projects,
        'contributor_list': [
            { 'link': "/python", 'text': "Python"},
            { 'link': "/javascript", 'text': "JavaScript"},
            { 'link': "/rust", 'text': "Rust"},
            { 'link': "/solidity", 'text': "Solidity"},
            { 'link': "/design", 'text': "Design"},
            { 'link': "/html", 'text': "HTML"},
            { 'link': "/ruby", 'text': "Ruby"},
            { 'link': "/css", 'text': "CSS"},
        ]
    }

    if tech_stack == 'new':
        return redirect('new_funding_short')

    try:
        new_context = JSONStore.objects.get(view='contributor_landing_page', key=tech_stack).data

        for key, value in new_context.items():
            context[key] = value
    except Exception as e:
        logger.exception(e)
        raise Http404

    return TemplateResponse(request, 'bounties/contributor.html', context)


def get_contributor_landing_page_context(tech_stack):
    available_bounties_count = open_bounties().count()
    available_bounties_worth = amount_usdt_open_work()
    activities = get_activities(tech_stack)
    return {
        'activities': activities,
        'title': tech_stack.title() + str(_(" Open Source Opportunities")) if tech_stack else str(_("Open Source Opportunities")),
        'available_bounties_count': available_bounties_count,
        'available_bounties_worth': available_bounties_worth,
        'tech_stack': tech_stack,

    }


def how_it_works(request, work_type):
    """Show How it Works / Funder page."""
    if work_type not in ['funder', 'contributor']:
        raise Http404
    if work_type == 'contributor':
        title = _('How to Find & Complete Open Bounties | Gitcoin')
        desc = _('Learn how to get paid for open bug bounties and get paid in crypto (ETH or any ERC-20 token)')
    elif work_type == 'funder':
        title = _('How to Create & Fund Issues/Bounties | Gitcoin')
        desc = _('Learn how to create open bug bounties and get freelance developers to complete your job/task.')
    context = {
        'active': f'how_it_works_{work_type}',
        'title': title,
        'desc': desc
    }
    return TemplateResponse(request, 'how_it_works/index.html', context)


def robotstxt(request):
    context = {
        'settings': settings,
    }
    return TemplateResponse(request, 'robots.txt', context, content_type='text')


def about(request):
    core_team = [
        (
            "Kevin Owocki",
            "All the things",
            "owocki",
            "owocki",
            "The Community",
            "Avocado Toast",
            "kevin",
            "Summoner of Bots",
            "owocki",
            True
        ),
        (
            "Joe Lubin",
            "Consensys",
            "",
            "",
            "Meshiness",
            "",
            "joe",
            "Harbringer of Decentralization",
            "ethereumJoseph",
            True
        ),
        (
            "Alisa March",
            "User Experience Design",
            "PixelantDesign",
            "pixelant",
            "Tips",
            "Apple Cider Doughnuts",
            "alisa",
            "Pixel Mage",
            "pixelant",
            True
        ),
        (
            "Vivek Singh",
            "Community Buidl-er",
            "vs77bb",
            "vivek-singh-b5a4b675",
            "Gitcoin Requests",
            "Tangerine Gelato",
            "vivek",
            "Campfire StoryTeller",
            "vsinghdothings",
            True
        ),
        (
            "Aditya Anand M C",
            "Engineering",
            "thelostone-mc",
            "aditya-anand-m-c-95855b65",
            "The Community",
            "Cocktail Samosa",
            "aditya",
            "Block Welder",
            "thelostone_mc",
            True
        ),
        (
            "Scott Moore",
            "Biz Dev",
            "ceresstation",
            "scott-moore-a2970075",
            "Issue Explorer",
            "Teriyaki Chicken",
            "scott",
            "Phase Shifter",
            "notscottmoore",
            True
        ),
        (
            "Octavio Amuchástegui",
            "Front End Dev",
            "octavioamu",
            "octavioamu",
            "The Community",
            "Homemade italian pasta",
            "octavio",
            "Bugs Breeder",
            "octavioamu",
            True
        ),
        (
            "Frank Chen",
            "Data & Product",
            "frankchen07",
            "frankchen07",
            "Kudos!",
            "Crispy pork belly",
            "frank",
            "Hashed Scout",
            "",
            True
        ),
        (
            "Connor O'Day",
            "DevRel",
            "connoroday",
            "connoroday",
            "the lols",
            "Robertas Pizza",
            "connor",
            "Druid of The Chain",
            "connoroday0",
            True
        ),
        (
            "solexplorer",
            "Wannabe community Star",
            "solexplorer",
            '',
            "Community",
            "Pizza",
            "",
            "Community leader",
            "rachid_eth",
            True
        ),
        (
            "nglglhtr",
            "DevRel Mage",
            "nglglhtr",
            '',
            "Quests",
            "Quinoa",
            "",
            "",
            "angelagilhotra",
            True
        ),
        (
            "chibie",
            "Engineer",
            "chibie",
            '',
            "Grants",
            "semovita with afang soup",
            "",
            "OSS Freedom Fighter",
            "stchibie",
            True
        ),
        (
            "scco",
            "Design",
            "scco",
            '',
            "grants",
            "boeuf bourguignon",
            "",
            "Mage",
            "schumanncombo",
            True
        ),
        (
            "thesachinmittal",
            "DevRel SuperSstar",
            "thesachinmittal",
            '',
            "KERNEL",
            "",
            "",
            "Druid",
            "sm_judge",
            True
        ),
        (
            "octaviaan",
            "Design",
            "octaviaan",
            '',
            "Kudos",
            "",
            "",
            "Rainbow Unicorn",
            "",
            True
        ),
        (
            "Kyle Weiss",
            "People, Product and Value Capture",
            "kweiss",
            "kweiss",
            "The Community",
            "Porkbelly Ramen",
            "",
            "",
            "kweiss",
            True
        ),
        (
            "gitcoinbot",
            "beep boop bop",
            "gitcoinbot",
            None,
            "everything that's automated",
            "bits",
            "gitcoinbot",
            "Loveable Companion",
            "",
            False
        )

    ]
    exclude_community = ['kziemiane', 'owocki', 'mbeacom']
    community_members = [
    ]
    leadeboardranks = LeaderboardRank.objects.filter(active=True, product='all', leaderboard='quarterly_earners').exclude(github_username__in=exclude_community).order_by('-amount').cache()[0: 15]
    for lr in leadeboardranks:
        package = (lr.avatar_url, lr.github_username, lr.github_username, '')
        community_members.append(package)

    alumnis = [
    ]
    for alumni in Alumni.objects.select_related('profile').filter(public=True).exclude(organization='gitcoinco').cache():
        package = (alumni.profile.avatar_url, alumni.profile.username, alumni.profile.username, alumni.organization)
        alumnis.append(package)

    context = {
        'core_team': core_team,
        'community_members': community_members,
        'alumni': alumnis,
        'total_alumnis': str(Alumni.objects.count()),
        'active': 'about',
        'title': 'About',
        'is_outside': True,
    }
    return TemplateResponse(request, 'about.html', context)


def mission(request):
    """Render the Mission response."""

    context = {
        'is_outside': True,
        'active': 'mission',
        'card_type': 'summary_large_image',
        'avatar_width': 2614,
        'avatar_height': 1286,
        'title': 'Mission',
        'card_title': _('Gitcoin is a mission-driven organization.'),
        'card_desc': _('Our mission is to grow open source.'),
        'avatar_url': static('v2/images/mission.png'),
    }
    return TemplateResponse(request, 'mission.html', context)


def jobs(request):
    job_listings = Job.objects.filter(active=True)
    context = {
        'active': 'jobs',
        'title': 'Jobs',
        'job_listings': job_listings
    }
    return TemplateResponse(request, 'jobs.html', context)


def vision(request):
    """Render the Vision response."""
    videoLinks = [
        'https://www.youtube.com/embed/wo0KkSH-6eg',
        'https://www.youtube.com/embed/nZTVMEh9k5U',
        'https://www.youtube.com/embed/F2yeOFlRE0E'
    ]
    context = {
        'is_outside': True,
        'active': 'vision',
        'avatar_url': static('v2/images/vision/triangle.jpg'),
        'title': 'Vision',
        'videoLinks': videoLinks,
        'card_title': _("Gitcoin's Vision for a Web3 World"),
        'card_desc': _("Gitcoin's Vision for a web3 world is to make it easy for developers to find paid work in open source."),
    }
    return TemplateResponse(request, 'vision.html', context)


def avatar(request):
    """Render the avatar response."""
    from avatar.models import AvatarTheme

    default_back = get_leaderboard_back(request)
    back = request.GET.get('back', default_back[1])
    img = request.GET.get('img', default_back[0])

    context = {
        'is_outside': True,
        'active': 'avatar',
        'title': 'Avatar Builder',
        'card_title': _("Free Avatar Builder"),
        'card_desc': _('Gitcoin\'s Free Avatar Creator is an online tool to build a character for yourself.  It has dozens of options to show off your bad-self.  No strings attached, Always free.'),
        'avatar_url': "https://c.gitcoin.co/avatars/d1a33d2bcb7bbfef50368bca73111fae/fryggr.png",
        'back': back,
        'img': img,
        'avatar_options': AvatarTheme.objects.filter(active=True).order_by('-popularity'),
    }
    return TemplateResponse(request, 'avatar_landing.html', context)

def get_leaderboard_back(request):
    default_back_safe = [['s10.png', i] for i in range(24, 33)]
    default_back_crazy = [['s9.png', 3], ['s10.png', 10], ['s10.png', 25], ['s10.png', 33], ['s10.png', 4], ['s10.png', 8], ['s9.png', 14]]
    default_back = default_back_safe

    default_back_i = int(request.GET.get('i', int(timezone.now().strftime("%j")))) % len(default_back)
    default_back = default_back[default_back_i]
    return default_back

def products(request):
    """Render the Products response."""
    products = [
        {
            'name': 'Town Square',
            'heading': _("A Web3-enabled social networking bazaar."),
            'description': _("Gitcoin offers social features that uses mechanism design create a community that #GivesFirst."),
            'link': 'https://gitcoin.co/townsquare',
            'img': static('v2/images/products/social.png'),
            'logo': static('v2/images/helmet.svg'),
            'service_level': '',
            'traction': '100s of posts per day',
        },
        {
            'name': 'Discord',
            'heading': _("Reach your favorite Gitcoiner's in realtime.."),
            'description': _("Gitcoin Chat is hosted on Discord, and is an option to connect with your favorite Gitcoiners in realtime."),
            'link': 'https://discord.gg/jWUzf7b8Yr',
            'img': static('v2/images/products/chat.png'),
            'logo': static('v2/images/helmet.svg'),
            'service_level': '',
            'traction': '100s of DAUs',
        },
        {
            'name': 'hackathons',
            'heading': _("Hack with the best companies in web3."),
            'description': _("Gitcoin offers Virtual Hackathons about once a month; Earn Prizes by working with some of the best projects in the decentralization space."),
            'link': 'https://gitcoin.co/hackathons',
            'img': static('v2/images/products/graphics-hackathons.png'),
            'logo': static('v2/images/top-bar/hackathons-symbol-neg.svg'),
            'service_level': 'Full Service',
            'traction': '1-3 hacks/month worth $40k/mo',
        },
        {
            'name': 'grants',
            'heading': _("Sustainable funding for open source"),
            'description': _("Gitcoin Grants are a fast, easy & secure way to provide recurring token \
                            contributions to your favorite OSS maintainers. Plus, with our NEW quarterly $100k+ matching funds it's now even easier to fund your OSS work! "),
            'link': '/grants',
            'img': static('v2/images/products/graphics-Grants.png'),
            'logo': static('v2/images/top-bar/grants-symbol-neg.svg'),
            'service_level': 'Self Service',
            'traction': 'over $1mm in GMV',
        },
        {
            'name': 'kudos',
            'heading': _("Show your appreciation with collectible tokens"),
            'description': _("Kudos is a way of showing your appreciation to another Gitcoin member.\
                            It's also a way to showcase special skills that a member might have."),
            'link': '/kudos',
            'img': static('v2/images/products/graphics-Kudos.png'),
            'logo': static('v2/images/top-bar/kudos-symbol-neg.svg'),
            'service_level': 'Self Service',
            'traction': '1200+ kudos sent/month',
        },
        {
            'name': 'bounties',
            'heading': _("Solve bounties. Get paid. Contribute to open source"),
            'description': _("Collaborate and monetize your skills while working on Open Source projects \
                            through bounties."),
            'link': '/explorer',
            'img': static('v2/images/products/graphics-Bounties.png'),
            'logo': static('v2/images/top-bar/bounties-symbol-neg.svg'),
            'service_level': 'Self Service',
            'traction': '$25k/mo',
        },
        {
            'name': 'kernel',
            'heading': _("Accelerate your web3 entrepreneurial career."),
            'description': _("An exciting 8 week fellowship program for experienced entrepreneurs, top hackers, and elite Gitcoin builders in the early stages of building or joining Web3 companies."),
            'link': 'https://kernel.community/',
            'img': static('v2/images/products/graphics-Codefund.svg'),
            'logo': static('v2/images/top-bar/kernel-symbol-neg.svg'),
            'service_level': 'Full Service',
            'traction': '100s of top devs',
        },
        {
            'name': 'matching engine',
            'heading': _("Find the Right Dev. Every Time."),
            'description': _("It's not about finding *a* developer.  It's about finding *the right developer for your needs*. Our matching engine powers each of our products, and can target the right community members for you."),
            'link': '/users',
            'img': static('v2/images/products/engine.svg'),
            'logo': static('v2/images/products/engine-logo.png'),
            'service_level': 'Integrated',
            'traction': 'Matching 20k devs/mo',
        }
    ]

    if settings.QUESTS_LIVE:
        products.append({
            'name': 'quests',
            'heading': _("Engaging Onboarding Experiences for the Web3 Ecosystem"),
            'description': _("Gitcoin Quests is a fun, gamified way to learn about the web3 ecosystem, earn rewards, and level up your decentralization-fu!"),
            'link': '/quests',
            'img': static('v2/images/products/graphics-Quests.png'),
            'logo': static('v2/images/top-bar/quests-symbol-neg.svg'),
            'service_level': 'Self Service',
            'traction': 'over 3000 plays/month',
        })

    default_back = get_leaderboard_back(request)
    back = request.GET.get('back', default_back[1])
    img = request.GET.get('img', default_back[0])

    context = {
        'is_outside': True,
        'active': 'products',
        'title': 'Products',
        'card_title': _("Gitcoin's Products."),
        'card_desc': _('At Gitcoin, we build products that allow for better incentivized collaboration \
                        in the realm of open source software'),
        'avatar_url': f"/static/v2/images/quests/backs/back{back}.jpeg",
        'back': back,
        'img': img,
        'products': products,
    }
    return TemplateResponse(request, 'products.html', context)


def not_a_token(request):
    """Render the not_a_token response."""
    return redirect('/')


def results(request, keyword=None):
    """Render the Results response."""
    if keyword and keyword not in programming_languages:
        raise Http404
    js = JSONStore.objects.get(view='results', key=keyword)
    context = js.data
    context['updated'] = js.created_on
    context['is_outside'] = True
    context['prefix'] = 'data-'
    import json
    context['avatar_url'] = static('v2/images/results_preview.gif')
    return TemplateResponse(request, 'results.html', context)

def get_specific_activities(what, trending_only, user, after_pk, request=None):
    only_profile_cards = ['mint_ptoken', 'edit_price_ptoken', 'accept_redemption_ptoken',
                          'denies_redemption_ptoken', 'incoming_redemption_ptoken', 'buy_ptoken']
    # create diff filters
    activities = Activity.objects.filter(hidden=False).order_by('-created_on').exclude(pin__what__iexact=what)
    activities = activities.exclude(activity_type__in=only_profile_cards)
    view_count_threshold = 10

    is_auth = user and user.is_authenticated

    ## filtering
    relevant_profiles = []
    relevant_grants = []
    if what == 'tribes':
        relevant_profiles = get_my_earnings_counter_profiles(user.profile.pk) if is_auth else []
    elif what == 'all_grants':
        activities = activities.filter(grant__isnull=False)
    elif what == 'grants':
        relevant_grants = get_my_grants(user.profile) if is_auth else []
    elif what == 'my_threads' and is_auth:
        activities = user.profile.subscribed_threads.all().order_by('-created') if is_auth else []
    elif what == 'my_favorites' and is_auth:
        favorites = user.favorites.all().values_list('activity_id')
        activities = Activity.objects.filter(id__in=Subquery(favorites)).order_by('-created')
    elif 'keyword-' in what:
        keyword = what.split('-')[1]
        relevant_profiles = Profile.objects.filter(keywords__icontains=keyword)
    elif 'search-' in what:
        keyword = what.split('-')[1]
        view_count_threshold = 5
        base_filter = Q(metadata__icontains=keyword, activity_type__in=connect_types)
        keyword_filter = Q(pk=0) #noop
        if keyword == 'meme':
            keyword_filter = Q(metadata__type='gif') | Q(metadata__type='png') | Q(metadata__type='jpg')
        if keyword == 'meme':
            keyword_filter = Q(metadata__icontains='spotify') | Q(metadata__type='soundcloud') | Q(metadata__type='pandora')
        activities = activities.filter(keyword_filter | base_filter)
    elif 'hackathon:' in what:
        terms = what.split(':')
        pk = terms[1]

        if len(terms) > 2:
            if terms[2] == 'tribe':
                key = terms[3]
                profile_filter = Q(profile__handle=key.lower())
                other_profile_filter = Q(other_profile__handle=key.lower())
                keyword_filter = Q(metadata__icontains=key)
                activities = activities.filter(keyword_filter | profile_filter | other_profile_filter)
                activities = activities.filter(activity_type__in=connect_types).filter(
                    Q(hackathonevent=pk) | Q(bounty__event=pk))
            else:
                activities = activities.filter(activity_type__in=connect_types, metadata__icontains=terms[2]).filter(
                    Q(hackathonevent=pk) | Q(bounty__event=pk))
        else:
            activities = activities.filter(activity_type__in=connect_types).filter(
                Q(hackathonevent=pk) | Q(bounty__event=pk))
    elif 'tribe:' in what:
        key = what.split(':')[1]
        profile_filter = Q(profile__handle=key.lower())
        other_profile_filter = Q(other_profile__handle=key.lower())
        keyword_filter = Q(metadata__icontains=key)
        activities = activities.filter(keyword_filter | profile_filter | other_profile_filter)
    elif 'activity:' in what:
        view_count_threshold = 0
        pk = what.split(':')[1]
        activities = Activity.objects.filter(pk=pk)
        if request:
            page = int(request.GET.get('page', 1))
            if page > 1:
                activities = Activity.objects.none()
    elif 'project:' in what:
        terms = what.split(':')
        pk = terms[1]

        if len(terms) > 2:
            activities = activities.filter(activity_type__in=connect_types, metadata__icontains=terms[2]).filter(project_id=pk)
        else:
            activities = activities.filter(activity_type__in=connect_types).filter(project_id=pk)
    elif ':' in what:
        pk = what.split(':')[1]
        key = what.split(':')[0] + "_id"
        if key == 'activity_id':
            key = 'pk'
        kwargs = {}
        kwargs[key] = pk
        activities = activities.filter(**kwargs)


    # filters
    if len(relevant_profiles):
        activities = activities.filter(profile__in=relevant_profiles)
    if len(relevant_grants):
        activities = activities.filter(grant__in=relevant_grants)
    if what == 'connect':
        activities = activities.filter(activity_type__in=connect_types)
    if what == 'kudos':
        activities = activities.filter(activity_type__in=['new_kudos', 'receive_kudos'])

    # after-pk filters
    if after_pk:
        activities = activities.filter(pk__gt=after_pk)
    if trending_only:
        if what == 'everywhere':
            view_count_threshold = 40
        activities = activities.filter(view_count__gt=view_count_threshold)

    activities = activities.filter().exclude(pin__what=what)

    return activities


def activity(request):
    """Render the Activity response."""
    page_size = 7
    page = int(request.GET.get('page', 1))
    what = request.GET.get('what', 'everywhere')
    trending_only = int(request.GET.get('trending_only', 0))
    activities = get_specific_activities(what, trending_only, request.user, request.GET.get('after-pk'), request)
    activities = activities.prefetch_related('profile', 'likes', 'comments', 'kudos', 'grant', 'subscription', 'hackathonevent', 'pin')
    # store last seen
    if activities.exists():
        last_pk = activities.first().pk
        current_pk = request.session.get(what)
        next_pk = last_pk if (not current_pk or current_pk < last_pk) else current_pk
        request.session[what] = next_pk
    # pagination
    next_page = page + 1
    start_index = (page-1) * page_size
    end_index = page * page_size

    #p = Paginator(activities, page_size)
    #page = p.get_page(page)
    page = activities[start_index:end_index]
    suppress_more_link = not len(page)

    # increment view counts
    activities_pks = [obj.pk for obj in page]
    if len(activities_pks):
        increment_view_counts.delay(activities_pks)

    context = {
        'suppress_more_link': suppress_more_link,
        'what': what,
        'can_pin': can_pin(request, what),
        'next_page': next_page,
        'page': page,
        'pinned': None,
        'target': f'/activity?what={what}&trending_only={trending_only}&page={next_page}',
        'title': _('Activity Feed'),
        'TOKENS': request.user.profile.token_approvals.all() if request.user.is_authenticated else [],
        'my_tribes': list(request.user.profile.tribe_members.values_list('org__handle',flat=True)) if request.user.is_authenticated else [],
    }
    context["activities"] = [a.view_props_for(request.user) for a in page]


    return TemplateResponse(request, 'activity.html', context)

@ratelimit(key='ip', rate='30/m', method=ratelimit.UNSAFE, block=True)
def create_status_update(request):
    issue_re = re.compile(r'^(?:https?://)?(?:github\.com)/(?:[\w,\-,\_]+)/(?:[\w,\-,\_]+)/issues/(?:[\d]+)')
    response = {}

    if request.POST:
        profile = request.user.profile
        title = request.POST.get('data')
        resource = request.POST.get('resource', '')
        provider = request.POST.get('resourceProvider', '')
        resource_id = request.POST.get('resourceId', '')
        attach_token = request.POST.get('attachToken', '')
        attach_amount = request.POST.get('attachAmount', '')
        attach_token_name = request.POST.get('attachTokenName', '')
        tx_id = request.POST.get('attachTxId', '')

        if request.user.is_authenticated and (request.user.profile.is_blocked or request.user.profile.shadowbanned):
            response['status'] = 200
            response['message'] = 'Status updated!'
            return JsonResponse(response, status=400)


        kwargs = {
            'activity_type': 'status_update',
            'metadata': {
                'title': title,
                'ask': request.POST.get('ask'),
                'fund_able': provider and issue_re.match(provider) != None,
                'resource': {
                    'type': resource,
                    'provider': provider,
                    'id': resource_id
                }
            }
        }

        if tx_id:
            kwargs['tip'] = Tip.objects.get(txid=tx_id)
            amount = float(attach_amount)
            kwargs['metadata']['attach'] = {
                'amount': amount,
                'token': attach_token,
                'token_name': attach_token_name,
            }

        if resource == 'content':
            meta = kwargs['metadata']['resource']
            meta['title'] = request.POST.get('title', '')
            meta['description'] = request.POST.get('description', '')
            meta['image'] = request.POST.get('image', '')

        kwargs['profile'] = profile
        what = request.POST.get('what')
        if what and ':' in what:
            key = what.split(':')[0]
            result = what.split(':')[1]
            if key and result:
                key = f"{key}_id"
                if key != 'hackathon_id':
                    kwargs[key] = result
                kwargs['activity_type'] = 'wall_post'

        if request.POST.get('has_video'):
            kwargs['metadata']['video'] = True
            kwargs['metadata']['gfx'] = request.POST.get('video_gfx')

        if request.POST.get('option1'):
            poll_choices = []
            for i in range(1, 5):
                key = "option" + str(i)
                val = request.POST.get(key)
                if val:
                    poll_choices.append({
                        'question': val,
                        'answers': [],
                        'i': i,
                        })
            kwargs['metadata']['poll_choices'] = poll_choices

        if ':' in request.POST.get('tab', ''):
            tab = request.POST.get('tab')
            key = tab.split(':')[0]
            result = tab.split(':')[1]
            if key == 'hackathon':
                kwargs['hackathonevent'] = HackathonEvent.objects.get(pk=result)
            if key == 'tribe':
                kwargs['other_profile'] = Profile.objects.get(handle=result.lower())

        try:
            activity = Activity.objects.create(**kwargs)
            response['status'] = 200
            response['message'] = 'Status updated!'

            mentioned_profiles = get_profiles_from_text(title).exclude(user__in=[request.user])
            to_emails = set(mentioned_profiles.values_list('email', flat=True))
            mention_email(activity, to_emails)

            if kwargs['activity_type'] == 'wall_post':
                if activity.grant and activity.grant.is_on_team(request.user.profile):
                    grant = activity.grant
                    grant.last_update = timezone.now()
                    grant.save()
                    if 'Email Grant Funders' in activity.metadata.get('ask'):
                        grant_update_email_task.delay(activity.pk)
                else:
                    wall_post_email(activity)

        except Exception as e:
            response['status'] = 400
            response['message'] = 'Bad Request'
            logger.error('Status Update error - Error: (%s) - Handle: (%s)', e, profile.handle if profile else '')
            return JsonResponse(response, status=400)
    return JsonResponse(response)


def grant_redir(request):
    return redirect('/grants/')


def help(request):
    return redirect('/wiki/')


def verified(request):
    user = request.user if request.user.is_authenticated else None
    profile = request.user.profile if user and hasattr(request.user, 'profile') else None

    context = {
        'active': 'verified',
        'title': _('Verified'),
        'profile': profile,
    }
    return TemplateResponse(request, 'verified.html', context)


def presskit(request):

    brand_colors = [
        (
            "Cosmic Teal",
            "#25e899",
            "37, 232, 153"
        ),
        (
            "Dark Cosmic Teal",
            "#0fce7c",
            "15, 206, 124"
        ),
        (
            "Milky Way Blue",
            "#15003e",
            "21, 0, 62"
        ),
        (
            "Stardust Yellow",
            "#FFCE08",
            "255,206, 8"
        ),
        (
            "Polaris Blue",
            "#6F3FF5",
            "62, 0, 255"
        ),
        (
            "Vinus Purple",
            "#8E2ABE",
            "142, 42, 190"
        ),
        (
            "Regulus Red",
            "#F9006C",
            "249, 0, 108"
        ),
        (
            "Star White",
            "#FFFFFF",
            "23, 244, 238"
        ),
    ]

    context = {
        'brand_colors': brand_colors,
        'active': 'get',
        'title': _('Presskit'),
    }
    return TemplateResponse(request, 'presskit.html', context)


def handler403(request, exception=None):
    return error(request, 403)


def handler404(request, exception=None):
    return error(request, 404)


def handler500(request, exception=None):
    return error(request, 500)


def handler400(request, exception=None):
    return error(request, 400)


def error(request, code):
    context = {
        'active': 'error',
        'code': code,
        'nav': 'home',
    }
    context['title'] = "Error {}".format(code)
    return_as_json = 'api' in request.path

    if return_as_json:
        return JsonResponse(context, status=500)
    return TemplateResponse(request, 'error.html', context, status=code)


def portal(request):
    return redirect('https://gitcoin.co/help')


def community(request):
    return redirect('https://calendar.google.com/calendar/embed?src=7rq7ga2oubv3tk93hk67agdv88%40group.calendar.google.com')


def onboard(request):
    return redirect('https://docs.google.com/document/d/1DQvek5TwASIp1njx5VZeLKEgSxfvxm871vctx1l_33M/edit?')


def podcast(request):
    return redirect('https://itunes.apple.com/us/podcast/gitcoin-community/id1360536677')


def feedback(request):
    return redirect('https://goo.gl/forms/9rs9pNKJDnUDYEeA3')


def wallpaper(request):
    return redirect('https://gitcoincontent.s3-us-west-2.amazonaws.com/Wallpapers.zip')


def help_dev(request):
    return redirect('/wiki')


def help_pilot(request):
    return redirect('/wiki')


def help_repo(request):
    return redirect('/wiki')


def help_faq(request):
    return redirect('/wiki')


def browser_extension_chrome(request):
    return redirect('https://chrome.google.com/webstore/detail/gdocmelgnjeejhlphdnoocikeafdpaep')


def browser_extension_firefox(request):
    return redirect('https://addons.mozilla.org/en-US/firefox/addon/gitcoin/')


def itunes(request):
    return redirect('https://itunes.apple.com/us/app/gitcoin/id1319426014')


def casestudy(request):
    return redirect('https://docs.google.com/document/d/1M8-5xCGoJ8u-k0C0ncx_dr9LtHwZ32Ccn3KMFtEnsBA/edit')


def schwag(request):
    return redirect('https://goo.gl/forms/X3jAtOVUUNAumo072')


def slack(request):
    context = {
        'active': 'slack',
        'msg': None,
        'nav': 'home',
    }

    if request.POST:
        email = request.POST.get('email')
        context['msg'] = _('You must provide an email address')
        if email:
            context['msg'] = _('Your invite has been sent.')
            context['success'] = True
            try:
                validate_email(email)
                get_or_save_email_subscriber(email, 'slack', send_slack_invite=False)
                response = invite_to_slack(email, True)

                if not response.get('ok'):
                    context['msg'] = response.get('error', _('Unknown error'))
                context['success'] = False
            except ValidationError:
                context['msg'] = _('Invalid email')

    return TemplateResponse(request, 'slack.html', context)


@csrf_exempt
def newtoken(request):
    context = {
        'active': 'newtoken',
        'msg': None,
    }

    if request.POST:
        required_fields = ['email', 'terms', 'not_security', 'address', 'symbol', 'decimals', 'network']
        validtion_passed = True
        for key in required_fields:
            if not request.POST.get(key):
                context['msg'] = str(_('You must provide the following fields: ')) + key
                validtion_passed = False
        if validtion_passed:
            obj = Token.objects.create(
                address=request.POST['address'],
                symbol=request.POST['symbol'],
                decimals=request.POST['decimals'],
                network=request.POST['network'],
                approved=False,
                priority=1,
                metadata={
                    'ip': get_ip(request),
                    'email': request.POST['email'],
                    }
                )
            new_token_request(obj)
            context['msg'] = str(_('Your token has been submitted and will be listed within 2 business days if it is accepted.'))

    return TemplateResponse(request, 'newtoken.html', context)


def btctalk(request):
    return redirect('https://bitcointalk.org/index.php?topic=2206663')


def reddit(request):
    return redirect('https://www.reddit.com/r/gitcoincommunity/')

def blog(request):
    return redirect('https://gitcoin.co/blog')

def calendar(request):
    return redirect('https://calendar.google.com/calendar/embed?src=7rq7ga2oubv3tk93hk67agdv88%40group.calendar.google.com')

def twitter(request):
    return redirect('http://twitter.com/gitcoin')


def telegram(request):
    return redirect('https://t.me/joinchat/DwEd_xps7gJqWt-Quf-tPA')


def fb(request):
    return redirect('https://www.facebook.com/GetGitcoin/')


def medium(request):
    return redirect('https://medium.com/gitcoin')


def refer(request):
    return redirect('https://gitcoin.co/funding/details?url=https://github.com/gitcoinco/gitcoinco/issues/1')


def gitter(request):
    return redirect('https://gitter.im/gitcoinco/Lobby')


def github(request):
    return redirect('https://github.com/gitcoinco/')


def youtube(request):
    return redirect('https://www.youtube.com/channel/UCeKRqRjzSzq5yP-zUPwc6_w')


def web3(request):
    return redirect('https://www.youtube.com/watch?v=cZZMDOrIo2k')


@cached_view(timeout=60)
def tokens(request):
    context = {}
    networks = ['mainnet', 'ropsten', 'rinkeby', 'unknown', 'custom']
    for network in networks:
        key = f"{network}_tokens"
        context[key] = Token.objects.filter(network=network, approved=True)
    return TemplateResponse(request, 'tokens_js.txt', context, content_type='text/javascript')


@cached_view(timeout=60)
def json_tokens(request):
    context = {}
    networks = ['mainnet', 'ropsten', 'rinkeby', 'unknown', 'custom']
    # for network in networks:
        # key = f"{network}_tokens"
        # context[key] = Token.objects.filter(network=network, approved=True)
    tokens=Token.objects.filter(approved=True)
    token_json = []
    for token in tokens:
        _token = {
            'id':  token.id,
            'address': token.address,
            'symbol': token.symbol,
            'network': token.network,
            'networkId': token.network_id,
            'chainId': token.chain_id,
            'decimals': token.decimals,
            'priority': token.priority
        }


        token_json.append(_token)
    # return TemplateResponse(request, 'tokens_js.txt', context, content_type='text/javascript')
    # return JsonResponse(json.loads(json.dumps(list(context), default=str)), safe=False)
    return JsonResponse(json.loads(json.dumps(token_json)), safe=False)

@csrf_exempt
@ratelimit(key='ip', rate='5/m', method=ratelimit.UNSAFE, block=True)
def increase_funding_limit_request(request):
    user = request.user if request.user.is_authenticated else None
    profile = request.user.profile if user and hasattr(request.user, 'profile') else None
    usdt_per_tx = request.GET.get('usdt_per_tx', None)
    usdt_per_week = request.GET.get('usdt_per_week', None)
    is_staff = user.is_staff if user else False

    if is_staff and usdt_per_tx and usdt_per_week:
        try:
            profile_pk = request.GET.get('profile_pk', None)
            target_profile = Profile.objects.get(pk=profile_pk)
            target_profile.max_tip_amount_usdt_per_tx = usdt_per_tx
            target_profile.max_tip_amount_usdt_per_week = usdt_per_week
            target_profile.save()
        except Exception as e:
            return JsonResponse({'error': str(e)}, status=400)

        return JsonResponse({'msg': _('Success')}, status=200)

    if request.body:
        if not user or not profile or not profile.handle:
            return JsonResponse(
                {'error': _('You must be Authenticated via Github to use this feature!')},
                status=401)

        try:
            result = FundingLimitIncreaseRequestForm(json_parse(request.body))
            if not result.is_valid():
                raise
        except Exception as e:
            return JsonResponse({'error': _('Invalid JSON.')}, status=400)

        new_funding_limit_increase_request(profile, result.cleaned_data)

        return JsonResponse({'msg': _('Request received.')}, status=200)

    form = FundingLimitIncreaseRequestForm()
    params = {
        'form': form,
        'title': _('Request a Funding Limit Increase'),
        'card_title': _('Gitcoin - Request a Funding Limit Increase'),
        'card_desc': _('Do you hit the Funding Limit? Request a increasement!')
    }

    return TemplateResponse(request, 'increase_funding_limit_request_form.html', params)


def tribes_home(request):
    tribes = Profile.objects.filter(is_org=True).annotate(followers=Count('follower')).order_by('-followers')[:8]

    context = {
        'avatar_url': request.build_absolute_uri(static('v2/images/twitter_cards/tw_cards-07.png')),
        'testimonials': testimonials(),
        'reasons': reasons(),
        'articles': articles(),
        'press': press(),
        'tribes': tribes,
        'show_sales_action': True,
    }

    return TemplateResponse(request, 'tribes/landing.html', context)


def admin_index(request):
    from dashboard.utils import get_all_urls # avoid circular import
    urls = get_all_urls() # source of truth is the app; email_info data just augments it
    search_str = '_administration/email'
    def clean_url(url):
        url = "".join(url)
        url = url.replace('$', '')
        url = url.replace('^', '')
        return url
    urls = [clean_url(url) for url in urls]
    urls = [url for url in urls if search_str in url]
    urls_dict = {}
    for url in urls:
        key = url.replace('_administration/email','')
        urls_dict[key] = ()
    email_info = EmailInventory.objects.all()
    for val in email_info:
        key = val.path
        urls_dict[key] = val
    del urls_dict['/']
    context = {
        'urls': urls_dict,
    }

    return TemplateResponse(request, 'admin_index.html', context)


<<<<<<< HEAD
@cached_view(timeout=86400) # cached for 24 hours
@require_http_methods(["GET",])
def jtbd_earn(request):
    context = JSONStore.objects.filter(view='jtbd', key='earn').first().data
    return TemplateResponse(request, 'jtbd/earn.html', context)


@cached_view(timeout=86400) # cached for 24 hours
@require_http_methods(["GET",])
def jtbd_learn(request):
    context = JSONStore.objects.filter(view='jtbd', key='learn').first().data
    return TemplateResponse(request, 'jtbd/learn.html', context)


@cached_view(timeout=86400) # cached for 24 hours
@require_http_methods(["GET",])
def jtbd_connect(request):
    context = JSONStore.objects.filter(view='jtbd', key='connect').first().data
    return TemplateResponse(request, 'jtbd/connect.html', context)


@cached_view(timeout=86400) # cached for 24 hours
@require_http_methods(["GET",])
def jtbd_fund(request):
    context = JSONStore.objects.filter(view='jtbd', key='fund').first().data
    return TemplateResponse(request, 'jtbd/fund.html', context)
=======
def styleguide_components(request):
    if settings.ENV == 'prod':
        raise Http404
    else:
        context = {}
        return TemplateResponse(request, 'styleguide_components.html', context)
>>>>>>> 7818f873
<|MERGE_RESOLUTION|>--- conflicted
+++ resolved
@@ -1572,38 +1572,38 @@
     return TemplateResponse(request, 'admin_index.html', context)
 
 
-<<<<<<< HEAD
 @cached_view(timeout=86400) # cached for 24 hours
-@require_http_methods(["GET",])
-def jtbd_earn(request):
-    context = JSONStore.objects.filter(view='jtbd', key='earn').first().data
-    return TemplateResponse(request, 'jtbd/earn.html', context)
-
-
-@cached_view(timeout=86400) # cached for 24 hours
-@require_http_methods(["GET",])
-def jtbd_learn(request):
-    context = JSONStore.objects.filter(view='jtbd', key='learn').first().data
-    return TemplateResponse(request, 'jtbd/learn.html', context)
-
-
-@cached_view(timeout=86400) # cached for 24 hours
-@require_http_methods(["GET",])
-def jtbd_connect(request):
-    context = JSONStore.objects.filter(view='jtbd', key='connect').first().data
-    return TemplateResponse(request, 'jtbd/connect.html', context)
-
-
-@cached_view(timeout=86400) # cached for 24 hours
-@require_http_methods(["GET",])
-def jtbd_fund(request):
-    context = JSONStore.objects.filter(view='jtbd', key='fund').first().data
-    return TemplateResponse(request, 'jtbd/fund.html', context)
-=======
 def styleguide_components(request):
     if settings.ENV == 'prod':
         raise Http404
     else:
         context = {}
         return TemplateResponse(request, 'styleguide_components.html', context)
->>>>>>> 7818f873
+
+
+@cached_view(timeout=86400) # cached for 24 hours
+@require_http_methods(["GET",])
+def jtbd_earn(request):
+    context = JSONStore.objects.filter(view='jtbd', key='earn').first().data
+    return TemplateResponse(request, 'jtbd/earn.html', context)
+
+
+@cached_view(timeout=86400) # cached for 24 hours
+@require_http_methods(["GET",])
+def jtbd_learn(request):
+    context = JSONStore.objects.filter(view='jtbd', key='learn').first().data
+    return TemplateResponse(request, 'jtbd/learn.html', context)
+
+
+@cached_view(timeout=86400) # cached for 24 hours
+@require_http_methods(["GET",])
+def jtbd_connect(request):
+    context = JSONStore.objects.filter(view='jtbd', key='connect').first().data
+    return TemplateResponse(request, 'jtbd/connect.html', context)
+
+
+@cached_view(timeout=86400) # cached for 24 hours
+@require_http_methods(["GET",])
+def jtbd_fund(request):
+    context = JSONStore.objects.filter(view='jtbd', key='fund').first().data
+    return TemplateResponse(request, 'jtbd/fund.html', context)
