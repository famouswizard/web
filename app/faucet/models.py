# -*- coding: utf-8 -*-
"""Define faucet related models.

Copyright (C) 2018 Gitcoin Core

This program is free software: you can redistribute it and/or modify
it under the terms of the GNU Affero General Public License as published
by the Free Software Foundation, either version 3 of the License, or
(at your option) any later version.

This program is distributed in the hope that it will be useful,
but WITHOUT ANY WARRANTY; without even the implied warranty of
MERCHANTABILITY or FITNESS FOR A PARTICULAR PURPOSE. See the
GNU Affero General Public License for more details.

You should have received a copy of the GNU Affero General Public License
along with this program. If not, see <http://www.gnu.org/licenses/>.

"""
from __future__ import unicode_literals

from django.contrib.postgres.fields import JSONField
from django.db import models

from economy.models import SuperModel


class FaucetRequestManager(models.Manager):
    """Define the Faucet Request query manager."""

    def user(self, profile):
        """Fetch the FaucetRequests matching the provided profile.

        Args:
            profile (str): The Github username.

        Returns:
            QuerySet: The filtered FaucetRequest results.

        """
        return self.filter(github_username=profile)


class FaucetRequest(SuperModel):
    """Define the Faucet Request model."""

    fulfilled = models.BooleanField(default=False)
    github_username = models.CharField(max_length=255, db_index=True)
    github_meta = JSONField()
    address = models.CharField(max_length=50)
    email = models.CharField(max_length=255)
    comment = models.TextField(max_length=500)

    objects = FaucetRequestManager()

    def __str__(self):
<<<<<<< HEAD
        """Return the string representation of FaucetRequest."""
        return f"{self.fulfilled} / {self.github_username} / {self.github_meta} / {self.address} / {self.email} / " \
               f"{self.comment} on {self.created_on}"
=======
        return f"{self.github_username} / {self.created_on}"
>>>>>>> b7e14ea7
<|MERGE_RESOLUTION|>--- conflicted
+++ resolved
@@ -54,10 +54,5 @@
     objects = FaucetRequestManager()
 
     def __str__(self):
-<<<<<<< HEAD
         """Return the string representation of FaucetRequest."""
-        return f"{self.fulfilled} / {self.github_username} / {self.github_meta} / {self.address} / {self.email} / " \
-               f"{self.comment} on {self.created_on}"
-=======
-        return f"{self.github_username} / {self.created_on}"
->>>>>>> b7e14ea7
+        return f"{self.github_username} / {self.created_on}"