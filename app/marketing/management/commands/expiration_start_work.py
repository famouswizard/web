--- conflicted
+++ resolved
@@ -58,18 +58,12 @@
         if settings.DEBUG:
             days = range(1, 1000)
         for day in days:
-<<<<<<< HEAD
             start_date = (timezone.now() - timezone.timedelta(days=(day+1)))
             end_date = (timezone.now() - timezone.timedelta(days=day))
             interests_by_created_on = Interest.objects.select_related('profile').filter(
                 created__gte=start_date,
                 created__lt=end_date,
                 pending=False,
-=======
-            interests = Interest.objects.select_related('profile').filter(
-                created__gte=(timezone.now() - timezone.timedelta(days=(day + 1))),
-                created__lt=(timezone.now() - timezone.timedelta(days=day)),
->>>>>>> 9fdcbda9
             )
             interests_by_accepted_on = Interest.objects.select_related('profile').filter(
                 acceptance_date__gte=start_date,
