# -*- coding: utf-8 -*-
"""Define the Grant utilities.

Copyright (C) 2021 Gitcoin Core

This program is free software: you can redistribute it and/or modify
it under the terms of the GNU Affero General Public License as published
by the Free Software Foundation, either version 3 of the License, or
(at your option) any later version.

This program is distributed in the hope that it will be useful,
but WITHOUT ANY WARRANTY; without even the implied warranty of
MERCHANTABILITY or FITNESS FOR A PARTICULAR PURPOSE. See the
GNU Affero General Public License for more details.

You should have received a copy of the GNU Affero General Public License
along with this program. If not, see <http://www.gnu.org/licenses/>.

"""
import json
import logging
import math
import os
import re
import urllib.request
from datetime import datetime
from decimal import Decimal
from random import randint, seed
from secrets import token_hex

from django.utils import timezone

import numpy as np
import pandas as pd

from app.settings import BASE_URL, MEDIA_URL, NOTION_API_KEY, NOTION_SYBIL_DB
from app.utils import notion_write
from avatar.utils import convert_img
from economy.utils import ConversionRateNotFoundError, convert_amount
from gas.utils import eth_usd_conv_rate
from grants.sync.algorand import sync_algorand_payout
from grants.sync.binance import sync_binance_payout
from grants.sync.celo import sync_celo_payout
from grants.sync.harmony import sync_harmony_payout
from grants.sync.polkadot import sync_polkadot_payout
from grants.sync.rsk import sync_rsk_payout
from grants.sync.zcash import sync_zcash_payout
from grants.sync.zil import sync_zil_payout
from perftools.models import StaticJsonEnv
from PIL import Image, ImageDraw, ImageOps
from townsquare.models import SquelchProfile


logger = logging.getLogger(__name__)

block_codes = ('▖', '▗', '▘', '▙', '▚', '▛', '▜', '▝', '▞', '▟')
emoji_codes = ('🎉', '🎈', '🎁', '🎊', '🙌', '🥂', '🎆', '🔥', '⚡', '👍')


tenant_payout_mapper = {
    'ZCASH': sync_zcash_payout,
    'CELO': sync_celo_payout,
    'ZIL': sync_zil_payout,
    'HARMONY': sync_harmony_payout,
    'POLKADOT': sync_polkadot_payout,
    'BINANCE': sync_binance_payout,
    'KUSAMA': sync_polkadot_payout,
    'RSK': sync_rsk_payout,
    'ALGORAND': sync_algorand_payout
}

def get_clr_rounds_metadata():
    '''
        Fetches default CLR round metadata for stats/marketing flows.
        This is configured when multiple rounds are running
    '''
    try:
        CLR_ROUND_DATA = StaticJsonEnv.objects.get(key='CLR_ROUND').data

        clr_round = CLR_ROUND_DATA['round_num']
        start_date = CLR_ROUND_DATA['round_start']
        end_date = CLR_ROUND_DATA['round_end']
        show_round_banner = json.loads(CLR_ROUND_DATA['show_round_banner'])
        claim_start_date = CLR_ROUND_DATA.get('claim_start_date')
        claim_end_date = CLR_ROUND_DATA.get('claim_end_date')
        banner_round_name = CLR_ROUND_DATA.get('banner_round_name')

        # timezones are in UTC (format example: 2021-06-16:15.00.00)
        round_start_date = datetime.strptime(start_date, '%Y-%m-%d:%H.%M.%S')
        round_end_date = datetime.strptime(end_date, '%Y-%m-%d:%H.%M.%S')

        now = datetime.now()

        if claim_start_date and claim_end_date:
            claim_start_date = datetime.strptime(claim_start_date, '%Y-%m-%d:%H.%M.%S')
            claim_end_date = datetime.strptime(claim_end_date, '%Y-%m-%d:%H.%M.%S')

        if round_start_date > now:
            round_status = 'upcoming'
        elif round_start_date <= now <= round_end_date:
            round_status = 'active'
        elif claim_start_date and claim_end_date and claim_start_date <= now <= claim_end_date:
            round_status = 'claim'
        else:
            round_status = 'done'

    except:
        # setting defaults
        clr_round=1
        round_start_date = timezone.now()
        round_end_date = timezone.now() + timezone.timedelta(days=14)
        show_round_banner = False
        claim_start_date = None
        claim_end_date = None
        round_status = 'done'
        banner_round_name = ''

    return {
        'clr_round': clr_round,
        'round_start_date': round_start_date,
        'round_end_date': round_end_date,
        'show_round_banner': show_round_banner,
        'claim_start_date': claim_start_date,
        'claim_end_date': claim_end_date,
        'round_status': round_status,
        'banner_round_name': banner_round_name
    }

def get_upload_filename(instance, filename):
    salt = token_hex(16)
    file_path = os.path.basename(filename)
    return f"grants/{getattr(instance, '_path', '')}/{salt}/{file_path}"

def is_grant_team_member(grant, profile):
    """Checks to see if profile is a grant team member

    Args:
        grant (grants.models.Grant): The grant in question.
        profile (dashboard.models.Profile): The current user's profile.

    """
    if not profile:
        return False
    is_team_member = False
    if grant.admin_profile == profile:
        is_team_member = True
    else:
        for team_member in grant.team_members.all():
            if team_member.id == profile.id:
                is_team_member = True
                break
    return is_team_member

def amount_in_wei(tokenAddress, amount):
    from dashboard.tokens import addr_to_token
    token = addr_to_token(tokenAddress)
    decimals = token['decimals'] if token else 18
    return float(amount) * 10**decimals


def get_converted_amount(amount, token_symbol):
    try:
        if token_symbol == "ETH" or token_symbol == "WETH":
            return Decimal(float(amount) * float(eth_usd_conv_rate()))
        else:
            value_token_to_eth = Decimal(convert_amount(
                amount,
                token_symbol,
                "ETH")
            )

        value_eth_to_usdt = Decimal(eth_usd_conv_rate())
        value_usdt = value_token_to_eth * value_eth_to_usdt
        return value_usdt

    except ConversionRateNotFoundError as e:
        try:
            return Decimal(convert_amount(
                amount,
                token_symbol,
                "USDT"))
        except ConversionRateNotFoundError as no_conversion_e:
            logger.info(no_conversion_e)
            return None


def get_user_code(user_id, grant, coding_set=block_codes, length=6):
    seed(user_id ** grant.id)
    coding_id = [coding_set[randint(0, 9)] for _ in range(length)]

    return ''.join(coding_id)


def generate_collection_thumbnail(collection, width, heigth):
    grants = collection.grants.all()
    profile = collection.profile
    return generate_img_thumbnail_helper(grants, profile, width, heigth)


def generate_img_thumbnail_helper(grants, profile, width, heigth):
    MARGIN = int(width / 30)
    MID_MARGIN = int(width / 90)
    BG = (111, 63, 245)
    DISPLAY_GRANTS_LIMIT = 4
    PROFILE_WIDTH = PROFILE_HEIGHT = int(width / 3.5)
    GRANT_WIDTH = int(width / 2) - MARGIN - MID_MARGIN
    GRANT_HEIGHT = int(heigth / 2) - MARGIN - MID_MARGIN
    IMAGE_BOX = (width, heigth)
    LOGO_SIZE_DIFF = int(GRANT_WIDTH / 5)
    HALF_LOGO_SIZE_DIFF = int(LOGO_SIZE_DIFF / 2)
    PROFILE_BOX = (PROFILE_WIDTH - LOGO_SIZE_DIFF, PROFILE_HEIGHT - LOGO_SIZE_DIFF)
    GRANT_BOX = (GRANT_WIDTH, GRANT_HEIGHT)
    media_url = '' if 'media' not in MEDIA_URL else BASE_URL[:-1]

    logos = []
    for grant in grants:
        if grant.logo:
            if len(logos) > DISPLAY_GRANTS_LIMIT:
                break
            grant_url = f'{media_url}{grant.logo.url}'
            print(f'Trying to get: ${grant_url}')
            fd = urllib.request.urlopen(grant_url)
            logos.append(fd)
        else:
            static_file = f'assets/v2/images/grants/logos/{grant.id % 3}.png'
            logos.append(static_file)

    for logo in range(len(logos), 4):
        logos.append(None)

    thumbail = Image.new('RGBA', IMAGE_BOX, color=BG)
    avatar_url = f'{media_url}{profile.avatar_url}'
    fd = urllib.request.urlopen(avatar_url)

    # Make rounder profile avatar img
    mask = Image.new('L', PROFILE_BOX, 0)
    draw = ImageDraw.Draw(mask)
    draw.ellipse((0, 0) + PROFILE_BOX, fill=255)
    profile_thumbnail = Image.open(fd)

    profile_thumbnail.thumbnail(PROFILE_BOX, Image.ANTIALIAS)
    profile_circle = ImageOps.fit(profile_thumbnail, mask.size, centering=(0.5, 0.5))

    try:
        applied_mask = profile_circle.copy()
        applied_mask.putalpha(mask)
        profile_circle.paste(applied_mask, (0, 0), profile_circle)
    except ValueError:
        profile_circle.putalpha(mask)


    CORNERS = [
        [MARGIN, MARGIN],  # Top left grant
        [width - GRANT_WIDTH - MARGIN, MARGIN],  # Top right grant
        [MARGIN, heigth - GRANT_HEIGHT - MARGIN],  # bottom left grant
        [width - GRANT_WIDTH - MARGIN, heigth - GRANT_HEIGHT - MARGIN]  # bottom right grant
    ]

    for index in range(4):
        if logos[index] is None:
            grant_bg = Image.new('RGBA', GRANT_BOX, color='white')
            thumbail.paste(grant_bg, CORNERS[index], grant_bg)
            continue

        if type(logos[index]) is not str and re.match(r'.*\.svg', logos[index].url):
            grant_img = convert_img(logos[index])
            grant_thumbail = Image.open(grant_img)
        else:
            try:
                grant_thumbail = Image.open(logos[index])
            except ValueError:
                grant_thumbail = Image.open(logos[index]).convert("RGBA")

        grant_thumbail.thumbnail(GRANT_BOX, Image.ANTIALIAS)

        grant_bg = Image.new('RGBA', GRANT_BOX, color='white')

        try:
            grant_bg.paste(grant_thumbail, (int(GRANT_WIDTH / 2 - grant_thumbail.size[0] / 2),
                                            int(GRANT_HEIGHT / 2 - grant_thumbail.size[1] / 2)), grant_thumbail)
        except ValueError:
            grant_bg.paste(grant_thumbail, (int(GRANT_WIDTH / 2 - grant_thumbail.size[0] / 2),
                                            int(GRANT_HEIGHT / 2 - grant_thumbail.size[1] / 2)))

        thumbail.paste(grant_bg, CORNERS[index], grant_bg)

    draw_on_thumbnail = ImageDraw.Draw(thumbail)
    draw_on_thumbnail.ellipse([
        (int(width / 2 - PROFILE_WIDTH / 2), int(heigth / 2 - PROFILE_HEIGHT / 2)),
        (int(width / 2 + PROFILE_WIDTH / 2), int(heigth / 2 + PROFILE_HEIGHT / 2))
    ], fill="#6F3FF5")

    try:
        thumbail.paste(profile_circle, (int(width / 2 - PROFILE_WIDTH / 2) + HALF_LOGO_SIZE_DIFF, int(heigth / 2 - PROFILE_HEIGHT / 2) + HALF_LOGO_SIZE_DIFF),
                       profile_circle)
    except ValueError:
        thumbail.paste(profile_circle, (int(width / 2 - PROFILE_WIDTH / 2) + HALF_LOGO_SIZE_DIFF, int(heigth / 2 - PROFILE_HEIGHT / 2) + HALF_LOGO_SIZE_DIFF))

    return thumbail


def sync_payout(contribution):
    if not contribution:
        return None

    subscription = contribution.subscription

    if not subscription:
        return None

    tenant_payout_mapper[subscription.tenant](contribution)


def save_grant_to_notion(grant):
    """Post an insert to notions sybil-db table"""
    # check for notion credentials before attempting insert
    if NOTION_SYBIL_DB and NOTION_API_KEY:
        # fully qualified url
        fullUrl = BASE_URL.rstrip('/') + grant.url

        # write to NOTION_SYBIL_DB following the defined schema (returns dict of new object)
        return notion_write(NOTION_SYBIL_DB, {
            "Platform Status":{
                "id": "qwNU",
                "type": "select",
                "select":
                {
                    "id": "f38a5236-d1d7-4e63-ada0-e52a4e56d06f",
                    "name": "NEEDS REVIEW",
                    "color": "default"
                }
            },
            "Grant Name": {
                "id": "title",
                "type": "title",
                "title": [{
                    "type": "text",
                    "text": {
                        "content": fullUrl,
                        "link": {
                            "url": fullUrl
                        }
                    },
                    "plain_text": fullUrl,
                    "href": fullUrl
                }]
            }
        })


def toggle_user_sybil(sybil_users, non_sybil_users):
    '''util function which marks users as sybil/not'''

    from dashboard.models import Profile

    squelched_profiles = SquelchProfile.objects.all()
    if sybil_users:
        # iterate through users which need to be packed as sybil
        for user in sybil_users:
            try:
                # get user profile. note
                profile = Profile.objects.filter(handle=user.get('handle')).first()
                if profile:
                    label = user.get('label')
                    comment = user.get('comment')

                    if not comment or comment and isNaN(comment):
                        comment = 'added by bsci'

                    # check if user has entry in SquelchProfile
                    if (
                        not squelched_profiles.filter(profile=profile).first() and
                        label and comment
                    ):
                        # mark user as sybil
                        SquelchProfile.objects.create(
                            profile=profile,
                            label=label,
                            comments=comment
                        )
                else:
                    print(f"error: profile not found for {user.get('handle')} as sybil.")
            except Exception as e:
                print(f"error: unable to mark user {user.get('handle')} as sybil. {e}")

    if non_sybil_users:
        # exclude squelches added by manual
        squelched_profiles = squelched_profiles.exclude(label='Manual')
        # iterate and remove sybil from user
        for user in non_sybil_users:
            try:
                profile = Profile.objects.filter(handle=user.get('handle')).first()
                squelched_profiles.filter(profile=profile).delete()
            except Exception as e:
                print(f"error: unable to mark {user.get('handle')} as non sybil. {e}")


def bsci_script(csv: str) -> tuple:
    """
    Generate records of sybil / non-sybil users based
    on the CSV output as provided by BSci detection pipeline.
    """

    # Assumptions
    RENAME_MAP = {'notes': 'comment'}
    ML_THRESHOLD = 0.8
    EVAL_THRESHOLD = 0.8
    HEURISTIC_THRESHOLD = 0.5

<<<<<<< HEAD
def bsci_script(csv: str) -> tuple:
    """
    Generate records of sybil / non-sybil users based
    on the CSV output as provided by BSci detection pipeline.
    """

    # Assumptions
    RENAME_MAP = {'notes': 'comment'}
    ML_THRESHOLD = 0.8
    EVAL_THRESHOLD = 0.8
    HEURISTIC_THRESHOLD = 0.5
    
    # Read CSV

    try: 
=======
    # Read CSV

    try:
>>>>>>> befe17ec
        df = (pd.read_csv(csv)
                .assign(is_sybil=None)
                .assign(label=None)
                .rename(columns=RENAME_MAP))
<<<<<<< HEAD
        
        # Get label domains
        rows_with_evaluation = ~pd.isnull(df.evaluation_score) 
        rows_with_heuristic = ~pd.isnull(df.heuristic_score)
        rows_with_prediction = ~pd.isnull(df.prediction_score)
        
        labels_by_evaluation = rows_with_evaluation
        labels_by_heuristic = (rows_with_heuristic & (rows_with_heuristic 
                                                    ^ labels_by_evaluation))
        labels_by_prediction = (rows_with_prediction & (rows_with_prediction 
                                                        ^ (labels_by_heuristic | 
                                                        labels_by_evaluation)))
        
        # Assign final `is_sybil` markings according to a priorization criteria
        df.loc[labels_by_evaluation, 'is_sybil'] = df[labels_by_evaluation].evaluation_score
        df.loc[labels_by_evaluation, 'label'] = "Human Evaluation"
        
        df.loc[labels_by_heuristic, 'is_sybil'] = df[labels_by_heuristic].heuristic_score
        df.loc[labels_by_heuristic, 'label'] = "Heuristics"
        
        df.loc[labels_by_prediction, 'is_sybil'] = df[labels_by_prediction].prediction_score
        df.loc[labels_by_prediction, 'label'] = "ML Prediction"
        
        # Generate dict records
        sybil_records = df.query('is_sybil == True').to_dict('records')
        non_sybil_records = df.query('is_sybil == False').to_dict('records')
        
=======

        # Get label domains
        rows_with_evaluation = ~pd.isnull(df.evaluation_score)
        rows_with_heuristic = ~pd.isnull(df.heuristic_score)
        rows_with_prediction = ~pd.isnull(df.prediction_score)

        labels_by_evaluation = rows_with_evaluation
        labels_by_heuristic = (rows_with_heuristic & (rows_with_heuristic
                                                    ^ labels_by_evaluation))
        labels_by_prediction = (rows_with_prediction & (rows_with_prediction
                                                        ^ (labels_by_heuristic |
                                                        labels_by_evaluation)))

        # Assign final `is_sybil` markings according to a priorization criteria
        df.loc[labels_by_evaluation, 'is_sybil'] = df[labels_by_evaluation].evaluation_score
        df.loc[labels_by_evaluation, 'label'] = "Human Evaluation"

        df.loc[labels_by_heuristic, 'is_sybil'] = df[labels_by_heuristic].heuristic_score
        df.loc[labels_by_heuristic, 'label'] = "Heuristics"

        df.loc[labels_by_prediction, 'is_sybil'] = df[labels_by_prediction].prediction_score
        df.loc[labels_by_prediction, 'label'] = "ML Prediction"

        # Generate dict records
        sybil_records = df.query('is_sybil == True').to_dict('records')
        non_sybil_records = df.query('is_sybil == False').to_dict('records')

>>>>>>> befe17ec
        # Output
        return (sybil_records, non_sybil_records)
    except Exception as e:
        logger.error(f'error: bsci_sybil_script - {e}')
        return None


def isNaN(string):
    return string != string<|MERGE_RESOLUTION|>--- conflicted
+++ resolved
@@ -407,7 +407,6 @@
     EVAL_THRESHOLD = 0.8
     HEURISTIC_THRESHOLD = 0.5
 
-<<<<<<< HEAD
 def bsci_script(csv: str) -> tuple:
     """
     Generate records of sybil / non-sybil users based
@@ -419,48 +418,14 @@
     ML_THRESHOLD = 0.8
     EVAL_THRESHOLD = 0.8
     HEURISTIC_THRESHOLD = 0.5
-    
+
     # Read CSV
 
-    try: 
-=======
-    # Read CSV
-
     try:
->>>>>>> befe17ec
         df = (pd.read_csv(csv)
                 .assign(is_sybil=None)
                 .assign(label=None)
                 .rename(columns=RENAME_MAP))
-<<<<<<< HEAD
-        
-        # Get label domains
-        rows_with_evaluation = ~pd.isnull(df.evaluation_score) 
-        rows_with_heuristic = ~pd.isnull(df.heuristic_score)
-        rows_with_prediction = ~pd.isnull(df.prediction_score)
-        
-        labels_by_evaluation = rows_with_evaluation
-        labels_by_heuristic = (rows_with_heuristic & (rows_with_heuristic 
-                                                    ^ labels_by_evaluation))
-        labels_by_prediction = (rows_with_prediction & (rows_with_prediction 
-                                                        ^ (labels_by_heuristic | 
-                                                        labels_by_evaluation)))
-        
-        # Assign final `is_sybil` markings according to a priorization criteria
-        df.loc[labels_by_evaluation, 'is_sybil'] = df[labels_by_evaluation].evaluation_score
-        df.loc[labels_by_evaluation, 'label'] = "Human Evaluation"
-        
-        df.loc[labels_by_heuristic, 'is_sybil'] = df[labels_by_heuristic].heuristic_score
-        df.loc[labels_by_heuristic, 'label'] = "Heuristics"
-        
-        df.loc[labels_by_prediction, 'is_sybil'] = df[labels_by_prediction].prediction_score
-        df.loc[labels_by_prediction, 'label'] = "ML Prediction"
-        
-        # Generate dict records
-        sybil_records = df.query('is_sybil == True').to_dict('records')
-        non_sybil_records = df.query('is_sybil == False').to_dict('records')
-        
-=======
 
         # Get label domains
         rows_with_evaluation = ~pd.isnull(df.evaluation_score)
@@ -488,7 +453,6 @@
         sybil_records = df.query('is_sybil == True').to_dict('records')
         non_sybil_records = df.query('is_sybil == False').to_dict('records')
 
->>>>>>> befe17ec
         # Output
         return (sybil_records, non_sybil_records)
     except Exception as e:
