--- conflicted
+++ resolved
@@ -119,15 +119,9 @@
         </div>
       </div>
       <div id="original_fund" class="tab_target {% if active_tab == "phantom" %} hidden {% endif %}">
-<<<<<<< HEAD
         <div class="col-12 offset-md-2 col-md-10 offset-xl-3 col-xl-6 mt-1 font-subheader mx-0 mx-md-auto row">
           <p class="col-12 font-weight-semibold mb-4 text-center">
             <a href="{{ grant.url }}">{{ grant.title }}</a> {% trans "is accepting contributions in "%}
-=======
-        <div class="col-12 offset-md-2 col-md-10 offset-xl-3 col-xl-6 mt-0 font-subheader mx-0 mx-md-auto row">
-          <p class="col-12 font-weight-semibold my-4 text-center">
-            {{ grant.admin_profile }} {% trans "is accepting contributions in "%}
->>>>>>> 60fd43a1
             {% if grant_has_no_token %}
               {% trans "any token" %}
             {% else %}
