{% comment %}
  Copyright (C) 2020 Gitcoin Core

  This program is free software: you can redistribute it and/or modify
  it under the terms of the GNU Affero General Public License as published
  by the Free Software Foundation, either version 3 of the License, or
  (at your option) any later version.

  This program is distributed in the hope that it will be useful,
  but WITHOUT ANY WARRANTY; without even the implied warranty of
  MERCHANTABILITY or FITNESS FOR A PARTICULAR PURPOSE. See the
  GNU Affero General Public License for more details.

  You should have received a copy of the GNU Affero General Public License
  along with this program. If not, see <http://www.gnu.org/licenses/>.

{% endcomment %}
{% load i18n static email_obfuscator add_url_schema avatar_tags %}
<!DOCTYPE html>
<html lang="en">

  <head>
    {% include 'shared/head.html' with slim=1 %}
    {% include 'shared/cards.html' %}
    <link rel="stylesheet" href="https://unpkg.com/vue-select@latest/dist/vue-select.css">
    <link rel="stylesheet" href="{% static "v2/css/grants/new.css" %}">
    <link rel="stylesheet" href={% static "v2/css/tabs.css" %}>

    <script src="//cdn.quilljs.com/1.3.6/quill.core.js"></script>
    <link href="//cdn.quilljs.com/1.3.6/quill.bubble.css" rel="stylesheet">
    <link href="//cdn.quilljs.com/1.3.6/quill.snow.css" rel="stylesheet">
  </head>

  <body class="interior {{ active }} grant g-font-muli">

    {% include 'shared/tag_manager_2.html' %}
    <div class="container-fluid header dash px-0">
      {% include 'shared/top_nav.html' with class='d-md-flex' %}
      {% include 'grants/nav.html' %}
    </div>

    <div class="container-fluid bg-lightblue pb-5 pt-5" id="gc-new-grant">
      <form action="" @submit="checkForm" v-cloak>
        <div class="container mt-3 mb-3  position-relative col-lg-6 mx-auto">
          <img :src="grant_type_logo" v-if="grant_type_logo" style="max-width: 100%;">

          <div class="bg-white rounded">
            <div class="row p-4 p-md-5">

              <div class="col-12 text-center">
                <img src="{% static "v2/images/grants/new.svg" %}" v-if="!grant_type_logo">
                <h1 class="text-center font-title-xl">Create a Grant</h1>
                <p class="text-center font-bigger-1 text-black-60">
                  We're excited to learn about your project.
                </p>
                <p class="text-center font-bigger-1 text-black-60">
                  <button @click="showQuickStart()" type="button" class="btn btn-link">
                    Open Grant Guide
                  </button>
                </p>
              </div>

              {% csrf_token %}

              <!-- Logo -->
              <div class="col-12 mb-3">
                <label class="font-caption letter-spacing text-black-60 text-uppercase" for="logo">
                  Project Logo
                </label>

                <div class="form__drop mt-0" id="js-drop">
                  <span>Drag & Drop or Browse</span>
                  <b-form-file id="img-project" v-model="logo" :state="Boolean(logo)" plain accept="image/*"></b-form-file>
                  <b-img-lazy v-if="logoPreview" id="preview" style="width:100%;" :src="logoPreview"></b-img-lazy>
                </div>

              </div>

              {% if is_staff %}
                <div class="col-12 mb-3">
                  <label class="font-caption letter-spacing text-black-60 text-uppercase">Network ( Admin )</label>
                  <v-select :options="['mainnet', 'rinkeby']" label="label" v-model="form.network" value="mainnet" />
                </div>
              {% endif %}

              <!-- Title -->
              <div class="col-12 mb-3">
                <label class="font-caption letter-spacing text-black-60 text-uppercase" for="title">Title</label>
                <span class="font-smaller-6 badge badge-greylight text-capitalize ml-2">Required</span>

                <input id="title" name="title" v-model="form.title" class="form__input form__input-lg" maxlength="150" type="text" placeholder="The Human Fund" required />

                <div class="text-danger" v-if="errors.title">
                  [[errors.title]]
                </div>
              </div>

              <!-- Description -->
              <div class="col-12 mb-3">
                <label class="font-caption letter-spacing text-black-60 text-uppercase" for="description">Description</label>
                <span class="font-smaller-6 badge badge-greylight text-capitalize ml-2">Required</span>

                <quill-editor
                  ref="quillEditorDesc"
                  class="editor"
                  v-model="form.description_rich"
                  :options="editorOptionPrio"
                ></quill-editor>

                <div class="text-danger" v-if="errors.description">
                  [[errors.description]]
                </div>
              </div>

              <!-- URL -->
              <div class="col-12 mb-3">
                <label class="font-caption letter-spacing text-black-60 text-uppercase" for="reference_url">Project Website</label>
                <span class="font-smaller-6 badge badge-greylight text-capitalize ml-2">Required</span>

                <input id="reference_url" v-model="form.reference_url" name="reference_url" class="form__input form__input-lg" maxlength="50" type="url" placeholder="https://human.fund/" required />

                <div class="text-danger" v-if="errors.reference_url">
                  [[errors.reference_url]]
                </div>
              </div>

              <!-- Team -->
              <div class="col-12 mb-3">
                <label class="font-caption letter-spacing text-black-60 text-uppercase" for="team_members">Team Members</label>
                <v-select id="team_members" label="text" :close-on-select="false" @search="userSearch"  :options="usersOptions" placeholder="Add your team Gitcoin usernames" v-model="teamMembers" multiple>
                  <template slot="no-options">
                    type to search Users..
                  </template>

                  <template slot="option" slot-scope="option">
                    <div class="d-flex align-items-baseline">
                      <div class="mr-2">
                        <img class="rounded-circle" :src="option.avatar_url" width="40" height="40"/>
                      </div>
                      <div>[[ option.text ]]</div>
                    </div>
                  </template>

                  <template slot="selected-option" slot-scope="option">
                    <div class="d-flex align-items-center">
                      <img class="rounded-circle mr-2" :src="option.avatar_url" width="20" height="20"/>
                      <div>[[ option.text ]]</div>
                    </div>
                  </template>
                </v-select>
              </div>

              <!-- Project twitter -->
              <div class="col-12 mb-3">
                <label class="font-caption letter-spacing text-black-60 text-uppercase" for="twitter_handle_1">Project Twitter Handle</label>
                <span class="font-smaller-6 badge badge-greylight text-capitalize ml-2">Required</span>

                <input id="twitter_handle_1" v-model="form.twitter_handle_1" name="twitter_handle_1" class="form__input form__input-lg" maxlength="20" type="text" placeholder="humanfund"/>

                <div class="text-danger" v-if="errors.twitter_handle_1">
                  [[errors.twitter_handle_1]]
                </div>
              </div>

              <!-- Owner twitter -->
              <div class="col-12 mb-3">
                <label class="font-caption letter-spacing text-black-60 text-uppercase" for="twitter_handle_2">Your Twitter Handle</label>

                <input id="twitter_handle_2" v-model="form.twitter_handle_2" name="twitter_handle_2" class="form__input form__input-lg" maxlength="20" type="text" placeholder="georgecostanza"/>
              </div>


              <!-- Github -->
              <div class="col-12 mb-3">
                <label class="font-caption letter-spacing text-black-60 text-uppercase" for="github_project_url">Github URL</label>
                <input id="github_project_url" v-model="form.github_project_url" name="github_project_url" class="form__input form__input-lg" maxlength="50" type="url" placeholder="https://github.com/humanfund"/>
              </div>


              <!-- Chain -->
              <div class="mb-3 col-12">
                <h5 class="mt-4">Funding Information</h5>
                <hr>
                <label class="font-caption letter-spacing text-black-60 text-uppercase mb-0" for="bounty_chain">Chain</label>
                <p class="font-body">Pick the chain you're accepting grant funding from</p>

                <div class="btn-group-toggle d-flex flex-column flex-lg-row flex-wrap">
                  <label class="btn btn-radio chain-btn d-flex align-items-center mr-2 mb-2 font-weight-bold py-2 px-4" :class="{'active': chainId === 'eth'}">
                    <input type="radio" name="grant_chain" id="eth_chain" value="eth" v-model="chainId"><img class="mr-2" src="{% static 'v2/images/chains/ethereum.svg' %}" alt="" width="12"> ETH
                  </label>

<<<<<<< HEAD
                  {% if 'zcash_testers' in user_groups or is_staff %}
                  <label class="btn btn-radio chain-btn d-flex align-items-center mr-2 mb-2 font-weight-bold py-2 px-4" :class="{'active': chainId === 'zcash'}">
                    <input type="radio" name="grant_chain" id="zcash_chain" value="zcash" v-model="chainId"><img class="mr-2" src="{% static 'v2/images/chains/zcash.svg' %}" alt="" width="20"> Zcash
                  </label>
                  {% endif %}
                </div>
=======
                <label class="btn btn-radio chain-btn d-flex align-items-center mr-2 mb-2 font-weight-bold py-2 px-4" :class="{'active': chainId === 'zcash'}">
                  <input type="radio" name="grant_chain" id="zcash_chain" value="zcash" v-model="chainId"><img class="mr-2" src="{% static 'v2/images/chains/zcash.svg' %}" alt="" width="20"> Zcash
                </label>
              </div>
>>>>>>> b90b8e46

                <div class="text-danger" v-if="errors.chainId">
                  [[errors.chainId]]
                </div>
              </div>


              <!-- Wallet Address -->
              <div class="mb-3 col-12">
                <template v-if="chainId == 'eth'">
                  <label class="font-caption letter-spacing text-black-60 text-uppercase" for="eth_payout_address">
                    ETH Recipient Wallet Address
                  </label>
                  <span class="font-smaller-6 badge badge-greylight text-capitalize ml-2">Required</span>

                  <p class="text-black-60 font-caption mb-2">
                    This is where funds from contributors to this grant will be sent
                  </p>

                  <input id="eth_payout_address" v-model="form.eth_payout_address" name="eth_payout_address" class="form__input form__input-lg" maxlength="50" placeholder="0x0" required/>

                  <div class="text-danger" v-if="errors.eth_payout_address">
                    [[errors.eth_payout_address]]
                  </div>
                </template>

                <template v-else-if="chainId == 'zcash'">
                  <label class="font-caption letter-spacing text-black-60 text-uppercase" for="zcash_payout_address">
                    Transparent Zcash Recipient Wallet Address
                  </label>
                  <span class="font-smaller-6 badge badge-greylight text-capitalize ml-2">Required</span>

                  <p class="text-black-60 font-caption mb-2">This is where funds from contributors to this grant will be sent.</br>
                    For Zcash grants, <span class="text-black-70 font-weight-bold">only t-addresses (transparent) are supported.</span>
                  </p>

                  <input id="zcash_payout_address" v-model="form.zcash_payout_address" name="zcash_payout_address" class="form__input form__input-lg" maxlength="50" placeholder="t-" required/>

                  <div class="text-danger" v-if="errors.zcash_payout_address">
                    [[errors.zcash_payout_address]]
                  </div>
                </template>
              </div>


              <!-- Categorization -->
              <div class="mb-3 col-12">
                <h5 class="mt-4">Categorization Information</h5>
                <hr>

                <div class="form-group">
                  <label class="font-caption letter-spacing text-black-60 text-uppercase" for="">Category</label>
                  <span class="font-smaller-6 badge badge-greylight text-capitalize ml-2">Required</span>
                  <v-select placeholder="Pick a category" :options="grant_types" label="label" v-model="form.grant_type" :reduce="state => state.name">
                    <template v-slot:option="option">
                      <span class="font-weight-semibold">[[ option.label ]]</span>
                    </template>
                  </v-select>

                  <div class="text-danger" v-if="errors.grant_type">
                    [[errors.grant_type]]
                  </div>
                </div>
                <div v-if="form.grant_type" class="form-group">
                  <label class="font-caption letter-spacing text-black-60 text-uppercase" for="">Sub Categories</label>
                  <span class="font-smaller-6 badge badge-greylight text-capitalize ml-2">Required</span>
                  <v-select placeholder="Select categories" :options="type_to_category_mapping()" label="name" v-model="form.grant_categories" :reduce="state => state.id" multiple>
                    <template v-slot:option="option">
                      <span class="font-weight-semibold">[[ option.name ]]</span>
                    </template>
                  </v-select>

                  <div class="text-danger" v-if="errors.grant_categories">
                    [[errors.grant_categories]]
                  </div>
                </div>

              </div>

            </div>
          </div>
        </div>
        <div class="container mt-5">
          <div class="row">
            <div class="col-12 text-center">
              <button class="btn btn-gc-blue btn-lg mb-3 px-5 btn-lg-padding" :disabled="submitted" type="submit" @click="submitForm($event)">Create Grant</button>
            </div>
            <div class="col-12 text-center" v-if="Object.keys(errors).length > 0">
              Please verify forms errors and try again
            </div>
          </div>
        </div>

      </form>
    </div>

    {% include 'shared/bottom_notification.html' %}
    {% include 'shared/footer.html' %}
    {% include 'shared/current_profile.html' %}
    {% include 'shared/analytics.html' %}
    {% include 'grants/shared/shared_scripts.html' %}
    {% include 'shared/footer_scripts.html' with vue=True ignore_inject_web3=1 %}

    <script>
      document.grant_types = {{grant_types|safe}};
    </script>
    <script src="https://unpkg.com/vue-select@latest"></script>
    <script src='https://cdn.jsdelivr.net/npm/quill@1.3.6/dist/quill.min.js'></script>
    <script src='https://cdn.jsdelivr.net/npm/vue-quill-editor@3.0.6/dist/vue-quill-editor.js'></script>

    <script src="{% static "v2/js/pages/tabs.js" %}"></script>
    <script src="{% static "v2/js/tokens.js" %}"></script>
    <script src="{% static "v2/js/user-search.js" %}"></script>
    <script src="{% static "v2/js/grants/shared.js" %}"></script>

    <script src="{% static "v2/js/grants/_new.js" %}"></script>


    <!-- <script src="{% static "v2/js/abi.js" %}"></script> -->
    <!-- <script src="/dynamic/js/tokens_dynamic.js"></script> -->
    <!-- <script src="{% static "v2/js/lib/ipfs-api.js" %}"></script> -->
    <!-- <script src="{% static "v2/js/ipfs.js" %}"></script> -->
    <!-- <script src="{% static "v2/js/grants/compiledSplitter.js" %}"></script> -->
    <!-- <script src="{% static "v2/js/grants/compiledSubscriptionContract0.js" %}"></script>
    <script src="{% static "v2/js/grants/compiledSubscriptionContract1.js" %}"></script> -->
    <!-- <script src="{% static "v2/js/waiting_room_entertainment.js" %}"></script> -->
    <!-- <script src="{% static "v2/js/pages/shared_bounty_mutation_estimate_gas.js" %}"></script> -->
    <!-- <script src="{% static "v2/js/grants/new.js" %}"></script> -->



  </body>


<html><|MERGE_RESOLUTION|>--- conflicted
+++ resolved
@@ -189,19 +189,10 @@
                     <input type="radio" name="grant_chain" id="eth_chain" value="eth" v-model="chainId"><img class="mr-2" src="{% static 'v2/images/chains/ethereum.svg' %}" alt="" width="12"> ETH
                   </label>
 
-<<<<<<< HEAD
-                  {% if 'zcash_testers' in user_groups or is_staff %}
-                  <label class="btn btn-radio chain-btn d-flex align-items-center mr-2 mb-2 font-weight-bold py-2 px-4" :class="{'active': chainId === 'zcash'}">
-                    <input type="radio" name="grant_chain" id="zcash_chain" value="zcash" v-model="chainId"><img class="mr-2" src="{% static 'v2/images/chains/zcash.svg' %}" alt="" width="20"> Zcash
-                  </label>
-                  {% endif %}
-                </div>
-=======
                 <label class="btn btn-radio chain-btn d-flex align-items-center mr-2 mb-2 font-weight-bold py-2 px-4" :class="{'active': chainId === 'zcash'}">
                   <input type="radio" name="grant_chain" id="zcash_chain" value="zcash" v-model="chainId"><img class="mr-2" src="{% static 'v2/images/chains/zcash.svg' %}" alt="" width="20"> Zcash
                 </label>
               </div>
->>>>>>> b90b8e46
 
                 <div class="text-danger" v-if="errors.chainId">
                   [[errors.chainId]]
