{% comment %}
Copyright (C) 2020 Gitcoin Core
This program is free software: you can redistribute it and/or modify
it under the terms of the GNU Affero General Public License as published
by the Free Software Foundation, either version 3 of the License, or
(at your option) any later version.
This program is distributed in the hope that it will be useful,
but WITHOUT ANY WARRANTY; without even the implied warranty of
MERCHANTABILITY or FITNESS FOR A PARTICULAR PURPOSE. See the
GNU Affero General Public License for more details.
You should have received a copy of the GNU Affero General Public License
along with this program. If not, see <http://www.gnu.org/licenses/>.
{% endcomment %}
{% load humanize static i18n %}
<!DOCTYPE html>
<html lang="en">
  <head>
    <link rel="stylesheet" href="{% static "v2/css/search_bar.css" %}">
    {% include 'shared/head.html' with slim=1 %}
    {% include 'shared/cards.html' %}
    <link rel="stylesheet" href="{% static "v2/css/kudos/styles.css" %}" />
    <link rel="stylesheet" href="{% static "v2/css/grants/card.css" %}">
  </head>
  <body class="interior {{ active }} grant g-font-muli">
    {% include 'shared/tag_manager_2.html' %}
    <div class="container-fluid header dash">
      {% include 'shared/top_nav.html' with class='d-md-flex' %}
      {% include 'grants/nav.html' %}

      <div class="container py-5 ">
        <div class="grants-hero white my-5">
          <div class="row">
            <div class="col-12 col-md-6 order-md-last mb-5 mb-md-0">
              <div class="embed-responsive embed-responsive-16by9">
                <iframe class="embed-responsive-item" src="https://www.youtube.com/embed/eVgEWSPFR2o?rel=0&showinfo=0" frameborder="0" allow="autoplay; encrypted-media" allowfullscreen></iframe>
              </div>
            </div>
            <div class="m-auto col-12 col-md-6 offset-lg-1 col-lg-5">
              <h1 class="font-title-xl font-weight-semibold">{% trans 'Get Substantial Sustainable Funding for Your Projects' %}</h1>
              <p class="my-4 pt-1 font-header">
                {% blocktrans %}
                Gitcoin Grants <a target="_blank" rel="noopener noreferrer" href="https://vitalik.ca/general/2019/10/24/gitcoin.html">provides matching funds</a> + <a target="_blank" rel="noopener noreferrer" href="http://1337alliance.com/">monthly subscription</a> for
                your favorite OSS maintainers, media outlets, and more. <br/><br/>
                Show your support.
                {% endblocktrans %}
              </p>
              <a class="btn btn-gc-blue" href="{% url 'grants:new' %}">
                <img class="mr-1 white-icon" src="{% static "v2/images/grants/icons/white.svg" %}">
                {% trans 'Create a Grant' %}
              </a>
            </div>
          </div>
        </div>
      </div>
    </div>


      <div class="container-fluid py-4 grants-results">
        <div class="container">
<<<<<<< HEAD
          <strong>Gitcoin Grants</strong> has facilitated the distribution of <strong>${{grant_amount|floatformat:0}}k</strong> to Open Source since it's launch in January 2019.  
          <a class="font-body" href="/results">See more results</a>.
          <br>
          <img src="{% static 'v2/images/grants/robots.png' %}" style="max-width: 100px;" class="pt-3" />

        </div>
      </div>
=======
          <div class="col-12">
            <p class="font-smaller-1">
              <strong>Gitcoin Grants</strong> has facilitated the distribution of
              <strong>${{grant_amount|floatformat:0}}k</strong> to projects since
              its launch in January 2019.
              <a href="/results">See more results</a>.
            </p>
            <img src="{% static 'v2/images/grants/robots.png' %}" style="max-width: 150px;" class="mt-1" />
          </div>
>>>>>>> 36ab9047

      <div class="container-fluid pt-0 pb-5 grants-matching">
        <div class="container">
          <div class="col-md-12 font-smaller-1 text-center pt-2">
            <p class="mb-1 font-weight-semibold">
              $200k Round 4 is now live!!
            </p>
            <p class="mb-1">
              From <strong>1/6 through 1/21 at 16:59 PST</strong> we will be matching contributions with quadratic funding.
              <a href="https://gitcoin.co/blog/gitcoin-grants-2020/">More details here</a>
            </p>
            <p>
              Gitcoin Grants is the largest pilot for Quadratic Funding around!
              Want to help fund open source in the 'mathematically optimal' way?
            </p>

            {% if not user.is_authenticated %}
              <a class="btn btn-gc-blue font-body font-weight-semibold" href="mailto:founders@gitcoin.co">
                {% trans 'Become a Matching Partner' %}
              </a>
            {% else %}
              <div class="btn btn-gc-blue font-subtitle font-weight-semibold" onclick="processPayment()">
                {% trans 'Become a Matching Partner' %}
              </div>
            {% endif %}
          </div>

        </div>
      </div>
    </div>

    <div class="container-fluid py-4 grants-search">
      <div class="container">
        <form method="POST" id="search_form">
          {% csrf_token %}

          {% if is_staff %}
            <div class="row font-caption font-weight-semibold">
              <div class="col-12"r>
                {% trans "[ Admin ] Choose Network :" %}
                <span class="network-container">
                  <select name="network" id="network">
                    <option value="mainnet">Mainnet</option>
                    <option value="rinkeby">Rinkeby</option>
                  </select>
                </span>
              </div>
            </div>
          {% endif %}

          <div class="row justify-content-center">
            <div class="col-12 col-lg-9">
              <ul class="grants_nav grants_type_nav pl-0 mb-0 pb-2 mt-2 text-left font-smaller-1 font-weight-semibold">
                {% for grant_type in grant_types %}
                  <a data-type="type" data-value="{{grant_type.keyword}}" class="mr-3 px-2 {% if type == grant_type.keyword %}selected{% endif %}">
                    {{grant_type.label}} ({{grant_type.count}})
                  </a>
                {% endfor %}
              </ul>
            </div>

            <div class="col-12 col-lg-3 pl-lg-0 mt-4 mt-lg-0 search position-relative">
              <input type="search" class="form__input" id="keyword" name="keyword" placeholder="Search Grants">
              <button class="position-absolute">
                <i class="ml-2 fas fa-search"></i>
              </button>
            </div>
          </div>

          {% if current_partners or past_partners %}
            <div class="row grant-partners text-white my-5">
              <div class="col-12 col-md-9">
                <h2 class="text-uppercase font-weight-semibold font-bigger-3 pt-4 mt-2 px-4">
                  {{ type }} GRANTS CLR MATCHING ROUND 4
                </h2>
                <p class="px-4">Jan 6, 2020 - Jan 21, 2020</p>
              </div>
              <div class="col-12 col-md-3 total_active_fund">
                <p class="pt-4 mb-0 font-weight-semibold">${{current_partners_fund|floatformat|intcomma}}</p>
              </div>
              <div class="col-12">
                <ul class="nav nav-tabs my-0 font-smaller-1 px-4" role="tablist">
                  {% if current_partners %}
                    <li class="nav-item">
                      <a class="nav-link nav-line active px-0 pb-1" id="currentpartners-tab"
                        data-toggle="tab" href="#currentpartners" role="tab" class="text-white"
                        aria-controls="currentpartners" aria-selected="true">
                        Sponsors
                      </a>
                    </li>
                  {% endif %}
                  {% if past_partners %}
                    <li class="nav-item font-caption position-relative" style="top: 1px;">
                      <a class="nav-link nav-line mx-0 pb-1" id="pastpartners-tab" data-toggle="tab"
                        href="#pastpartners" role="tab" aria-controls="pastpartners" class="text-white"
                        aria-selected="false"
                      >
                        View Past Sponsors
                      </a>
                    </li>
                  {% endif %}
                </ul>

                <div class="tab-content px-4">
                  {% if current_partners %}
                    <div class="tab-pane fade show active" id="currentpartners" role="tabpanel" aria-labelledby="currentpartners-tab">
                      {% for current_partner in current_partners %}
                        <div class="text-center px-3" style="display: inline-block; padding: 10px;">
                          <a href="/profile/{{current_partner.profile.handle}}">
                            <img src="/dynamic/avatar/{{current_partner.profile.handle}}">
                          </a>
                          <p class="font-body mt-2 mb-1">
                            <a class="text-white" href="/profile/{{current_partner.profile.handle}}">
                              @{{current_partner.profile.handle}}
                            </a>
                          </p>
                          <p class="font-caption font-weight-semibold">
                            ${{current_partner.amount|floatformat|intcomma}}
                          </p>
                        </div>
                      {% endfor %}
                    </div>
                  {% endif %}

                  {% if past_partners %}
                    <div class="tab-pane fade" id="pastpartners" role="tabpanel" aria-labelledby="pastpartners-tab">
                      {% for past_partner in past_partners %}
                        <div class="text-center px-3" style="display: inline-block; padding: 10px;">
                          <a class="text-white" href="/profile/{{past_partner.profile.handle}}">
                            <img src="/dynamic/avatar/{{past_partner.profile.handle}}">
                          </a>
                          <p class="font-body mt-2 mb-1">
                            <a class="text-white" href="/profile/{{current_partner.profile.handle}}">
                              @{{past_partner.profile.handle}}
                            </a>
                          </p>
                          <p class="font-caption font-weight-semibold">
                            ${{past_partner.amount|floatformat|intcomma}}
                          </p>
                        </div>
                      {% endfor %}
                    </div>
                  {% endif %}
                </div>
              </div>
            </div>
          {% endif %}

          <div class="row mt-5">

            <div class="col-12 col-xl-8">
              <ul class="grants_nav grants_keyword_nav pl-0 mb-0 pb-1 pt-2 mt-2 mt-xl-0 text-center text-xl-left font-body font-weight-semibold">
                {% for category in nav_options %}
                  <a  data-type="keyword" data-value="{{category.keyword}}" class="mr-3 mr-md-2 mr-lg-3 {% if keyword == category.keyword %}selected{% endif %}"  >
                    {{category.label}}
                  </a>
                {% endfor %}
              </ul>
            </div>

            <div class="col-12 col-xl-4 mt-2 mt-xl-0 font-caption text-center text-xl-right font-weight-semibold order_by sort_container">
              <div class="heading">{% trans "Sort by" %}</div>
              <select name="sort_option" id="sort_option">
                <option value="weighted_shuffle">{% trans "Weighted Shuffle" %}</option>
                <option value="match_pledge_amount_1">{% trans "Round 4 - $1 Contrib Matching Amount" %}</option>
                <option value="match_pledge_amount_10">{% trans "Round 4 - $10 Contrib Matching Amount" %}</option>
                <option value="match_pledge_amount_100">{% trans "Round 4 - $100 Contrib Matching Amount" %}</option>
                <option value="match_pledge_amount_1000">{% trans "Round 4 - $1k Contrib Matching Amount" %}</option>
                <option value="-clr_prediction_curve__0__1">{% trans "Round 4 - CLR Match Estimate: Highest" %}</option>
                <option value="clr_prediction_curve__0__1">{% trans "Round 4 - CLR Match Estimate: Lowest" %}</option>
                <option value="-clr_matching">{% trans "Rounds 1 & 2 - Total CLR Match: Highest" %}</option>
                <option value="clr_matching">{% trans "Rounds 1 & 2 - Total CLR Match: Lowest" %}</option>
                <option value="-created_on">{% trans "Created: Recent" %}</option>
                <option value="created_on">{% trans "Created: Oldest" %}</option>
                <option value="-amount_goal">{% trans "Goal: Highest" %}</option>
                <option value="amount_goal">{% trans "Goal: Lowest" %}</option>
                <option value="-amount_received">{% trans "Amount Raised: Highest" %}</option>
                <option value="amount_received">{% trans "Amount Raised: Lowest" %}</option>
                <option value="-contribution_count">{% trans "Most Contributions" %}</option>
                <option value="-contributor_count">{% trans "Most Contributors" %}</option>
              </select>
            </div>

          </div>

        </form>
      </div>
    </div>
    <div class="container-fluid grants-container">
      <div class="container">
        {% if grants %}
          <div class="infinite-container row">
            {% for grant in grants %}
              <div class="col-12 col-md-6 col-xl-4 mb-4 infinite-item">
                {% include 'grants/card/index.html' %}
              </div>
            {% endfor %}
          </div>
          {% if grants.has_next %}
<<<<<<< HEAD
            <a class="infinite-more-link" href="?network={{network}}&type={{type}}&keyword={{keyword}}&sort_option={{sort}}&page={{ grants.next_page_number }}">More</a>
=======
            <p class="mb-0 text-center py-4">
              <a class="infinite-more-link text-center text-black-70 cursor-pointer"
                href="?network={{network}}&type={{type}}keyword={{keyword}}&sort_option={{sort}}&page={{ grants.next_page_number }}"
              >
                <i class="fas fa-spinner fa-spin mr-2"></i>
                Collecting more exciting grants
              </a>
            </p>
>>>>>>> 36ab9047
          {% endif %}
        {% else %}
          <div class="col-12 mb-3 mx-auto col-md-6 text-center">
            <img class="obiwan my-4" src="{% static "v2/images/obiwan-bot.svg" %}">
            <h1 class="font-title-lg font-weight-semibold mt-4 mb-2">{% trans "This is not the grant you’re looking for." %}</h1>
            <p class="font-subheader text">
              {% trans "We couldn't match with any grants on Gitcoin." %}</br>
              {% trans "Please try another search term or browse for a grant." %}
            </p>
          </div>
          <div class="col-12 pt-4 pb-5 mx-auto text-center">
            <a class="button-lg btn-gc btn-gc-blue py-3 px-5 font-weight-semibold" href="{% url 'grants:grants' %}">
              {% trans "Browse Grants" %}
            </a>
          </div>
        {% endif %}
      </div>
    </div>
    {% include 'shared/bottom_notification.html' %}
    {% include 'shared/analytics.html' %}
    {% include 'shared/footer_scripts.html' with ignore_inject_web3=1 %}
    {% include 'shared/footer.html' %}
    {% include 'grants/shared/shared_scripts.html' %}
  </body>
  <script src="{% static "v2/js/lib/jquery.waypoints.min.js" %}"></script>
  <script src="{% static "v2/js/lib/infinite.min.js" %}"></script>
  <script src="{% static "v2/js/abi.js" %}"></script>
  <script src="{% static "v2/js/tokens.js" %}"></script>
  <script src="{% static "v2/js/pages/shared_bounty_mutation_estimate_gas.js" %}"></script>
  <script src="{% static "v2/js/lib/ipfs-api.js" %}"></script>
  <script src="{% static "v2/js/ipfs.js" %}"></script>
  <script src="{% static "v2/js/grants/index.js" %}"></script>
  <script src="{% static "v2/js/lib/popper.min.js" %}"></script>
  <script src="{% static "v2/js/lib/bootstrap.min.js" %}" crossorigin="anonymous"></script>
  <script src="{% static "v2/js/grants/newMatchingPartner.js" %}"></script>
  <script>
    var infinite = new Waypoint.Infinite({
      element: $('.infinite-container')[0]
    });
  </script>
</html><|MERGE_RESOLUTION|>--- conflicted
+++ resolved
@@ -57,7 +57,6 @@
 
       <div class="container-fluid py-4 grants-results">
         <div class="container">
-<<<<<<< HEAD
           <strong>Gitcoin Grants</strong> has facilitated the distribution of <strong>${{grant_amount|floatformat:0}}k</strong> to Open Source since it's launch in January 2019.  
           <a class="font-body" href="/results">See more results</a>.
           <br>
@@ -65,17 +64,6 @@
 
         </div>
       </div>
-=======
-          <div class="col-12">
-            <p class="font-smaller-1">
-              <strong>Gitcoin Grants</strong> has facilitated the distribution of
-              <strong>${{grant_amount|floatformat:0}}k</strong> to projects since
-              its launch in January 2019.
-              <a href="/results">See more results</a>.
-            </p>
-            <img src="{% static 'v2/images/grants/robots.png' %}" style="max-width: 150px;" class="mt-1" />
-          </div>
->>>>>>> 36ab9047
 
       <div class="container-fluid pt-0 pb-5 grants-matching">
         <div class="container">
@@ -275,18 +263,14 @@
             {% endfor %}
           </div>
           {% if grants.has_next %}
-<<<<<<< HEAD
-            <a class="infinite-more-link" href="?network={{network}}&type={{type}}&keyword={{keyword}}&sort_option={{sort}}&page={{ grants.next_page_number }}">More</a>
-=======
             <p class="mb-0 text-center py-4">
               <a class="infinite-more-link text-center text-black-70 cursor-pointer"
-                href="?network={{network}}&type={{type}}keyword={{keyword}}&sort_option={{sort}}&page={{ grants.next_page_number }}"
+                href="?network={{network}}&type={{type}}&keyword={{keyword}}&sort_option={{sort}}&page={{ grants.next_page_number }}"
               >
                 <i class="fas fa-spinner fa-spin mr-2"></i>
                 Collecting more exciting grants
               </a>
             </p>
->>>>>>> 36ab9047
           {% endif %}
         {% else %}
           <div class="col-12 mb-3 mx-auto col-md-6 text-center">
