--- conflicted
+++ resolved
@@ -57,11 +57,7 @@
 
       <div class="container-fluid py-4 grants-results">
         <div class="container">
-<<<<<<< HEAD
-          <strong>Gitcoin Grants</strong> has facilitated the distribution of <strong>${{grant_amount|floatformat:0}}k</strong> to Open Source since it's launch in January 2019.
-=======
-          <strong>Gitcoin Grants</strong> has facilitated the distribution of <strong>${{grant_amount|floatformat:0}}k</strong> to community public goods since it's launch in January 2019.  
->>>>>>> 58826bd6
+          <strong>Gitcoin Grants</strong> has facilitated the distribution of <strong>${{grant_amount|floatformat:0}}k</strong> to community public goods since it's launch in January 2019.
           <a class="font-body" href="/results">See more results</a>.
           <br>
           <img src="{% static 'v2/images/grants/robots.png' %}" style="max-width: 100px;" class="pt-3" />
@@ -97,6 +93,7 @@
               </div>
             {% endif %}
           </div>
+
         </div>
       </div>
     </div>
