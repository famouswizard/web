# -*- coding: utf-8 -*-
"""Define the Grant views.

Copyright (C) 2021 Gitcoin Core

This program is free software: you can redistribute it and/or modify
it under the terms of the GNU Affero General Public License as published
by the Free Software Foundation, either version 3 of the License, or
(at your option) any later version.

This program is distributed in the hope that it will be useful,
but WITHOUT ANY WARRANTY; without even the implied warranty of
MERCHANTABILITY or FITNESS FOR A PARTICULAR PURPOSE. See the
GNU Affero General Public License for more details.

You should have received a copy of the GNU Affero General Public License
along with this program. If not, see <http://www.gnu.org/licenses/>.

"""
import hashlib
import html
import json
import logging
import math
import re
import time
import uuid
from datetime import datetime
from urllib.parse import urlencode

from django.conf import settings
from django.contrib import messages
from django.contrib.admin.views.decorators import staff_member_required
from django.contrib.auth.decorators import login_required
from django.contrib.contenttypes.models import ContentType
from django.contrib.humanize.templatetags.humanize import intword, naturaltime
from django.core.paginator import EmptyPage, Paginator
from django.db import connection, transaction
from django.db.models import Q, Subquery
from django.http import Http404, HttpResponse, JsonResponse
from django.shortcuts import get_object_or_404, redirect
from django.template.response import TemplateResponse
from django.templatetags.static import static
from django.urls import reverse
from django.utils import timezone
from django.utils.crypto import get_random_string
from django.utils.translation import gettext_lazy as _
from django.views.decorators.cache import cache_page
from django.views.decorators.csrf import csrf_exempt
from django.views.decorators.http import require_GET, require_POST

import dateutil.parser
import pytz
import requests
import tweepy
from app.services import RedisService
from app.settings import (
    EMAIL_ACCOUNT_VALIDATION, TWITTER_ACCESS_SECRET, TWITTER_ACCESS_TOKEN, TWITTER_CONSUMER_KEY,
    TWITTER_CONSUMER_SECRET,
)
from app.utils import get_profile
from bs4 import BeautifulSoup
from cacheops import cached_view
from dashboard.brightid_utils import get_brightid_status
from dashboard.models import Activity, HackathonProject, Profile, SearchHistory
from dashboard.tasks import increment_view_count
from dashboard.utils import get_web3
from economy.models import Token as FTokens
from economy.utils import convert_token_to_usdt
from eth_account.messages import defunct_hash_message
from grants.models import (
    CartActivity, Contribution, Flag, Grant, GrantAPIKey, GrantBrandingRoutingPolicy, GrantCategory, GrantCLR,
    GrantCollection, GrantType, MatchPledge, Subscription,
)
from grants.tasks import process_grant_creation_admin_email, process_grant_creation_email, update_grant_metadata
from grants.utils import (
    emoji_codes, generate_collection_thumbnail, generate_img_thumbnail_helper, get_user_code, is_grant_team_member,
    sync_payout,
)
from kudos.models import BulkTransferCoupon, Token
from marketing.mails import grant_cancellation, new_grant_flag_admin
from marketing.models import Keyword, Stat
from perftools.models import JSONStore, StaticJsonEnv
from ratelimit.decorators import ratelimit
from retail.helpers import get_ip
from townsquare.models import Announcement, Favorite, PinnedPost
from townsquare.utils import can_pin
from web3 import HTTPProvider, Web3

logger = logging.getLogger(__name__)
w3 = Web3(HTTPProvider(settings.WEB3_HTTP_PROVIDER))


<<<<<<< HEAD
def get_clr_rounds_metadata():
    '''
        Fetches default CLR round metadata for stats/marketing flows.
        This is configured when multiple rounds are running
    '''
    try:
        CLR_ROUND_DATA = StaticJsonEnv.objects.get(key='CLR_ROUND').data

        clr_round = CLR_ROUND_DATA['round_num']
        start_date = CLR_ROUND_DATA['round_start']
        end_date = CLR_ROUND_DATA['round_end']

        # timezones are in UTC (format example: 2021-06-30:22.20.00)
        round_start_date = datetime.strptime(start_date, '%Y-%m-%d:%H.%M.%S')
        round_end_date = datetime.strptime(end_date, '%Y-%m-%d:%H.%M.%S')

    except:
        # setting defaults
        clr_round=1
        round_start_date = timezone.now()
        round_end_date = timezone.now()

    return clr_round, round_start_date, round_end_date
=======
# TODO-SELF-SERVICE: REMOVE BELOW VARIABLES NEEDED FOR MGMT
clr_round=10
round_start = timezone.datetime(2021, 6, 16, 15, 0) #tz=utc, not mst
round_end = timezone.datetime(2021, 7, 2, 0, 0) #tz=utc, not mst
>>>>>>> 5aaeec62


kudos_reward_pks = [12580, 12584, 12572, 125868, 12552, 12556, 12557, 125677, 12550, 12392, 12307, 12343, 12156, 12164]


def get_fund_reward(request, grant):
    token = Token.objects.filter(
        id__in=kudos_reward_pks,
        num_clones_available_counting_indirect_send__gt=0,
        owner_address__iexact='0x6239FF1040E412491557a7a02b2CBcC5aE85dc8F').order_by('?').first()
    if not token:
        return None
    key_len = 25
    _key = get_random_string(key_len)
    btc = BulkTransferCoupon.objects.create(
        token=token,
        num_uses_total=1,
        num_uses_remaining=1,
        current_uses=0,
        secret=_key,
        comments_to_put_in_kudos_transfer=f"Thank you for funding '{grant.title}' on Gitcoin Grants!",
        sender_profile=Profile.objects.get(handle='gitcoinbot'),
        make_paid_for_first_minutes=0,
        )

    #store btc on session
    request.session['send_notification'] = 1
    request.session['cta_text'] = "Redeem Kudos"
    request.session['msg_html'] = f"You have received a new {token.ui_name} for your contribution to {grant.title}"
    request.session['cta_url'] = btc.url

    return btc

def get_keywords():
    """Get all Keywords."""
    return json.dumps([str(key) for key in Keyword.objects.all().cache().values_list('keyword', flat=True)])


def api_auth_profile(request):
    profile = request.user.profile if request.user.is_authenticated else None
    GAK = None
    api_key = request.GET.get('_key')
    api_secret = request.GET.get('_secret')

    should_look_at_api_key = (api_key and api_secret) or profile
    if should_look_at_api_key:
        if not api_key:
            api_key = str(uuid.uuid4())
        if not api_secret:
            api_secret = str(uuid.uuid4())
        GAK, _ = GrantAPIKey.objects.get_or_create(
            key=api_key,
            secret=api_secret,
            defaults={
                "profile" : profile,
                }
            )
        profile = GAK.profile

    GAK = {'_key': GAK.key, '_secret': GAK.secret} if GAK else None

    return profile, GAK

def lazy_round_number(n):
    if n>1000000:
        return f"{round(n/1000000, 1)}m"
    if n>1000:
        return f"{round(n/1000, 1)}k"
    return n

# helper functions - start
def helper_grants_round_start_end_date(request, round_id):
    start = timezone.now()
    end = timezone.now()
    try:
        gclr = GrantCLR.objects.filter(round_num=round_id, customer_name='ethereum').first()
        start = gclr.start_date
        end = gclr.end_date
    except Exception as e:
        print(e)
    return start, end


def helper_grants_output(request, meta_data, addresses, GAK=None):

    # gather_stats
    add_count = len(addresses)

    response = {
        'meta': {
            'generated_at': request.build_absolute_uri(),
            'generated_on': timezone.now().strftime("%Y-%m-%d"),
            'stat':{
                'unique_addresses_found': add_count,
            },
            'meta': meta_data,
            'api_key': GAK,
        },
        'addresses': addresses
    }
    return JsonResponse(response, safe=False)
# helper functions - end

grants_data_release_date = timezone.datetime(2020, 10, 22)

hide_wallet_address_anonymized_sql = "AND contributor_profile_id NOT IN (select id from dashboard_profile where hide_wallet_address_anonymized)"


@ratelimit(key='ip', rate='10/m', method=ratelimit.UNSAFE, block=True)
def contribution_addr_from_grant_as_json(request, grant_id):

    # return all contirbutor addresses to the grant
    grant = Grant.objects.get(pk=grant_id)

    profile, GAK = api_auth_profile(request)
    if not profile:
        return redirect('/login/github/?next=' + request.get_full_path())
    if not grant.is_on_team(profile) and not request.user.is_staff:
        return JsonResponse({
            'msg': 'not_authorized, you must be a team member of this grant'
            }, safe=False)
    if timezone.now().timestamp() < grants_data_release_date.timestamp() and not request.user.is_staff:
        return JsonResponse({
            'msg': f'not_authorized, check back at {grants_data_release_date.strftime("%Y-%m-%d")}'
            }, safe=False)

    query = f"select distinct contributor_address from grants_subscription where grant_id = '{grant_id}' {hide_wallet_address_anonymized_sql}"
    earnings = query_to_results(query)
    meta_data = {
       'grant': grant_id,
    }
    return helper_grants_output(request, meta_data, earnings, GAK)


@ratelimit(key='ip', rate='10/m', method=ratelimit.UNSAFE, block=True)
def contribution_addr_from_grant_during_round_as_json(request, grant_id, round_id):

    # return all contirbutor addresses to the grant
    grant = Grant.objects.get(pk=grant_id)

    profile, GAK = api_auth_profile(request)
    if not profile:
        return redirect('/login/github/?next=' + request.get_full_path())
    if not grant.is_on_team(profile) and not request.user.is_staff:
        return JsonResponse({
            'msg': 'not_authorized, you must be a team member of this grant'
            }, safe=False)
    if timezone.now().timestamp() < grants_data_release_date.timestamp() and not request.user.is_staff:
        return JsonResponse({
            'msg': f'not_authorized, check back at {grants_data_release_date.strftime("%Y-%m-%d")}'
            }, safe=False)

    start, end = helper_grants_round_start_end_date(request, round_id)
    query = f"select distinct contributor_address from grants_subscription where created_on BETWEEN '{start}' AND '{end}' and grant_id = '{grant_id}' {hide_wallet_address_anonymized_sql}"
    earnings = query_to_results(query)

    meta_data = {
        'start': start.strftime("%Y-%m-%d"),
        'end': end.strftime("%Y-%m-%d"),
        'round': round_id,
        'grant': grant_id,
    }
    return helper_grants_output(request, meta_data, earnings, GAK)

@ratelimit(key='ip', rate='10/m', method=ratelimit.UNSAFE, block=True)
def contribution_info_from_grant_during_round_as_json(request, grant_id, round_id):

    # return all contirbutor addresses to the grant
    grant = Grant.objects.get(pk=grant_id)

    profile, GAK = api_auth_profile(request)
    if not profile:
        return redirect('/login/github/?next=' + request.get_full_path())
    if not grant.is_on_team(profile) and not request.user.is_staff:
        return JsonResponse({
            'msg': 'not_authorized, you must be a team member of this grant'
            }, safe=False)
    if timezone.now().timestamp() < grants_data_release_date.timestamp() and not request.user.is_staff:
        return JsonResponse({
            'msg': f'not_authorized, check back at {grants_data_release_date.strftime("%Y-%m-%d")}'
            }, safe=False)

    start, end = helper_grants_round_start_end_date(request, round_id)
    query = f"""
select
    md5(grants_subscription.id::varchar(255)) as id,
    dashboard_profile.handle,
    CONCAT('https://gitcoin.co/dynamic/avatar/', dashboard_profile.handle) as url,
    comments

from grants_subscription
INNER JOIN dashboard_profile on dashboard_profile.id = contributor_profile_id
where
grants_subscription.created_on BETWEEN '{start}' AND '{end}' and grant_id = {grant_id}
{hide_wallet_address_anonymized_sql}
order by grants_subscription.id desc

    """
    earnings = query_to_results(query)

    meta_data = {
        'start': start.strftime("%Y-%m-%d"),
        'end': end.strftime("%Y-%m-%d"),
        'round': round_id,
        'grant': grant_id,
    }
    return helper_grants_output(request, meta_data, earnings, GAK)


@login_required
@cached_view(timeout=3600)
def contribution_addr_from_round_as_json(request, round_id):

    if timezone.now().timestamp() < grants_data_release_date.timestamp() and not request.user.is_staff:
        return JsonResponse({
            'msg': f'not_authorized, check back at {grants_data_release_date.strftime("%Y-%m-%d")}'
            }, safe=False)

    start, end = helper_grants_round_start_end_date(request, round_id)
    query = f"select distinct contributor_address from grants_subscription where created_on BETWEEN '{start}' AND '{end}'  {hide_wallet_address_anonymized_sql}"
    earnings = query_to_results(query)
    meta_data = {
        'start': start.strftime("%Y-%m-%d"),
        'end': end.strftime("%Y-%m-%d"),
        'round': round_id,
    }
    return helper_grants_output(request, meta_data, earnings)


def query_to_results(query):
    with connection.cursor() as cursor:
        cursor.execute(query)
        rows = []
        for _row in cursor.fetchall():
            rows.append(list(_row))
        return rows
    return []

@login_required
@cached_view(timeout=3600)
def contribution_addr_from_all_as_json(request):

    if timezone.now().timestamp() < grants_data_release_date.timestamp() and not request.user.is_staff:
        return JsonResponse({
            'msg': f'not_authorized, check back at {grants_data_release_date.strftime("%Y-%m-%d")}'
            }, safe=False)

    query = f'select distinct contributor_address from grants_subscription where true  {hide_wallet_address_anonymized_sql}'
    earnings = query_to_results(query)
    meta_data = {
    }
    return helper_grants_output(request, meta_data, earnings)


def grants_addr_as_json(request):
    _grants = Grant.objects.filter(
        network='mainnet', hidden=False
    )
    response = list(set(_grants.values_list('title', 'admin_address')))
    return JsonResponse(response, safe=False)


def grants(request):
    """Handle grants explorer."""

    _type = request.GET.get('type', 'all')
    return grants_by_grant_type(request, _type)


def get_collections(user, keyword, sort='-shuffle_rank', collection_id=None, following=None,
                    idle_grants=None, only_contributions=None, featured=False):
    three_months_ago = timezone.now() - timezone.timedelta(days=90)

    _collections = GrantCollection.objects.filter(hidden=False)

    if collection_id:
        _collections = _collections.filter(pk=int(collection_id))

    if idle_grants:
        _collections = _collections.filter(grants__last_update__gt=three_months_ago)

    if only_contributions:
        contributions = user.profile.grant_contributor.filter(subscription_contribution__success=True).values('grant_id')
        _collections = _collections.filter(grants__in=Subquery(contributions))

    if following and user.is_authenticated:
        favorite_grants = Favorite.grants().filter(user=user).values('grant_id')
        _collections = _collections.filter(grants__in=Subquery(favorite_grants))

    if user.is_authenticated and user.profile.handle == keyword:
        _collections = _collections.filter(Q(profile=user.profile) | Q(curators=user.profile))
    else:
        _collections = _collections.keyword(keyword)

    if featured:
        _collections = _collections.filter(featured=featured)

    _collections = _collections.order_by('-featured', sort, 'pk')
    _collections = _collections.prefetch_related('grants')

    return _collections


def bulk_grants_for_cart(request):
    grant_type = request.GET.get('type', 'all')
    sort = request.GET.get('sort_option', 'weighted_shuffle')
    network = request.GET.get('network', 'mainnet')
    keyword = request.GET.get('keyword', '')
    state = request.GET.get('state', 'active')
    category = request.GET.get('category', '')
    idle_grants = request.GET.get('idle', '') == 'true'
    following = request.GET.get('following', '') != ''
    only_contributions = request.GET.get('only_contributions', '') == 'true'

    try:
        clr_round_pk = request.GET.get('clr_round')
        clr_round = GrantCLR.objects.get(pk=clr_round_pk)
    except GrantCLR.DoesNotExist:
        clr_round = None

    filters = {
        'request': request,
        'grant_type': grant_type,
        'sort': sort,
        'network': network,
        'keyword': keyword,
        'state': state,
        'category': category,
        'following': following,
        'idle_grants': idle_grants,
        'only_contributions': only_contributions,
        'clr_round': clr_round,
        'omit_my_grants': True
    }
    _grants = build_grants_by_type(**filters)
    grants = []

    for grant in _grants:
        grants.append(grant.cart_payload(request.build_absolute_uri))

    return JsonResponse({'grants': grants})


def clr_grants(request, round_num, sub_round_slug='', customer_name=''):
    """CLR grants explorer."""

    try:
        params = {
            'round_num': round_num,
            'sub_round_slug': sub_round_slug,
            'customer_name': customer_name
        }
        clr_round = GrantCLR.objects.get(**params)

    except GrantCLR.DoesNotExist:
        return redirect('/grants')

    return grants_by_grant_clr(request, clr_round)

@login_required
def get_interrupted_contributions(request):
    all_contributions = Contribution.objects.filter(profile_for_clr=request.user.profile)
    user_contributions = []

    for contribution in all_contributions:
        validator_comment = contribution.validator_comment
        is_zksync = "zkSync" in validator_comment
        tx_not_found = "Transaction not found, unknown reason" in validator_comment
        deposit_no_transfer = "Found deposit but no transfer" in validator_comment
        if is_zksync and (tx_not_found or deposit_no_transfer):
            user_contributions.append(contribution.normalized_data)

    return JsonResponse({
        'success': True,
        'contributions': user_contributions
    })


def get_grants(request):
    grants = []
    _grants = None
    paginator = None
    grant_type = request.GET.get('type', 'all')

    limit = request.GET.get('limit', 6)
    page = request.GET.get('page', 1)
    collections_page = request.GET.get('collections_page', 1)
    network = request.GET.get('network', 'mainnet')
    keyword = request.GET.get('keyword', '')
    state = request.GET.get('state', 'active')
    category = request.GET.get('category', '')
    idle_grants = request.GET.get('idle', '') == 'true'
    following = request.GET.get('following', '') != ''
    only_contributions = request.GET.get('only_contributions', '') == 'true'
    featured = request.GET.get('featured', '') == 'true'
    collection_id = request.GET.get('collection_id', '')
    round_num = request.GET.get('round_num', None)
    sub_round_slug = request.GET.get('sub_round_slug', '')
    customer_name = request.GET.get('customer_name', '')
    sort = request.GET.get('sort_option', 'weighted_shuffle')

    clr_round = None
    try:
        if round_num:
            params = {
                'round_num': round_num,
                'sub_round_slug': sub_round_slug,
                'customer_name': customer_name
            }
            clr_round = GrantCLR.objects.get(**params)
    except GrantCLR.DoesNotExist:
        pass

    filters = {
        'request': request,
        'grant_type': grant_type,
        'sort': sort,
        'network': network,
        'keyword': keyword,
        'state': state,
        'category': category,
        'following': following,
        'idle_grants': idle_grants,
        'only_contributions': only_contributions,
        'clr_round': clr_round
    }

    if grant_type == 'collections':
        _grants = build_grants_by_type(**filters)

        _collections = get_collections(request.user, keyword, collection_id=collection_id,
                                       following=following, idle_grants=idle_grants,
                                       only_contributions=only_contributions, featured=featured)

        if collection_id:
            collection = _collections.first()
            if collection:
                paginator = Paginator(collection.grants.all(), 5)
                grants = paginator.get_page(page)
            collections = _collections
        else:
            paginator = Paginator(_collections, limit)
            collections = paginator.get_page(page)
    else:
        _grants = build_grants_by_type(**filters)
        collections = []
        # disabling collections on the main grant page to improve performance
        # collections = GrantCollection.objects.filter(grants__in=Subquery(_grants.values('id'))).distinct()[:3].cache(timeout=60)

        paginator = Paginator(_grants, limit)
        grants = paginator.get_page(page)

    contributions = Contribution.objects.none()
    if request.user.is_authenticated and only_contributions:
        contributions = Contribution.objects.filter(
            id__in=request.user.profile.grant_contributor.filter(subscription_contribution__success=True).values(
                'subscription_contribution__id')).prefetch_related('subscription')

    contributions_by_grant = {}
    if only_contributions:
        for contribution in contributions:
            grant_id = str(contribution.subscription.grant_id)
            group = contributions_by_grant.get(grant_id, [])

            group.append({
                **contribution.normalized_data,
                'id': contribution.id,
                'grant_id': contribution.subscription.grant_id,
                'created_on': contribution.created_on.strftime("%Y-%m-%d %H:%M")
            })

            contributions_by_grant[grant_id] = group

    grants_array = []
    for grant in grants:
        grant_json = grant.repr(request.user, request.build_absolute_uri)
        if not request.user.is_staff:
            del grant_json['sybil_score']
            del grant_json['weighted_risk_score']
        grants_array.append(grant_json)

    pks = list([grant.pk for grant in grants])
    if len(pks):
        increment_view_count.delay(pks, grants[0].content_type, request.user.id, 'index')

    has_next = False
    if paginator:
        try:
            has_next = paginator.page(page).has_next()
        except EmptyPage:
            pass

    return JsonResponse({
        'grant_types': get_grant_clr_types(clr_round, _grants, network) if clr_round and _grants else get_grant_type_cache(network),
        'current_type': grant_type,
        'category': category,
        'grants': grants_array,
        'collections': [collection.to_json_dict(request.build_absolute_uri) for collection in collections],
        'credentials': {
            'is_staff': request.user.is_staff,
            'is_authenticated': request.user.is_authenticated
        },
        'contributions': contributions_by_grant,
        'has_next': has_next,
        'count': paginator.count if paginator else 0,
        'num_pages': paginator.num_pages if paginator else 0,
    })


def build_grants_by_type(
    request,
    grant_type='',
    sort='weighted_shuffle',
    network='mainnet',
    keyword='',
    state='active',
    category='',
    following=False,
    idle_grants=False,
    only_contributions=False,
    omit_my_grants=False,
    clr_round=None
):
    print(" " + str(round(time.time(), 2)))

    sort_by_clr_pledge_matching_amount = None
    profile = request.user.profile if request.user.is_authenticated else None
    three_months_ago = timezone.now() - timezone.timedelta(days=90)
    _grants = Grant.objects.filter(network=network, hidden=False)

    if clr_round:
        if clr_round.collection_filters:
            grant_ids = GrantCollection.objects.filter(**clr_round.collection_filters).values_list('grants', flat=True)
            _grants = _grants.filter(pk__in=grant_ids)

        _grants = _grants.filter(**clr_round.grant_filters)
    if 'match_pledge_amount_' in sort:
        sort_by_clr_pledge_matching_amount = int(sort.split('amount_')[1])
    if sort in ['-amount_received_in_round', '-clr_prediction_curve__0__1']:
        grant_type_obj = GrantType.objects.filter(name=grant_type).first()
        is_there_a_clr_round_active_for_this_grant_type_now = grant_type_obj and grant_type_obj.active_clrs.exists()
        if is_there_a_clr_round_active_for_this_grant_type_now:
            _grants = _grants.filter(is_clr_active=True)

    if omit_my_grants and profile:
        grants_id = list(profile.grant_teams.all().values_list('pk', flat=True)) + \
                    list(profile.grant_admin.all().values_list('pk', flat=True))
        _grants = _grants.exclude(id__in=grants_id)
    elif grant_type == 'me' and profile:
        grants_id = list(profile.grant_teams.all().values_list('pk', flat=True)) + \
                    list(profile.grant_admin.all().values_list('pk', flat=True))
        _grants = _grants.filter(id__in=grants_id)
    elif only_contributions:
        contributions = profile.grant_contributor.filter(subscription_contribution__success=True).values('grant_id')
        _grants = _grants.filter(id__in=Subquery(contributions))

    print(" " + str(round(time.time(), 2)))
    _grants = _grants.keyword(keyword).order_by(sort, 'pk')
    _grants.first()

    if not idle_grants:
        _grants = _grants.filter(last_update__gt=three_months_ago)

    if state == 'active':
        _grants = _grants.active()

    if grant_type != 'all' and grant_type != 'me' and grant_type != 'collections':
        _grants = _grants.filter(grant_type__name=grant_type)

    if following and request.user.is_authenticated:
        favorite_grants = Favorite.grants().filter(user=request.user).values('grant_id')
        _grants = _grants.filter(id__in=Subquery(favorite_grants))

    clr_prediction_curve_schema_map = {10**x: x+1 for x in range(0, 5)}
    if sort_by_clr_pledge_matching_amount in clr_prediction_curve_schema_map.keys():
        sort_by_index = clr_prediction_curve_schema_map.get(sort_by_clr_pledge_matching_amount, 0)
        field_name = f'clr_prediction_curve__{sort_by_index}__2'
        _grants = _grants.order_by(f"-{field_name}")

    print(" " + str(round(time.time(), 2)))
    if category:
        _grants = _grants.filter(Q(categories__category__icontains=category))

    _grants = _grants.prefetch_related('categories', 'team_members', 'admin_profile', 'grant_type')

    return _grants


def get_grant_type_cache(network):
    try:
        return JSONStore.objects.get(view=f'get_grant_types_{network}').data
    except:
        return {}

def get_grant_types(network, filtered_grants=None):
    all_grants_count = 0
    grant_types = []
    if filtered_grants:
        active_grants = filtered_grants
    else:
        active_grants = Grant.objects.filter(network=network, hidden=False, active=True)

    for _grant_type in GrantType.objects.all():
        count = active_grants.filter(grant_type=_grant_type).count()

        if count > 0:
            all_grants_count += count

            grant_types.append({
                'label': _grant_type.label,
                'keyword': _grant_type.name,
                'is_active': _grant_type.is_active,
                'is_visible': _grant_type.is_visible,
                'count': count,
                'funding': int(_grant_type.active_clrs_sum),
                'funding_ui': f"${round(int(_grant_type.active_clrs_sum)/1000)}k",
            })

    grant_types = sorted(grant_types, key=lambda x: x['funding'], reverse=True)

    for grant_type in grant_types:
        _keyword = grant_type['keyword']
        grant_type['sub_categories'] = [{
            'label': _tuple[0],
            'count': get_category_size(grant_type, _tuple[0]),
            # TODO: add in 'funding'
            } for _tuple in basic_grant_categories(_keyword)]

    return grant_types


def get_grant_clr_types(clr_round, active_grants=None, network='mainnet'):

    grant_types = []
    if not clr_round:
        return []

    grant_filters = clr_round.grant_filters

    if not grant_filters:
        return grant_types

    if grant_filters.get('grant_type'):
        _grant_types =  GrantType.objects.filter(pk=grant_filters['grant_type'])
    elif grant_filters.get('grant_type__in'):
        _grant_types = GrantType.objects.filter(pk__in=grant_filters['grant_type__in'])
    else:
        return grant_types

    for _grant_type in _grant_types:
        count = active_grants.filter(grant_type=_grant_type,network=network).count() if active_grants else 0

        grant_types.append({
            'label': _grant_type.label,
            'keyword': _grant_type.name,
            'is_active': _grant_type.is_active,
            'is_visible': _grant_type.is_visible,
            'count': count,
            'funding': int(_grant_type.active_clrs_sum),
            'funding_ui': f"${round(int(_grant_type.active_clrs_sum)/1000)}k",
        })

    for grant_type in grant_types: # TODO : Tweak to get only needed categories
        _keyword = grant_type['keyword']
        grant_type['sub_categories'] = [{
            'label': _tuple[0],
            'count': get_category_size(grant_type, _tuple[0]),
            } for _tuple in basic_grant_categories(_keyword)]
        # force the count to represent all matching sub_categories (for clr results)
        grant_type['count'] = 0
        for sub_category in grant_type['sub_categories']:
            grant_type['count'] += sub_category['count']

    return grant_types


def get_bg(grant_type):
    bg = 4
    bg = f"{bg}.jpg"
    mid_back = 'bg14.png'
    bg_size = 'contain'
    bg_color = '#030118'
    bottom_back = 'bg13.gif'
    if grant_type == 'tech':
        bottom_back = 'bg20-2.png'
        bg = '1.jpg'
    if grant_type == 'media':
        bottom_back = 'bg16.gif'
        bg = '2.jpg'
    if grant_type == 'health':
        bottom_back = 'health.jpg'
        bg = 'health2.jpg'
    if grant_type in ['about', 'activity']:
        bg = '3.jpg'
    if grant_type != 'matic':
        bg = '../grants/grants_header_donors_round_7-6.png'
    if grant_type == 'ZCash':
        bg = '../grants/grants_header_donors_zcash_round_1_2.png'
        bg_color = '#FFFFFF'
    if grant_type == 'matic':
        # bg = '../grants/matic-banner.png'
        bg = '../grants/matic-banner.png'
        bg_size = 'cover'
        bg_color = '#0c1844'

    return bg, mid_back, bottom_back, bg_size, bg_color


def get_policy_state(policy, request):
    return {
        "url_pattern": policy.url_pattern,
        "banner_image": request.build_absolute_uri(policy.banner_image.url) if policy.banner_image else '',
        "background_image": request.build_absolute_uri(policy.background_image.url) if policy.background_image else '',
        "inline_css": policy.inline_css
    }


def get_branding_info(request):

    all_policies = GrantBrandingRoutingPolicy.objects.filter().order_by('-priority')
    for policy in all_policies:
        if re.search(policy.url_pattern, request.get_full_path()):
            return get_policy_state(policy, request)

def get_all_routing_policies(request):
    all_policies = GrantBrandingRoutingPolicy.objects.filter().order_by('-priority')
    return [get_policy_state(policy, request) for policy in all_policies]


def grants_landing(request):
    network = request.GET.get('network', 'mainnet')
    active_rounds = GrantCLR.objects.filter(is_active=True, start_date__lt=timezone.now(), end_date__gt=timezone.now()).order_by('-total_pot')
    now = datetime.now()
    sponsors = MatchPledge.objects.filter(active=True, end_date__gte=now).order_by('-amount')
    live_now = 'Gitcoin grants sustain web3 projects with quadratic funding'

    params = {
        'active': 'grants_landing',
        'network': network,
        'grant_bg': get_branding_info(request),
        'title': 'Grants',
        'EMAIL_ACCOUNT_VALIDATION': EMAIL_ACCOUNT_VALIDATION,
        'card_desc': f'{live_now}',
        'avatar_url': request.build_absolute_uri(static('v2/images/twitter_cards/grants9.png')),
        'card_type': 'summary_large_image',
        'avatar_height': 675,
        'avatar_width': 1200,
        'active_rounds': active_rounds,
        'sponsors': sponsors,
        'featured': True,
        'round_start_date': round_start,
        'round_end_date': round_end,
        'now': now
    }
    response = TemplateResponse(request, 'grants/landingpage.html', params)
    response['X-Frame-Options'] = 'SAMEORIGIN'
    return response

def grants_by_grant_type(request, grant_type):
    """Handle grants explorer."""

    limit = request.GET.get('limit', 6)
    page = request.GET.get('page', 1)
    sort = request.GET.get('sort_option', 'weighted_shuffle')
    network = request.GET.get('network', 'mainnet')
    keyword = request.GET.get('keyword', '')
    state = request.GET.get('state', 'active')
    category = request.GET.get('category', '')
    following = request.GET.get('following', '') == 'true'
    idle_grants = request.GET.get('idle', '') == 'true'
    only_contributions = request.GET.get('only_contributions', '') == 'true'
    featured = request.GET.get('featured', '') == 'true'
    collection_id = request.GET.get('collection_id', '')

    if keyword:
        category = ''
    profile = get_profile(request)
    _grants = None
    bg, mid_back, bottom_back, bg_size, bg_color = get_bg(grant_type)
    show_past_clr = False
    all_grant_types = GrantType.objects.all()

    all_styles = {}
    for _gtype in all_grant_types:
        bg, mid_back, bottom_back, bg_size, bg_color = get_bg(_gtype)
        all_styles[_gtype.name] = dict(bg=bg, mid_back=mid_back, bottom_back=bottom_back, bg_size=bg_size, bg_color=bg_color)
    sort_by_index = None

    grant_amount = 0
    if grant_type == 'about':
        grant_stats = Stat.objects.filter(key='grants').order_by('-pk')
        if grant_stats.exists():
            grant_amount = lazy_round_number(grant_stats.first().val)

    partners = MatchPledge.objects.filter(active=True, pledge_type=grant_type) if grant_type else MatchPledge.objects.filter(active=True)

    now = datetime.now()

    current_partners = partners.filter(end_date__gte=now).order_by('-amount')
    past_partners = partners.filter(end_date__lt=now).order_by('-amount')
    current_partners_fund = 0

    for partner in current_partners:
        current_partners_fund += partner.amount

    categories = [_category[0] for _category in basic_grant_categories(grant_type)]
    grant_types = get_grant_type_cache(network)

    try:
        what = 'all_grants'
        pinned = PinnedPost.objects.get(what=what)
    except PinnedPost.DoesNotExist:
        pinned = None

    grants_following = Favorite.objects.none()
    collections = []

    if request.user.is_authenticated:
        grants_following = Favorite.objects.filter(user=request.user, activity=None).count()
        allowed_collections = GrantCollection.objects.filter(Q(profile=request.user.profile) | Q(curators=request.user.profile))
        collections = [
            {
                'id': collection.id,
                'title': collection.title
            } for collection in allowed_collections.distinct()
        ]

    active_rounds = GrantCLR.objects.filter(is_active=True, start_date__lt=timezone.now(), end_date__gt=timezone.now()).order_by('-total_pot')

    # populate active round info
    total_clr_pot = None
    if active_rounds:
        for active_round in active_rounds:
            clr_round_amount = active_round.total_pot
            total_clr_pot = total_clr_pot + clr_round_amount if total_clr_pot else clr_round_amount

    if total_clr_pot:
        if total_clr_pot > 1000 * 1000:
            int_total_clr_pot = f"{round(total_clr_pot/1000/1000, 1)}m"
        elif total_clr_pot > 1000:
            int_total_clr_pot = f"{round(total_clr_pot/1000, 0)}k"
        else:
            int_total_clr_pot = intword(total_clr_pot)
        live_now = f'❇️ LIVE NOW! Up to ${int_total_clr_pot} Matching Funding on Gitcoin Grants' if total_clr_pot > 0 else ""
        title = f'(💰${int_total_clr_pot} Match LIVE!) Grants'
    else:
        live_now = 'Gitcoin Grants helps you find funding for your projects'
        title = 'Grants'

    grant_label = None
    for _type in grant_types:
        if _type.get("keyword") == grant_type:
            grant_label = _type.get("label")


    params = {
        'active': 'grants_explorer',
        'title': title,
        'sort': sort,
        'network': network,
        'keyword': keyword,
        'type': grant_type,
        'grant_label': grant_label if grant_type else grant_type,
        'round_end': round_end,
        'next_round_start': round_start,
        'now': timezone.now(),
        'mid_back': mid_back,
        'bottom_back': bottom_back,
        'card_desc': f'{live_now}',
        'avatar_url': request.build_absolute_uri(static('v2/images/twitter_cards/grants9.png')),
        'card_type': 'summary_large_image',
        'avatar_height': 675,
        'avatar_width': 1200,
        'what': what,
        'all_styles': all_styles,
        'all_routing_policies': get_all_routing_policies(request),
        'can_pin': can_pin(request, what),
        'pinned': pinned,
        'target': f'/activity?what=all_grants',
        'styles': {
            'bg': bg,
            'bg_size': bg_size,
            'bg_color': bg_color
        },
        'grant_bg': get_branding_info(request),
        'announcement': Announcement.objects.filter(key='grants', valid_from__lt=timezone.now(), valid_to__gt=timezone.now()).order_by('-rank').first(),
        'keywords': get_keywords(),
        'grant_amount': grant_amount,
        'total_clr_pot': total_clr_pot,
        'sort_by_index': sort_by_index,
        'show_past_clr': show_past_clr,
        'is_staff': request.user.is_staff,
        'selected_category': category,
        'profile': profile,
        'grants_following': grants_following,
        'following': following,
        'idle_grants': idle_grants,
        'only_contributions': only_contributions,
        'collection_id': collection_id,
        'collections': collections,
        'featured': featured,
        'active_rounds': active_rounds
    }

    # log this search, it might be useful for matching purposes down the line
    if keyword:
        try:
            SearchHistory.objects.update_or_create(
                search_type='grants',
                user=request.user,
                data=request.GET,
                ip_address=get_ip(request)
            )
        except Exception as e:
            logger.debug(e)
            pass

    if collection_id and collection_id.isdigit():
        collections = GrantCollection.objects.filter(pk=collection_id)
        if collections.exists():
            collection = collections.first()
            params['title'] = collection.title
            params['meta_title'] = collection.title
            params['meta_description'] = collection.description
            params['card_desc'] = collection.description
            params['avatar_url'] = request.build_absolute_uri(collection.cover.url) if collection.cover else ''


    response = TemplateResponse(request, 'grants/index.html', params)
    response['X-Frame-Options'] = 'SAMEORIGIN'
    return response


def grants_type_redirect(request, grant_type):
    """Redirect old grant url with search params to /explorer keeping query params."""
    base_url = reverse('grants:grants_by_category', kwargs={"grant_type":grant_type})
    query_string =  urlencode(request.GET)
    url = '{}?{}'.format(base_url, query_string)
    return redirect(url)


def grants_by_grant_clr(request, clr_round):
    """Handle grants explorer."""
    grant_type = request.GET.get('type', 'all')
    limit = request.GET.get('limit', 6)
    page = request.GET.get('page', 1)
    sort = request.GET.get('sort_option', 'weighted_shuffle')
    network = request.GET.get('network', 'mainnet')
    keyword = request.GET.get('keyword', '')
    category = request.GET.get('category', '')
    only_contributions = request.GET.get('only_contributions', '') == 'true'

    if keyword:
        category = ''
    profile = get_profile(request)

    _grants = None
    try:
        filters = {
            'request': request,
            'grant_type': grant_type,
            'sort': sort,
            'network': network,
            'keyword': keyword,
            'state': 'active',
            'category': category,
            'idle_grants': True,
            'only_contributions': only_contributions,
            'clr_round': clr_round
        }

        _grants = build_grants_by_type(**filters)
    except Exception as e:
        print(e)
        return redirect('/grants')


    paginator = Paginator(_grants, limit)
    grants = paginator.get_page(page)

    # record view
    pks = list([grant.pk for grant in grants])
    if len(pks):
        increment_view_count.delay(pks, grants[0].content_type, request.user.id, 'index')

    current_partners = MatchPledge.objects.filter(clr_round_num=clr_round)
    current_partners_fund = 0

    for partner in current_partners:
        current_partners_fund += partner.amount

    grant_types = get_grant_clr_types(clr_round, network=network)

    grants_following = Favorite.objects.none()
    collections = []
    if request.user.is_authenticated:
        grants_following = Favorite.objects.filter(user=request.user, activity=None).count()
        allowed_collections = GrantCollection.objects.filter(
            Q(profile=request.user.profile) | Q(curators=request.user.profile))
        collections = [
            {
                'id': collection.id,
                'title': collection.title
            } for collection in allowed_collections.distinct()
        ]


    # populate active round info
    total_clr_pot = clr_round.total_pot

    if  clr_round.is_active:
        if total_clr_pot > 1000 * 100:
            int_total_clr_pot = f"{round(total_clr_pot/1000/1000, 1)}m"
        elif total_clr_pot > 100:
            int_total_clr_pot = f"{round(total_clr_pot/1000, 1)}k"
        else:
            int_total_clr_pot = intword(total_clr_pot)
        live_now = f'❇️ LIVE NOW! Up to ${int_total_clr_pot} Matching Funding on Gitcoin Grants' if total_clr_pot > 0 else ""
        title = f'(💰${int_total_clr_pot} Match LIVE!) Grants'
    else:
        live_now = 'Gitcoin Grants helps you find funding for your projects'
        title = 'Grants'

    active_rounds = GrantCLR.objects.filter(is_active=True, start_date__lt=timezone.now(), end_date__gt=timezone.now()).order_by('-total_pot')

    grant_label = None
    for _type in grant_types:
        if _type.get("keyword") == grant_type:
            grant_label = _type.get("label")

    _, next_round_start, _ = get_clr_rounds_metadata()

    params = {
        'active': 'grants_landing',
        'title': title,
        'sort': sort,
        'network': network,
        'keyword': keyword,
        'type': grant_type,
        'grant_label': grant_label if grant_type else grant_type,
<<<<<<< HEAD
        'next_round_start': next_round_start,
=======
        'round_end': round_end,
        'next_round_start': round_start,
>>>>>>> 5aaeec62
        'all_grants_count': _grants.count(),
        'now': timezone.now(),
        'grant_types': grant_types,
        'current_partners_fund': current_partners_fund,
        'current_partners': current_partners,
        'card_desc': f'{live_now}',
        'avatar_url': request.build_absolute_uri(static('v2/images/twitter_cards/grants9.png')),
        'card_type': 'summary_large_image',
        'avatar_height': 675,
        'avatar_width': 1200,
        'grants': grants,
        'can_pin': False,
        'target': f'/activity?what=all_grants',
        'keywords': get_keywords(),
        'total_clr_pot': total_clr_pot,
        'is_staff': request.user.is_staff,
        'selected_category': category,
        'profile': profile,
        'grants_following': grants_following,
        'only_contributions': only_contributions,
        'clr_round': clr_round,
        'collections': collections,
        'grant_bg': get_branding_info(request),
        'active_rounds': active_rounds
    }

    # log this search, it might be useful for matching purposes down the line
    if keyword:
        try:
            SearchHistory.objects.update_or_create(
                search_type='grants',
                user=request.user,
                data=request.GET,
                ip_address=get_ip(request)
            )
        except Exception as e:
            logger.debug(e)
            pass

    response = TemplateResponse(request, 'grants/index.html', params)
    response['X-Frame-Options'] = 'SAMEORIGIN'
    return response

# TODO: REMOVE
def add_form_categories_to_grant(form_category_ids, grant, grant_type):
    form_category_ids = [int(i) for i in form_category_ids if i != '']

    model_categories = basic_grant_categories(grant_type)
    model_categories = [ category[0] for category in model_categories ]
    selected_categories = [model_categories[i] for i in form_category_ids]

    for category in selected_categories:
        grant_category = GrantCategory.objects.get_or_create(category=category)[0]
        grant.categories.add(grant_category)


def get_grant_sybil_profile(grant_id=None, days_back=None, grant_type=None, index_on=None):
    grant_id_sql = f"= {grant_id}" if grant_id else "IS NOT NULL"
    days_back_sql = f"grants_subscription.created_on > now() - interval '{days_back} hours'" if days_back else "true"
    grant_type_sql = f"grant_type_id = '{grant_type.id}'" if grant_type else "true"
    order_sql = f"ORDER BY {index_on} ASC" if index_on != 'grants_contribution.originated_address' else "ORDER BY number_contriibutors DESC"
    having_sql = f"" if index_on != 'grants_contribution.originated_address' else "HAVING count(distinct grants_subscription.contributor_profile_id) >= 2"
    query = f"""
        SELECT
            DISTINCT {index_on},
            count(distinct grants_subscription.contributor_profile_id) as number_contriibutors,
            count(distinct grants_subscription.id) as number_contriibutions,
            (count(distinct grants_subscription.contributor_profile_id)::float / count(distinct grants_subscription.id)) as contributions_per_contributor,
            array_agg(distinct dashboard_profile.handle) as contributors
        from dashboard_profile
        INNER JOIN grants_subscription ON contributor_profile_id = dashboard_profile.id
        INNER JOIN grants_grant on grants_grant.id = grants_subscription.grant_id
        INNER JOIN grants_contribution on grants_contribution.subscription_id = grants_subscription.id
        where grants_subscription.grant_id {grant_id_sql} AND {days_back_sql} AND {grant_type_sql}
            GROUP BY {index_on}
            {having_sql}
            {order_sql}
        """
    # pull from DB
    with connection.cursor() as cursor:
        cursor.execute(query)
        rows = []
        for _row in cursor.fetchall():
            rows.append(list(_row))

    # mutate arrow
    sybil_avg = 0
    try:
        total_contributors = sum([ele[1] for ele in rows])
        svbil_total = sum([ele[0]*ele[1] for ele in rows if ele[0] >= 0])
        sybil_avg = svbil_total / total_contributors if total_contributors else 'N/A'
        for i in range(0, len(rows)):
            pct = rows[i][1] / total_contributors
            rows[i].append(round(pct * 100))
    except:
        pass

    return [rows, sybil_avg]


@csrf_exempt
def grant_details_api(request, grant_id):
    """Json the Grant details."""
    grant = None
    try:
        grant = Grant.objects.get(pk=grant_id)
        grant_json = grant.repr(request.user, request.build_absolute_uri)
    except Exception as e:
        print(e)
        response = {
            'status': 500,
            'message': 'error: something went wrong while fetching grants clr'
        }
        return JsonResponse(response)

    response = {
        'status': 200,
        'grants': grant_json
    }
    return JsonResponse(response)


@csrf_exempt
def grant_details(request, grant_id, grant_slug):
    """Display the Grant details page."""
    tab = request.GET.get('tab')
    profile = get_profile(request)
    add_cancel_params = False

    try:
        grant = None
        try:
            grant = Grant.objects.prefetch_related('subscriptions','team_members').get(
                pk=grant_id, slug=grant_slug
            )
        except Grant.DoesNotExist:
            grant = Grant.objects.prefetch_related('subscriptions','team_members').get(
                pk=grant_id
            )

        if not grant.visible:
            raise Http404
        increment_view_count.delay([grant.pk], grant.content_type, request.user.id, 'individual')
        subscriptions = grant.subscriptions.none()
        cancelled_subscriptions = grant.subscriptions.none()

        activity_count = grant.contribution_count
        contributors = []
        contributions = []
        sybil_profiles = []

        # Sybil score
        if tab == 'sybil_profile' and request.user.is_staff:
            items = ['dashboard_profile.sybil_score', 'dashboard_profile.sms_verification', 'grants_contribution.originated_address']
            for item in items:
                title = 'Sybil' if item == 'dashboard_profile.sybil_score' else "SMS"
                if item == 'grants_contribution.originated_address':
                    title = 'Funds origination address'
                sybil_profiles += [
                    [f'THIS {title} Summary Last 60 days', get_grant_sybil_profile(grant.pk, 60 * 24, index_on=item)],
                    [f'{grant.grant_type.name} {title} Summary Last 60 Days', get_grant_sybil_profile(None, 60 * 24, grant.grant_type, index_on=item)],
                    [f'All {title} Summary Last 60 Days', get_grant_sybil_profile(None, 60 * 24, None, index_on=item)],
                ]
        # _contributions = Contribution.objects.filter(subscription__grant=grant, subscription__is_postive_vote=True).prefetch_related('subscription', 'subscription__contributor_profile')
        # contributions = list(_contributions.order_by('-created_on'))

        # # Contributors
        # if tab == 'contributors':
        #     phantom_funds = grant.phantom_funding.all().cache(timeout=60)
        #     contributors = list(_contributions.distinct('subscription__contributor_profile')) + list(phantom_funds.distinct('profile'))
        # activity_count = len(cancelled_subscriptions) + len(contributions)
        user_subscription = grant.subscriptions.filter(contributor_profile=profile, active=True).first()
        user_non_errored_subscription = grant.subscriptions.filter(contributor_profile=profile, active=True, error=False).first()
        add_cancel_params = user_subscription
    except Grant.DoesNotExist:
        raise Http404

    is_admin = (grant.admin_profile.id == profile.id) if profile and grant.admin_profile else False
    if is_admin:
        add_cancel_params = True

    is_team_member = is_grant_team_member(grant, profile)

    # handle grant updates unsubscribe
    key = 'unsubscribed_profiles'
    is_unsubscribed_from_updates_from_this_grant = request.user.is_authenticated and request.user.profile.pk in grant.metadata.get(key, [])
    if request.GET.get('unsubscribe') and request.user.is_authenticated:
        ups = grant.metadata.get(key, [])
        ups.append(request.user.profile.pk)
        grant.metadata[key] = ups
        grant.save()
        messages.info(
                request,
                _('You have been unsubscribed from the updates from this grant.')
            )
        is_unsubscribed_from_updates_from_this_grant = True

    try:
        what = f'grant:{grant.pk}'
        pinned = PinnedPost.objects.get(what=what)
    except PinnedPost.DoesNotExist:
        pinned = None

    clr_round = None
    if grant.in_active_clrs.count() > 0:
        clr_round = grant.in_active_clrs.first()

    if clr_round:
        is_clr_active = True
    else:
        is_clr_active = False

    is_clr_active = True if clr_round else False
    title = grant.title + " | Grants"

    if is_clr_active:
        title = '💰 ' + title

    should_show_claim_match_button = False
    try:
        # If the user viewing the page is team member or admin, check if grant has match funds available
        # to withdraw
        is_match_available_to_claim = False
        is_within_payout_period_for_most_recent_round = timezone.now() < timezone.datetime(2021, 4, 30, 12, 0).replace(tzinfo=pytz.utc)
        is_staff = request.user.is_authenticated and request.user.is_staff

        # Check if this grant needs to complete KYC before claiming match funds
        clr_matches = grant.clr_matches.filter(round_number=settings.MATCH_PAYOUTS_ROUND_NUM)
        is_blocked_by_kyc = clr_matches.exists() and not clr_matches.first().ready_for_payout

        # calculate whether is available
        # TODO - do this asyncronously so as not to block the pageload
        if is_within_payout_period_for_most_recent_round and not is_blocked_by_kyc and grant.admin_address != '0x0':
            if is_team_member or is_staff or is_admin:
                w3 = get_web3(grant.network)
                match_payouts_abi = settings.MATCH_PAYOUTS_ABI
                match_payouts_address = w3.toChecksumAddress(settings.MATCH_PAYOUTS_ADDRESS)
                match_payouts = w3.eth.contract(address=match_payouts_address, abi=match_payouts_abi)
                amount_available = match_payouts.functions.payouts(grant.admin_address).call()
                is_match_available_to_claim = True if amount_available > 0 else False

        # Determine if we should show the claim match button on the grant details page
        should_show_claim_match_button = grant.active and (is_team_member or is_staff or is_admin) and is_match_available_to_claim and not is_blocked_by_kyc

    except Exception as e:
        logger.exception(e)

    params = {
        'active': 'grant_details',
        'grant': grant,
        'sybil_profiles': sybil_profiles,
        'tab': tab,
        'title': title,
        'card_desc': grant.description,
        'avatar_url': grant.logo.url if grant.logo else None,
        'subscriptions': subscriptions,
        'cancelled_subscriptions': cancelled_subscriptions,
        'contributions': contributions,
        'user_subscription': user_subscription,
        'user_non_errored_subscription': user_non_errored_subscription,
        'is_admin': is_admin,
        'keywords': get_keywords(),
        'target': f'/activity?what={what}',
        'pinned': pinned,
        'what': what,
        'activity_count': activity_count,
        # 'contributors': contributors,
        'clr_active': is_clr_active,
        # 'round_num': grant.clr_round_num,
        'is_team_member': is_team_member,
        'is_owner': grant.admin_profile.pk == request.user.profile.pk if request.user.is_authenticated else False,
        'is_unsubscribed_from_updates_from_this_grant': is_unsubscribed_from_updates_from_this_grant,
        'options': [(f'Email Grant Funders ({grant.contributor_count})', 'bullhorn', 'Select this option to email your status update to all your funders.')] if is_team_member else [],
        'user_code': get_user_code(request.user.profile.id, grant, emoji_codes) if request.user.is_authenticated else '',
        'verification_tweet': get_grant_verification_text(grant),
        # 'tenants': grant.tenants,
        'should_show_claim_match_button': should_show_claim_match_button
    }
    # Stats
    if tab == 'stats':
        import hashlib
        params['secret_id'] = hashlib.md5((settings.SECRET_KEY + str(grant.id)).encode('utf')).hexdigest()

    return TemplateResponse(request, 'grants/detail/_index.html', params)


@csrf_exempt
def grant_details_contributors(request, grant_id):
    page = int(request.GET.get('page', 1))
    limit = int(request.GET.get('limit', 30))

    try:
        grant = Grant.objects.prefetch_related('subscriptions').get(
            pk=grant_id
        )
    except Grant.DoesNotExist:
        response['message'] = 'error: grant cannot be found'
        return JsonResponse(response)

    _contributors = set(Contribution.objects.filter(subscription__grant=grant, subscription__is_postive_vote=True, anonymous=False).prefetch_related('subscription', 'profile_for_clr').values_list('profile_for_clr__handle', flat=True).order_by('-created_on'))
    contributors = list(_contributors)
    all_pages = Paginator(contributors, limit)
    this_page = all_pages.page(page)
    response = dict()
    all_contributors = []

    for contributor in this_page:
        contributor_json = {}
        contributor_json['user']=  contributor

        all_contributors.append(contributor_json)

    response['contributors'] = json.loads(json.dumps(all_contributors, default=str))
    response['has_next'] = all_pages.page(page).has_next()
    response['count'] = all_pages.count
    response['num_pages'] = all_pages.num_pages
    response['next_page_number'] = all_pages.page(page).next_page_number() if all_pages.page(page).has_next() else None

    return JsonResponse(response)


@csrf_exempt
def grant_details_contributions(request, grant_id):
    page = int(request.GET.get('page', 1))
    limit = int(request.GET.get('limit', 10))
    try:
        grant = Grant.objects.prefetch_related('subscriptions').get(
            pk=grant_id
        )
    except Grant.DoesNotExist:
        response = {
            'message': 'error: grant cannot be found'
        }
        return JsonResponse(response)

    _contributions = Contribution.objects.filter(subscription__grant=grant, subscription__is_postive_vote=True).prefetch_related('subscription', 'subscription__contributor_profile')
    contributions = list(_contributions.order_by('-created_on'))
    # print(contributions)
    all_pages = Paginator(contributions, limit)
    this_page = all_pages.page(page)
    response = dict()

    all_contributions = []
    for contribution in this_page:
        print(contribution.subscription)
        # print(contribution.subscription.tx_id)

        contribution_json = {
            k: getattr(contribution, k) for k in
            ['id', 'success', 'tx_cleared', 'created_on', 'anonymous', 'tx_id']}

        contribution_json['subscription'] = {
            k: getattr(contribution.subscription, k) for k in
            ['id', 'contributor_profile', 'token_symbol', 'amount_per_period', 'amount_per_period_minus_gas_price', 'amount_per_period_usdt', 'amount_per_period_to_gitcoin', 'comments']}


        # contribution_json['subscription']
        contribution_json['subscription']['hide_wallet_address'] = contribution.subscription.contributor_profile.hide_wallet_address
        if (contribution.subscription.contributor_profile.hide_wallet_address):
            contribution_json['tx_id'] = None
        if (contribution.anonymous):
            contribution_json['subscription']['contributor_profile'] = None
        all_contributions.append(contribution_json)

    response['contributions'] = json.loads(json.dumps(all_contributions, default=str))
    response['has_next'] = all_pages.page(page).has_next()
    response['count'] = all_pages.count
    response['num_pages'] = all_pages.num_pages
    response['next_page_number'] = all_pages.page(page).next_page_number() if all_pages.page(page).has_next() else None

    return JsonResponse(response)

@csrf_exempt
def grant_edit(request, grant_id):

    # profile = get_profile(request)
    profile = request.user.profile if hasattr(request.user, 'profile') else None
    grant = None

    try:
        grant = Grant.objects.prefetch_related('subscriptions','team_members').get(
            pk=grant_id
        )

    except Grant.DoesNotExist:
        raise Http404

    is_team_member = is_grant_team_member(grant, profile)
    if request.method == 'POST' and (is_team_member or request.user.is_staff):

        from grants.utils import add_grant_to_active_clrs

        response = {
            'status': 400,
            'message': 'error: Bad Request. Unable to create grant'
        }

        # step 1: validate input

        user = request.user if request.user.is_authenticated else None
        if not user:
            response['message'] = 'error: user needs to be authenticated to create grant'
            return JsonResponse(response)

        if not profile:
            response['message'] = 'error: no matching profile found'
            return JsonResponse(response)

        title = request.POST.get('title', None)
        if not title:
            response['message'] = 'error: title is a mandatory parameter'
            return JsonResponse(response)

        description = request.POST.get('description', None)
        if not description:
            response['message'] = 'error: description is a mandatory parameter'
            return JsonResponse(response)

        has_external_funding = request.POST.get('has_external_funding', 'unknown')
        if has_external_funding == 'unknown':
            response['message'] = 'error: choose if grant has external funding or not'
            return JsonResponse(response)

        description_rich = request.POST.get('description_rich', None)
        if not description_rich:
            description_rich = description

        if grant.active:
            is_clr_eligible = json.loads(request.POST.get('is_clr_eligible', 'true'))
            grant.is_clr_eligible = is_clr_eligible

        eth_payout_address = request.POST.get('eth_payout_address', '0x0')
        zcash_payout_address = request.POST.get('zcash_payout_address', '0x0')
        celo_payout_address = request.POST.get('celo_payout_address', '0x0')
        zil_payout_address = request.POST.get('zil_payout_address', '0x0')
        polkadot_payout_address = request.POST.get('polkadot_payout_address', '0x0')
        harmony_payout_address = request.POST.get('harmony_payout_address', '0x0')
        kusama_payout_address = request.POST.get('kusama_payout_address', '0x0')
        binance_payout_address = request.POST.get('binance_payout_address', '0x0')
        rsk_payout_address = request.POST.get('rsk_payout_address', '0x0')

        if (
            eth_payout_address == '0x0' and
            zcash_payout_address == '0x0' and
            celo_payout_address == '0x0' and
            zil_payout_address == '0x0' and
            polkadot_payout_address == '0x0' and
            kusama_payout_address == '0x0' and
            harmony_payout_address == '0x0' and
            binance_payout_address == '0x0' and
            rsk_payout_address == '0x0'
        ):
            response['message'] = 'error: payout_address is a mandatory parameter'
            return JsonResponse(response)

        if (
            zcash_payout_address != '0x0' and
            not zcash_payout_address.startswith('t')
        ):
            response['message'] = 'error: zcash_payout_address must be a transparent address'
            return JsonResponse(response)

        if eth_payout_address != '0x0':
            grant.admin_address = eth_payout_address

        if zcash_payout_address != '0x0':
            grant.zcash_payout_address = zcash_payout_address

        if celo_payout_address != '0x0':
            grant.celo_payout_address = celo_payout_address

        if zil_payout_address != '0x0':
            grant.zil_payout_address = zil_payout_address

        if polkadot_payout_address != '0x0':
            grant.polkadot_payout_address = polkadot_payout_address

        if kusama_payout_address != '0x0':
            grant.kusama_payout_address = kusama_payout_address

        if harmony_payout_address != '0x0':
            grant.harmony_payout_address = harmony_payout_address

        if binance_payout_address != '0x0':
            grant.binance_payout_address = binance_payout_address

        if rsk_payout_address != '0x0':
            grant.rsk_payout_address = rsk_payout_address

        github_project_url = request.POST.get('github_project_url', None)
        if github_project_url:
            grant.github_project_url = github_project_url

        logo = request.FILES.get('logo', None)
        if logo:
            grant.logo = logo

        image_css = request.POST.get('image_css', None)
        if image_css:
            grant.image_css = image_css

        twitter_handle_1 = request.POST.get('handle1', '').strip('@')
        twitter_handle_2 = request.POST.get('handle2', '').strip('@')

        if twitter_handle_1 and not re.search(r'^@?[a-zA-Z0-9_]{1,15}$', twitter_handle_1):
            response['message'] = 'error: enter a valid project twitter handle e.g @humanfund'
            return JsonResponse(response)

        if twitter_handle_2 and not re.search(r'^@?[a-zA-Z0-9_]{1,15}$', twitter_handle_2):
            response['message'] = 'error: enter your twitter handle e.g @georgecostanza'
            return JsonResponse(response)

        if grant.twitter_handle_1 != twitter_handle_1:
            grant.twitter_verified = False
            grant.twitter_verified_by = None
            grant.twitter_verified_at = None
            grant.twitter_handle_1 = twitter_handle_1

        grant.twitter_handle_2 = twitter_handle_2

        reference_url = request.POST.get('reference_url', None)
        if reference_url:
            grant.reference_url = reference_url

        region = request.POST.get('region', None)
        if region:
            grant.region = region

        team_members = request.POST.getlist('team_members[]', None)
        if team_members:
            save_team_members = []
            save_team_members = [d['id'] for d in json.loads(team_members[0])]
            save_team_members.append(grant.admin_profile.id)
            grant.team_members.set(save_team_members)

        grant.title = title
        grant.description = description
        grant.description_rich = description_rich
        grant.has_external_funding = has_external_funding
        grant.last_update = timezone.now()
        grant.hidden = False

        grant.save()

        record_grant_activity_helper('update_grant', grant, profile)

        response = {
            'status': 200,
            'success': True,
            'message': 'grant updated',
            'url': grant.url,
        }

        return JsonResponse(response)


@login_required
@ratelimit(key='ip', rate='2/m', method=ratelimit.UNSAFE, block=True)
def flag(request, grant_id):
    comment = request.POST.get("comment", '')
    grant = Grant.objects.get(pk=grant_id)
    if comment and request.user.is_authenticated and grant:
        flag = Flag.objects.create(
            comments=comment,
            profile=request.user.profile,
            grant=grant,
            )
        new_grant_flag_admin(flag)


    return JsonResponse({
        'success': True,
    })


@login_required
@transaction.atomic
def grant_new(request):
    """Handle new grant."""

    if request.method == 'POST':

        from grants.utils import add_grant_to_active_clrs

        response = {
            'status': 400,
            'message': 'error: Bad Request. Unable to create grant'
        }

        # step 1: validate input

        user = request.user if request.user.is_authenticated else None
        if not user:
            response['message'] = 'error: user needs to be authenticated to create grant'
            return JsonResponse(response)

        profile = request.user.profile if hasattr(request.user, 'profile') else None
        if not profile:
            response['message'] = 'error: no matching profile found'
            return JsonResponse(response)

        grant_type = request.POST.get('grant_type', None)
        if not grant_type:
            response['message'] = 'error: grant_type is a mandatory parameter'
            return JsonResponse(response)

        title = request.POST.get('title', None)
        if not title:
            response['message'] = 'error: title is a mandatory parameter'
            return JsonResponse(response)

        description = request.POST.get('description', None)
        if not description:
            response['message'] = 'error: description is a mandatory parameter'
            return JsonResponse(response)

        description_rich = request.POST.get('description_rich', None)
        if not description_rich:
            description_rich = description

        has_external_funding = request.POST.get('has_external_funding', 'unknown')
        if has_external_funding == 'unknown':
            response['message'] = 'error: has_external_funding is a mandatory parameter'
            return JsonResponse(response)

        eth_payout_address = request.POST.get('eth_payout_address', request.POST.get('admin_address'))
        zcash_payout_address = request.POST.get('zcash_payout_address', '0x0')
        celo_payout_address = request.POST.get('celo_payout_address', None)
        zil_payout_address = request.POST.get('zil_payout_address', None)
        polkadot_payout_address = request.POST.get('polkadot_payout_address', None)
        kusama_payout_address = request.POST.get('kusama_payout_address', None)
        harmony_payout_address = request.POST.get('harmony_payout_address', None)
        binance_payout_address = request.POST.get('binance_payout_address', None)
        rsk_payout_address = request.POST.get('rsk_payout_address', None)

        if (
            not eth_payout_address and not zcash_payout_address and
            not celo_payout_address and not zil_payout_address and
            not polkadot_payout_address and not kusama_payout_address and
            not harmony_payout_address and not binance_payout_address and
            not rsk_payout_address
        ):
            response['message'] = 'error: payout_address is a mandatory parameter'
            return JsonResponse(response)

        if zcash_payout_address and not zcash_payout_address.startswith('t'):
            response['message'] = 'error: zcash_payout_address must be a transparent address'
            return JsonResponse(response)

        project_pk = request.POST.get('project_pk')
        if project_pk and project_pk != 'undefined':
            HackathonProject.objects.filter(pk=project_pk).update(grant_obj=grant)

        token_symbol = request.POST.get('token_symbol', 'Any Token')
        logo = request.FILES.get('logo', None)
        metdata = json.loads(request.POST.get('receipt', '{}'))
        team_members = request.POST.getlist('team_members[]')
        reference_url = request.POST.get('reference_url', '')
        github_project_url = request.POST.get('github_project_url', None)
        network = request.POST.get('network', 'mainnet')
        twitter_handle_1 = request.POST.get('handle1', '').strip('@')
        twitter_handle_2 = request.POST.get('handle2', '').strip('@')

        if twitter_handle_1 and not re.search(r'^[a-zA-Z0-9_]{1,15}$', twitter_handle_1):
            response['message'] = 'error: enter a valid project twitter handle e.g @humanfund'
            return JsonResponse(response)

        if twitter_handle_2 and not re.search(r'^[a-zA-Z0-9_]{1,15}$', twitter_handle_2):
            response['message'] = 'error: enter your twitter handle e.g @georgecostanza'
            return JsonResponse(response)

        # TODO: REMOVE
        contract_version = request.POST.get('contract_version', '2')

        grant_kwargs = {
            'title': title,
            'description': description,
            'description_rich': description_rich,
            'reference_url': reference_url,
            'github_project_url': github_project_url,
            'admin_address': eth_payout_address if eth_payout_address else '0x0',
            'zcash_payout_address': zcash_payout_address if zcash_payout_address else '0x0',
            'celo_payout_address': celo_payout_address if celo_payout_address else '0x0',
            'zil_payout_address': zil_payout_address if zil_payout_address else '0x0',
            'polkadot_payout_address': polkadot_payout_address if polkadot_payout_address else '0x0',
            'kusama_payout_address': kusama_payout_address if kusama_payout_address else '0x0',
            'harmony_payout_address': harmony_payout_address if harmony_payout_address else '0x0',
            'binance_payout_address': binance_payout_address if binance_payout_address else '0x0',
            'rsk_payout_address': rsk_payout_address if rsk_payout_address else '0x0',
            'token_symbol': token_symbol,
            'contract_version': contract_version,
            'deploy_tx_id': request.POST.get('transaction_hash', '0x0'),
            'network': network,
            'twitter_handle_1': twitter_handle_1,
            'twitter_handle_2': twitter_handle_2,
            'metadata': metdata,
            'last_update': timezone.now(),
            'admin_profile': profile,
            'logo': logo,
            'hidden': True,
            'active': False,
            'is_clr_eligible': False,
            'region': request.POST.get('region', None),
            'clr_prediction_curve': [[0.0, 0.0, 0.0] for x in range(0, 6)],
            'grant_type': GrantType.objects.get(name=grant_type),
            'has_external_funding': has_external_funding
        }

        grant = Grant.objects.create(**grant_kwargs)

        hackathon_project_id = request.GET.get('related_hackathon_project_id')
        if hackathon_project_id:
            hackathon_project = HackathonProject.objects.filter(id=hackathon_project_id).first()
            if hackathon_project and hackathon_project.profiles.filter(pk=profile.id).exists():
                hackathon_project.grant_obj  = grant
                hackathon_project.save()

        team_members = (team_members[0].split(','))
        team_members.append(profile.id)
        team_members = list(set(team_members))

        team_members = [int(i) for i in team_members if i != '']

        grant.team_members.add(*team_members)

        form_category_ids = request.POST.getlist('categories[]')
        form_category_ids = (form_category_ids[0].split(','))
        form_category_ids = list(set(form_category_ids))

        for category_id in form_category_ids:
            try:
                grant_category = GrantCategory.objects.get(pk=category_id)
                grant.categories.add(grant_category)
            except Exception as e:
                pass

        grant.save()
        grant.calc_clr_round()
        grant.save()

        messages.success(
            request,
            _('Thank you for posting this Grant. Our team reviews each grant before it goes live on the website. This process takes 1-2 business days.')
        )

        if grant.active:
            record_grant_activity_helper('new_grant', grant, profile)

        # send email to creator and admin
        process_grant_creation_email.delay(grant.pk, profile.pk)
        process_grant_creation_admin_email.delay(grant.pk)

        response = {
            'status': 200,
            'success': True,
            'message': 'grant created',
            'url': grant.url,
        }

        return JsonResponse(response)


    profile = get_profile(request)

    grant_types = []
    for g_type in GrantType.objects.filter(is_active=True):
        grant_categories = []
            # project_pk = request.POST.get('project_pk', None)
            # if project_pk:
            #     HackathonProject.objects.filter(pk=project_pk).update(grant_obj=grant)

        for g_category in g_type.categories.all():
            grant_categories.append({
                'id': g_category.pk,
                'name': g_category.category
            })

        grant_type_temp = {
            'id': g_type.pk,
            'name': g_type.name,
            'label': g_type.label,
            'categories': grant_categories
        }
        if g_type.logo:
            grant_type_temp['image_url'] = request.build_absolute_uri(g_type.logo.url)

        grant_types.append(grant_type_temp)

    project = None
    # project_id = request.GET.get('project_id', None)
    # if project_id is not None:
    #     hackathon_project = HackathonProject.objects.filter(pk=project_id).nocache().first()
    #     if request.user.profile in hackathon_project.profiles.all():
    #         project = hackathon_project

    params = {
        'active': 'new_grant',
        'title': _('New Grant'),
        'card_desc': _('Provide sustainable funding for Open Source with Gitcoin Grants'),
        'profile': profile,
        'trusted_relayer': settings.GRANTS_OWNER_ACCOUNT,
        'grant_types': grant_types,
        'project_data': project
    }
    return TemplateResponse(request, 'grants/_new.html', params)


@login_required
def grant_fund(request, grant_id, grant_slug):
    """Handle grant funding."""
    try:
        grant = Grant.objects.get(pk=grant_id, slug=grant_slug)
    except Grant.DoesNotExist:
        raise Http404

    profile = get_profile(request)

    if not grant.active:
        params = {
            'active': 'grant_error',
            'title': _('Fund - Grant Ended'),
            'grant': grant,
            'text': _('This Grant has ended.'),
            'subtext': _('Contributions can no longer be made this grant')
        }
        return TemplateResponse(request, 'grants/shared/error.html', params)

    if is_grant_team_member(grant, profile):
        params = {
            'active': 'grant_error',
            'title': _('Fund - Grant funding blocked'),
            'grant': grant,
            'text': _('This Grant cannot be funded'),
            'subtext': _('Grant team members cannot contribute to their own grant.')
        }
        return TemplateResponse(request, 'grants/shared/error.html', params)

    if grant.link_to_new_grant:
        params = {
            'active': 'grant_error',
            'title': _('Fund - Grant Migrated'),
            'grant': grant.link_to_new_grant,
            'text': f'This Grant has ended',
            'subtext': 'Contributions can no longer be made to this grant. <br> Visit the new grant to contribute.',
            'button_txt': 'View New Grant'
        }
        return TemplateResponse(request, 'grants/shared/error.html', params)

    active_subscription = Subscription.objects.select_related('grant').filter(
        grant=grant_id, active=True, error=False, contributor_profile=request.user.profile, is_postive_vote=True
    )

    if active_subscription:
        params = {
            'active': 'grant_error',
            'title': _('Subscription Exists'),
            'grant': grant,
            'text': _('You already have an active subscription for this grant.')
        }
        return TemplateResponse(request, 'grants/shared/error.html', params)

    if not grant.configured_to_receieve_funding:
        messages.info(
            request,
            _('This grant is not configured to accept funding at this time.  Please contact founders@gitcoin.co if you believe this message is in error!')
        )
        logger.error(f"Grant {grant.pk} is not properly configured for funding.  Please set grant.contract_address on this grant")
        return redirect(reverse('grants:details', args=(grant.pk, grant.slug)))

    if request.method == 'POST':
        from grants.tasks import process_grant_contribution
        process_grant_contribution.delay(grant_id, grant_slug, profile.pk, request.POST)

        return JsonResponse({
            'success': True,
        })

    raise Http404


@csrf_exempt
@require_POST
def cancel_grant_v1(request, grant_id):

    response = {
        'status': 400,
        'message': 'error: Bad Request. Unable to contribute to grant'
    }


    user = request.user if request.user.is_authenticated else None
    if not user:
        response['message'] = 'error: user needs to be authenticated to cancel grant'
        return JsonResponse(response)

    profile = request.user.profile if hasattr(request.user, 'profile') else None

    if not profile:
        response['message'] = 'error: no matching profile found'
        return JsonResponse(response)

    if not request.method == 'POST':
        response['message'] = 'error: grant cancellation is a POST operation'
        return JsonResponse(response)

    try:
        grant = Grant.objects.get(pk=grant_id)
    except Grant.DoesNotExist:
        response['message'] = 'error: grant cannot be found'
        return JsonResponse(response)

    if not is_grant_team_member(grant, profile) and not request.user.is_staff:
        response['message'] = 'error: grant cancellation can be done only by grant owner'
        return JsonResponse(response)

    if not grant.active:
        response['message'] = 'error: grant is already cancelled'
        return JsonResponse(response)

    grant.active = False
    grant.save()

    grant_cancellation(grant)
    record_grant_activity_helper('killed_grant', grant, profile)

    response = {
        'status': 200,
        'pk': grant.pk,
        'message': 'grant cancelled sucessfully'
    }
    return JsonResponse(response)

@login_required
def bulk_fund(request):
    """Called when checking out with an Ethereum cart"""
    if request.method != 'POST':
        raise Http404

    # Get list of grant IDs
    grant_ids_list = [int(pk) for pk in request.POST.get('grant_id').split(',')]

    # For each grant, we validate the data. If it fails, save it off and throw error at the end
    successes = []
    failures = []

    profile = get_profile(request)
    grants_with_payload = []

    for (index, grant_id) in enumerate(grant_ids_list):
        try:
            grant = Grant.objects.get(pk=grant_id)
        except Grant.DoesNotExist:
            # Commonly occurs when testing on Rinkeby, as the Gitcoin development fund does not exist there by default
            failures.append({
                'active': 'grant_error',
                'title': _('Fund - Grant Does Not Exist'),
                'grant':grant_id,
                'text': _('This grant does not exist'),
                'subtext': _('No grant with this ID was found'),
                'success': False
            })
            continue

        if not grant.active:
            # This means a grant has been cancelled, which happens occasionally
            failures.append({
                'active': 'grant_error',
                'title': _('Fund - Grant Ended'),
                'grant':grant_id,
                'text': _('This Grant has ended.'),
                'subtext': _('Contributions can no longer be made this grant'),
                'success': False
            })
            continue

        if grant.link_to_new_grant:
            # Occurs if users have duplicate grants and one is merged into the other
            failures.append({
                'active': 'grant_error',
                'title': _('Fund - Grant Migrated'),
                'grant':grant_id,
                'text': _('This Grant has ended'),
                'subtext': _('Contributions can no longer be made to this grant. <br> Visit the new grant to contribute.'),
                'success': False
            })
            continue

        active_subscription = Subscription.objects.select_related('grant').filter(
            grant=grant_id, active=True, error=False, contributor_profile=request.user.profile, is_postive_vote=True
        )

        try:
            payload = {
                # Values that are constant for all donations
                'checkout_type': request.POST.get('checkout_type'),
                'contributor_address': request.POST.get('contributor_address'),
                'csrfmiddlewaretoken': request.POST.get('csrfmiddlewaretoken'),
                'frequency_count': request.POST.get('frequency_count'),
                'frequency_unit': request.POST.get('frequency_unit'),
                'gas_price': request.POST.get('gas_price'),
                'gitcoin_donation_address': request.POST.get('gitcoin_donation_address'),
                'hide_wallet_address': request.POST.get('hide_wallet_address'),
                'match_direction': request.POST.get('match_direction'),
                'network': request.POST.get('network'),
                'num_periods': request.POST.get('num_periods'),
                'real_period_seconds': request.POST.get('real_period_seconds'),
                'recurring_or_not': request.POST.get('recurring_or_not'),
                'signature': request.POST.get('signature'),
                'visitorId': request.POST.get('visitorId'),
                'splitter_contract_address': request.POST.get('splitter_contract_address'),
                'subscription_hash': request.POST.get('subscription_hash'),
                'anonymize_gitcoin_grants_contributions': json.loads(request.POST.get('anonymize_gitcoin_grants_contributions', 'false')),
                # Values that vary by donation
                'admin_address': request.POST.get('admin_address').split(',')[index],
                'amount_per_period': request.POST.get('amount_per_period').split(',')[index],
                'comment': request.POST.get('comment').split('_,_')[index],
                'confirmed': request.POST.get('confirmed').split(',')[index],
                'contract_address': request.POST.get('contract_address').split(',')[index],
                'contract_version': request.POST.get('contract_version').split(',')[index],
                'denomination': request.POST.get('denomination').split(',')[index],
                'gitcoin-grant-input-amount': request.POST.get('gitcoin-grant-input-amount').split(',')[index],
                'grant_id': request.POST.get('grant_id').split(',')[index],
                'split_tx_id': request.POST.get('split_tx_id').split(',')[index],
                'sub_new_approve_tx_id': request.POST.get('sub_new_approve_tx_id').split(',')[index],
                'token_address': request.POST.get('token_address').split(',')[index],
                'token_symbol': request.POST.get('token_symbol').split(',')[index],
                'include_for_clr': json.loads(request.POST.get('include_for_clr', 'true'))
            }
            grants_with_payload.append({
                'grant_id': grant_id,
                'grant_slug': grant.slug,
                'payload': payload
            })
        except Exception as e:
            failures.append({
                'active': 'grant_error',
                'title': _('Fund - Grant Processing Failed'),
                'grant':grant_id,
                'text': _('This Grant was not processed successfully.'),
                'subtext': _(f'{str(e)}'),
                'success': False
            })
            continue

        successes.append({
            'title': _('Fund - Grant Funding Processed Successfully'),
            'grant': grant_id,
            'text': _('Funding for this grant was successfully processed and saved.'),
            'success': True
        })

    from grants.tasks import batch_process_grant_contributions
    batch_process_grant_contributions.delay(grants_with_payload, profile.pk)
    return JsonResponse({
        'success': True,
        'grant_ids': grant_ids_list,
        'successes': successes,
        'failures': failures
    })

@login_required
def manage_ethereum_cart_data(request):
    """
    For the specified user address:
      1. `action == save` will save the provided cart data as a JSON Store
      2. `action == delete` will removed saved cart data from the JSON Store
    """
    if request.method != 'POST':
        raise Http404

    user_address = request.POST.get('user_address')
    action = request.POST.get('action')

    if action == 'save':
        ethereum_cart_data = json.loads(request.POST.get('ethereum_cart_data'))
        try:
            # Look for existing entry, and if present we overwrite it. This can occur when a user starts
            # checkout, does not finish it, then comes back to checkout later
            entry = JSONStore.objects.get(key=user_address, view='ethereum_cart_data')
            entry.data = ethereum_cart_data
            entry.save()
            return JsonResponse({ 'success': True })
        except JSONStore.DoesNotExist:
            # No entry exists for this user, so create a new one
            JSONStore.objects.create(key=user_address, view='ethereum_cart_data', data=ethereum_cart_data)
            return JsonResponse({ 'success': True })

    elif action == 'delete':
        try:
            # Look for existing entry, and if present we delete it
            entry = JSONStore.objects.get(key=user_address, view='ethereum_cart_data')
            entry.delete()
            return JsonResponse({ 'success': True })
        except JSONStore.DoesNotExist:
            # No entry exists for this user, so we return false to indicate this
            return JsonResponse({ 'success': False })

    else:
        raise Exception('Invalid action specified')

@login_required
def get_ethereum_cart_data(request):
    """
    For the specified user address, returns the saved checkout data if found
    """
    if request.method != 'GET':
        raise Http404

    try:
        user_address = request.GET.get('user_address')
        result = JSONStore.objects.get(key=user_address, view='ethereum_cart_data')
        return JsonResponse({ 'success': True, 'ethereum_cart_data': result.data })
    except JSONStore.DoesNotExist:
        # If there's no entry for this user, return false to indicate this
        return JsonResponse({ 'success': False })

@login_required
def get_replaced_tx(request):
    """
    scrapes etherscan to get the replaced tx
    """
    tx_hash = request.GET.get('tx_hash')
    user_agent = 'Mozilla/5.0 (Macintosh; Intel Mac OS X 10_9_3) AppleWebKit/537.36 (KHTML, like Gecko) Chrome/35.0.1916.47 Safari/537.36'
    headers = {'User-Agent': user_agent}
    response = requests.get(f"https://etherscan.io/tx/{tx_hash}/", headers=headers)
    soup = BeautifulSoup(response.content, "html.parser")
    # look for span that contains the dropped&replaced msg
    p = soup.find("span", "u-label u-label--sm u-label--warning rounded")
    if not p:
        return JsonResponse({
            'success': True,
            'tx_hash': tx_hash
        })
    if "Replaced" in p.text:  # check if it's a replaced tx
        # get the id for the replaced tx
        q = soup.find(href=re.compile("/tx/0x"))
        return JsonResponse({
            'success': True,
            'tx_hash': q.text
        })
    else:
        return JsonResponse({
            'success': True,
            'tx_hash': tx_hash
        })


def grants_cart_view(request):
    context = {
        'title': 'Grants Cart',
        'EMAIL_ACCOUNT_VALIDATION': EMAIL_ACCOUNT_VALIDATION
    }
    if request.user.is_authenticated:
        profile = request.user.profile
        context['username'] = profile.username

        is_brightid_verified = ( 'verified' == get_brightid_status(profile.brightid_uuid) )

        context['is_fully_verified'] = (is_brightid_verified and profile.sms_verification and \
                                            profile.is_poap_verified and profile.is_twitter_verified and \
                                            profile.is_google_verified and profile.is_poh_verified)
    else:
        return redirect('/login/github/?next=' + request.get_full_path())

    response = TemplateResponse(request, 'grants/cart-vue.html', context=context)
    response['X-Frame-Options'] = 'SAMEORIGIN'
    return response


def get_category_size(grant_type, category):
    key = f"grant_category_{grant_type.get('keyword')}_{category}"
    redis = RedisService().redis
    try:
        return int(redis.get(key))
    except:
        return 0




def grants_bulk_add(request, grant_str):
    grants = {}
    redis = RedisService().redis
    key = hashlib.md5(grant_str.encode('utf')).hexdigest()
    views = redis.incr(key)

    grants_data = grant_str.split(':')[0].split(',')
    grant_ids = []

    for ele in grants_data:
        # new format will support amount and token in the URL separated by ;
        grant_data = ele.split(';')
        if len(grant_data) > 0 and grant_data[0].isnumeric():
            grant_id = grant_data[0]
            grants[grant_id] = {
                'id': int(grant_id)
            }
            grant_ids.append(grant_id)

            if len(grant_data) == 3:  # backward compatibility
                grants[grant_id]['amount'] = grant_data[1]
                grants[grant_id]['token'] = FTokens.objects.filter(id=int(grant_data[2])).first()

    by_whom = ""
    prefix = ""
    handle = ''
    try:
        handle = f"{grant_str.split(':')[1]}"
        by_whom = f"by {grant_str.split(':')[1]}"
        prefix = f"{grant_str.split(':')[2]} : "
    except:
        pass

    # search valid grants and associate with its amount and token
    grants_info = grants.values()
    grant_ids = [grant['id'] for grant in grants_info]
    for grant in Grant.objects.filter(pk__in=grant_ids):
        grants[str(grant.id)]['obj'] = grant

    grants = [grant for grant in grants_info if grant.get('obj')]

    grant_titles = ", ".join([grant['obj'].title for grant in grants])
    title = f"{prefix}{len(grants)} Grants in Shared Cart {by_whom} : Viewed {views} times"

    grant_ids = ",".join([str(ele) for ele in grant_ids])
    avatar_url = f'https://gitcoin.co/dynamic/grants_cart_thumb/{handle}/{grant_ids}'
    context = {
        'grants': grants,
        'avatar_url': avatar_url,
        'avatar_height': 875,
        'avatar_width': 1740,
        'title': title,
        'card_desc': "Click to Add All to Cart: " + grant_titles

    }
    response = TemplateResponse(request, 'grants/bulk_add_to_cart.html', context=context)
    return response


@login_required
def profile(request):
    """Show grants profile of logged in user."""
    if not request.user.is_authenticated:
        raise Http404
    handle = request.user.profile.handle
    return redirect(f'/profile/{handle}/grants')


def quickstart(request):
    """Display quickstart guide."""
    params = {
    'active': 'grants_quickstart',
    'title': _('Quickstart'),
    'avatar_url': request.build_absolute_uri(static('v2/images/twitter_cards/grants9.png')),
    }
    return TemplateResponse(request, 'grants/quickstart.html', params)


def leaderboard(request):
    """Display leaderboard."""

    return redirect ('https://gitcoin.co/leaderboard/payers?cadence=quarterly&keyword=all&product=grants')


def record_subscription_activity_helper(activity_type, subscription, profile, anonymize=False):
    """Registers a new activity concerning a grant subscription

    Args:
        activity_type (str): The type of activity, as defined in dashboard.models.Activity.
        subscription (grants.models.Subscription): The subscription in question.
        profile (dashboard.models.Profile): The current user's profile.

    """
    if anonymize:
        profile = Profile.objects.filter(handle='gitcoinbot').first()
    try:
        grant_logo = subscription.grant.logo.url
    except:
        grant_logo = None
    metadata = {
        'id': subscription.id,
        'value_in_token': str(subscription.amount_per_period),
        'value_in_usdt_now': str(round(subscription.amount_per_period_usdt,2)),
        'token_name': subscription.token_symbol,
        'title': subscription.grant.title,
        'grant_logo': grant_logo,
        'grant_url': subscription.grant.url,
        'num_tx_approved': subscription.num_tx_approved,
        'anonymize': anonymize,
        'category': 'grant',
    }
    kwargs = {
        'profile': profile,
        'subscription': subscription,
        'grant': subscription.grant,
        'activity_type': activity_type,
        'metadata': metadata,
    }
    return Activity.objects.create(**kwargs)


def record_grant_activity_helper(activity_type, grant, profile, amount=None, token=None):
    """Registers a new activity concerning a grant

    Args:
        activity_type (str): The type of activity, as defined in dashboard.models.Activity.
        grant (grants.models.Grant): The grant in question.
        profile (dashboard.models.Profile): The current user's profile.

    """
    try:
        grant_logo = grant.logo.url
    except:
        grant_logo = None
    metadata = {
        'id': grant.id,
        'value_in_token': '{0:.2f}'.format(grant.amount_received) if not amount else amount,
        'token_name': grant.token_symbol if not token else token,
        'title': grant.title,
        'grant_logo': grant_logo,
        'grant_url': grant.url,
        'category': 'grant',
    }
    kwargs = {
        'profile': profile,
        'grant': grant,
        'activity_type': activity_type,
        'metadata': metadata,
    }
    Activity.objects.create(**kwargs)


@login_required
def new_matching_partner(request):

    grant_collections = []
    for g_collection in GrantCollection.objects.filter(hidden=False):
        grant_collections.append({
            'id': g_collection.pk,
            'name': g_collection.title,
        })

    grant_types = []
    for g_type in GrantType.objects.filter(is_active=True):
        grant_types.append({
            'id': g_type.pk,
            'name': g_type.label,
        })

    grant_categories = []
    for g_category in GrantCategory.objects.all():
        grant_categories.append({
            'id': g_category.pk,
            'name': g_category.category
        })

    params = {
        'title': 'Pledge your support.',
        'card_desc': f'Thank you for your interest in supporting public goods.on Gitcoin. Complete the form below to get started.',
        'grant_types': grant_types,
        'grant_categories': grant_categories,
        'grant_collections': grant_collections
    }

    return TemplateResponse(request, 'grants/new_match.html', params)


def create_matching_pledge_v1(request):

    response = {
        'status': 400,
        'message': 'error: Bad Request. Unable to create pledge'
    }

    user = request.user if request.user.is_authenticated else None
    if not user:
        response['message'] = 'error: user needs to be authenticated to create a pledge'
        return JsonResponse(response)

    profile = request.user.profile if hasattr(request.user, 'profile') else None

    if not profile:
        response['message'] = 'error: no matching profile found'
        return JsonResponse(response)

    if not request.method == 'POST':
        response['message'] = 'error: pledge creation is a POST operation'
        return JsonResponse(response)

    grant_types = request.POST.get('grant_types[]', None)
    grant_categories = request.POST.get('grant_categories[]', None)
    grant_collections = request.POST.get('grant_collections[]', None)

    if grant_types:
        grant_types = grant_types.split(',')
    if grant_categories:
        grant_categories = grant_categories.split(',')
    if grant_collections:
        grant_collections = grant_collections.split(',')

    if not grant_types and not grant_collections:
        response['message'] = 'error:  grant_types / grant_collections is parameter'
        return JsonResponse(response)

    matching_pledge_stage = request.POST.get('matching_pledge_stage', None)
    tx_id = request.POST.get('tx_id', None)
    if matching_pledge_stage == 'ready' and not tx_id:
        response['message'] = 'error: tx_id is a mandatory parameter'
        return JsonResponse(response)

    amount = request.POST.get('amount', False)

    if tx_id:
        # TODO
        collection_filters = None
        grant_filters = None

        if grant_types:
            grant_filters = {
                'grant_type__in': grant_types
            }
            if grant_categories:
                grant_filters['categories__in'] = grant_categories

        if grant_collections:
            collection_filters = {
                'pk__in': grant_collections
            }

        clr_round = GrantCLR.objects.create(
            round_num=0,
            sub_round_slug='pledge',
            start_date=timezone.now(),
            end_date=timezone.now(),
            total_pot=amount,
            grant_filters=grant_filters if grant_filters else {},
            collection_filters=collection_filters if collection_filters else {}
        )
        clr_round.save()


    end_date = timezone.now() + timezone.timedelta(days=7*3)
    match_pledge = MatchPledge.objects.create(
        profile=profile,
        active=False,
        end_date=end_date,
        amount=amount,
        data=json.dumps(request.POST.dict()),
        clr_round_num= clr_round if tx_id else None
    )

    match_pledge.save()
    # dont' send spammy email
    # new_grant_match_pledge(match_pledge)

    response = {
        'status': 200,
        'message': 'success: match pledge created'
    }
    return JsonResponse(response)


def invoice(request, contribution_pk):
    p_contribution = Contribution.objects.prefetch_related('subscription', 'subscription__grant')
    contribution = get_object_or_404(p_contribution, pk=contribution_pk)

    # only allow invoice viewing if admin or if grant contributor
    has_view_privs = request.user.is_staff or request.user.profile == contribution.subscription.contributor_profile

    if not has_view_privs:
        raise Http404

    params = {
        'contribution': contribution,
        'subscription': contribution.subscription,
        'amount_per_period': contribution.subscription.get_converted_monthly_amount()
    }

    return TemplateResponse(request, 'grants/invoice.html', params)

def basic_grant_types():
    result = GrantType.objects.all()
    return [ (ele.name, ele.label) for ele in result ]


def basic_grant_categories(name):
    result = []
    grant_type = GrantType.objects.filter(name=name).first()

    if name and grant_type:
        grant_categories = grant_type.categories.all()
        for category in grant_categories:
            result.append(category.category)

    else:
        grant_types = GrantType.objects.all()
        grant_categories = []
        for grant_type in grant_types:
            grant_categories = grant_type.categories.all()
            for category in grant_categories:
                result.append(category.category)

    result = list(set(result))

    return [ (category,idx) for idx, category in enumerate(result) ]


@csrf_exempt
def grant_categories(request):
    grant_type = request.GET.get('type', None)
    categories = basic_grant_categories(grant_type)

    return JsonResponse({
        'categories': categories
    })


@login_required
def grant_activity(request, grant_id=None):
    action = request.POST.get('action')
    metadata = request.POST.get('metadata')
    bulk = request.POST.get('bulk') == 'true'

    if not metadata:
        return redirect('/grants/activity/')

    if not grant_id:
        grant = None
    else:
        grant = get_object_or_404(Grant, pk=grant_id)

    _ca = CartActivity.objects.create(grant=grant, profile=request.user.profile, action=action,
                                metadata=json.loads(metadata), bulk=bulk, latest=True)

    for ca in CartActivity.objects.filter(profile=request.user.profile, latest=True, pk__lt=_ca.pk):
        ca.latest = False
        ca.save()

    return JsonResponse({
        'error': False
    })

@require_GET
def grants_info(request):
    response = {
        'status': 400,
        'message': 'error: Bad Request. Unable to fetch grant clr'
    }

    pks = request.GET.get('pks', None)
    slim = request.GET.get('slim', False)

    if not pks:
        response['message'] = 'error: missing parameter pks'
        return JsonResponse(response)

    grants = []

    try:
        for grant in Grant.objects.filter(pk__in=pks.split(',')):
            if slim:
                grants.append(grant.cart_payload(request.build_absolute_uri, request.user))
            else:
                grants.append(grant.repr(request.user, request.build_absolute_uri))
    except Exception as e:
        print(e)
        response = {
            'status': 500,
            'message': 'error: something went wrong while fetching grants clr'
        }
        return JsonResponse(response)

    response = {
        'status': 200,
        'grants': grants
    }
    return JsonResponse(response)


@login_required
@csrf_exempt
def toggle_grant_favorite(request, grant_id):
    grant = get_object_or_404(Grant, pk=grant_id)
    favorite = Favorite.objects.filter(user=request.user, grant_id=grant_id)
    if favorite.exists():
        favorite.delete()

        return JsonResponse({
            'action': 'unfollow'
        })

    Favorite.objects.create(user=request.user, grant=grant)

    return JsonResponse({
        'action': 'follow'
    })


def get_grant_verification_text(grant, long=True):
    from django.utils.safestring import mark_safe

    msg = f'I am verifying my ownership of { grant.title } on Gitcoin Grants'
    if long:
        msg += f' at https://gitcoin.co{grant.get_absolute_url()}.'

    return mark_safe(msg)


@login_required
def verify_grant(request, grant_id):
    try:
        grant = Grant.objects.get(pk=grant_id)
    except Grant.DoesNotExist:
        return JsonResponse({
            'ok': False,
            'msg': 'Invalid Gant.'
        })

    if not is_grant_team_member(grant, request.user.profile):
        return JsonResponse({
            'ok': False,
            'msg': f'You need to be a member of this grants to verify it.'
        })

    if grant.twitter_verified:
        return JsonResponse({
            'ok': True,
            'msg': 'Grant was verified previously'
        })

    auth = tweepy.OAuthHandler(TWITTER_CONSUMER_KEY, TWITTER_CONSUMER_SECRET)
    auth.set_access_token(TWITTER_ACCESS_TOKEN, TWITTER_ACCESS_SECRET)
    try:
        api = tweepy.API(auth)
        last_tweet = api.user_timeline(screen_name=grant.twitter_handle_1, count=1, tweet_mode="extended",
                                       include_rts=False, exclude_replies=False)[0]
    except tweepy.TweepError:
        return JsonResponse({
            'ok': False,
            'msg': f'Sorry, we couldn\'t get the last tweet from @{grant.twitter_handle_1}'
        })
    except IndexError:
        return JsonResponse({
            'ok': False,
            'msg': 'Sorry, we couldn\'t retrieve the last tweet from your timeline'
        })

    if last_tweet.retweeted or 'RT @' in last_tweet.full_text:
        return JsonResponse({
            'ok': False,
            'msg': 'We get a retweet from your last status, at this moment we don\'t supported retweets.'
        })

    user_code = get_user_code(request.user.profile.id, grant, emoji_codes)
    text = get_grant_verification_text(grant, False)

    full_text = html.unescape(last_tweet.full_text)
    for url in last_tweet.entities['urls']:
        full_text = full_text.replace(url['url'], url['display_url'])

    has_code = user_code in full_text
    has_text = text in full_text

    if has_code and has_text:
        grant.twitter_verified = True
        grant.twitter_verified_by = request.user.profile
        grant.twitter_verified_at = timezone.now()

        grant.save()

    return JsonResponse({
        'ok': True,
        'verified': grant.twitter_verified,
        'text': last_tweet.full_text,
        'expanded_text': full_text,
        'has_code': has_code,
        'has_text': has_text,
        'account': grant.twitter_handle_1
    })


def get_collections_list(request):
    if request.user.is_authenticated:
        collections = GrantCollection.objects.filter(Q(profile=request.user.profile) | Q(curators=request.user.profile))
        return JsonResponse({
            'collections': [{
                'id': collection['id'],
                'title': collection['title'],
                'description': collection['description']
            } for collection in collections.values('id', 'title', 'description')]
        })

    return JsonResponse({
        'collections': []
    })


@login_required
@require_POST
def save_collection(request):
    title = request.POST.get('collectionTitle')
    description = request.POST.get('collectionDescription')
    grant_ids = request.POST.getlist('grants[]')
    collection_id = request.POST.get('collection')
    profile = request.user.profile
    grant_ids = [int(grant_id) for grant_id in grant_ids]

    if len(grant_ids) == 0:
        return JsonResponse({
            'ok': False,
            'msg': 'We can\'t create empty collections'

        }, status=422)

    if collection_id:
        collection = GrantCollection.objects.filter(
            Q(profile=request.user.profile) | Q(curators=request.user.profile)
        ).get(pk=collection_id)

        grant_ids = grant_ids + list(collection.grants.all().values_list('id', flat=True))
    else:
        kwargs = {
            'title': title,
            'description': description,
            'profile': profile,
        }
        collection = GrantCollection.objects.create(**kwargs)

    collection.grants.set(grant_ids)
    collection.generate_cache()

    return JsonResponse({
        'ok': True,
        'collection': {
            'id': collection.id,
            'title': title,
        }
    })


def get_collection(request, collection_id):
    collection = GrantCollection.objects.get(pk=collection_id)

    grants = [grant.cart_payload(request.build_absolute_uri) for grant in collection.grants.order_by('-clr_prediction_curve__0__1')]
    curators = [{
        'url': curator.url,
        'handle': curator.handle,
        'avatar_url': curator.avatar_url
    } for curator in collection.curators.all()]

    owner = {
        'url': collection.profile.url,
        'handle': collection.profile.handle,
        'avatar_url': collection.profile.avatar_url
    }

    return JsonResponse({
        'id': collection.id,
        'title': collection.title,
        'cover': collection.cover.url if collection.cover else '',
        'grants': grants,
        'owner': owner,
        'curators': curators + [owner]
    })


def get_grant_payload(request, grant_id):
    grant = Grant.objects.get(pk=grant_id)

    return JsonResponse({
        'grant': grant.cart_payload(request.build_absolute_uri),
    })


@csrf_exempt
@login_required
@require_POST
def remove_grant_from_collection(request, collection_id):
    grant_id = request.POST.get('grant')
    grant = Grant.objects.get(pk=grant_id)
    collection = GrantCollection.objects.filter(Q(profile=request.user.profile) | Q(curators=request.user.profile)).get(pk=collection_id)

    collection.grants.remove(grant)
    collection.generate_cache()

    grants = [grant.repr(request.user, request.build_absolute_uri) for grant in collection.grants.all()]

    return JsonResponse({
        'grants': grants,
    })


@csrf_exempt
@login_required
@require_POST
def add_grant_from_collection(request, collection_id):
    grant_id = request.POST.get('grant')
    grant = Grant.objects.get(pk=grant_id)
    collection = GrantCollection.objects.filter(Q(profile=request.user.profile) | Q(curators=request.user.profile)).get(pk=collection_id)

    collection.grants.add(grant)
    collection.generate_cache()

    grants = [grant.repr(request.user, request.build_absolute_uri) for grant in collection.grants.all()]

    return JsonResponse({
        'grants': grants,
    })

des_urls = '''
https://c.gitcoin.co/grants/585d392a242103745b40d0e763ef5c17/Screen_Shot_2020-01-08_at_16.58.17.png
https://c.gitcoin.co/grants/b6511284c11682532274e0a34342249f/bitcoinmalaysia.png
https://c.gitcoin.co/grants/e1cf1b8778f29c49dff65ed3be4928d0/CheeseLogo_250px.png
https://c.gitcoin.co/grants/3ecf3eb0214a58fc3b068fae9f45ffbe/BANKLESS_logo_text_noLV.jpg
https://c.gitcoin.co/grants/f1c27815bc10332bff4a6264ae971fca/2.jpg
https://c.gitcoin.co/grants/46305a72ce062b63a53b0ebe12becda7/Picture1.png
https://c.gitcoin.co/grants/5d05dcc46be53030475cdbdf646b8afd/Mol_LeArt_-_White.png
https://c.gitcoin.co/grants/6ae1a8d3a8752d352247615b877cd02d/contraktor.png
https://c.gitcoin.co/grants/ce84fcbf185bd593e54f5c810d060aac/triad_gw_2.jpg
https://c.gitcoin.co/grants/b8fcf1833fee32fc4be6fba254c1d912/cashu.png
'''

def get_urls(scale):
    import random
    global des_urls
    urls = des_urls.split("\n")

    return_me = []
    scale_by = scale
    # set default, for when no CLR match enabled
    for grant in Grant.objects.filter(is_clr_active=True).order_by('-clr_prediction_curve__0__1'):
        url = None
        if grant.logo:
            url = grant.logo.url
            if settings.DEBUG:
                url = urls[random.randint(0, len(urls) - 2)]
        else:
            url = f'https://gitcoin.co/static/v2/images/grants/logos/{grant.id % 3}.png'
        size = scale_by * math.sqrt(math.sqrt(grant.clr_match_estimate_this_round))
        return_me.append((url, size))
    return return_me


@staff_member_required
def collage(request):
    scale = float(request.GET.get('scale', 0.03))
    context = {
        'urls': get_urls(scale)
    }

    response = TemplateResponse(request, 'grants/collage.html', context=context)
    return response


@cache_page(60 * 60)
def cart_thumbnail(request, profile, grants):
    width = int(request.GET.get('w', 348 * 5))
    height = int(request.GET.get('h', 175 * 5))
    grant_ids = grants.split(",")
    grant_ids = [ele for ele in grant_ids if ele]
    grants = Grant.objects.filter(pk__in=grant_ids).order_by('-amount_received_in_round')[:4]
    profile = Profile.objects.get(handle=profile.lower())
    thumbnail = generate_img_thumbnail_helper(grants, profile, width, height)

    response = HttpResponse(content_type="image/png")
    thumbnail.save(response, "PNG")

    return response

@login_required
@staff_member_required
def collection_thumbnail(request, collection_id):
    width = int(request.GET.get('w', 600))
    height = int(request.GET.get('h', 400))
    collection = GrantCollection.objects.get(pk=collection_id)
    thumbnail = generate_collection_thumbnail(collection, width, height)

    response = HttpResponse(content_type="image/png")
    thumbnail.save(response, "PNG")

    return response


@csrf_exempt
@require_POST
def contribute_to_grants_v1(request):

    response = {
        'status': 400,
        'message': 'error: Bad Request. Unable to contribute to grant'
    }

    # step 1: validate input

    user = request.user if request.user.is_authenticated else None
    if not user:
        response['message'] = 'error: user needs to be authenticated to contribute to grant'
        return JsonResponse(response)

    profile = request.user.profile if hasattr(request.user, 'profile') else None

    # profile = Profile.objects.get(pk=64423)

    if not profile:
        response['message'] = 'error: no matching profile found'
        return JsonResponse(response)

    if not request.method == 'POST':
        response['message'] = 'error: contribution to a grant is a POST operation'
        return JsonResponse(response)

    request_body = json.loads(request.body.decode("utf-8"))

    contributions = request_body.get('contributions', None)
    if not contributions:
        response['message'] = 'error: contributions in a mandatory parameter'
        return JsonResponse(response)


    failed_contributions = []
    invalid_contributions = []
    success_contributions = []

    for contribution in contributions:

        grant_id = contribution.get('grant_id', None)
        if not grant_id:
            invalid_contributions.append({
                'grant_id': grant_id,
                'message': 'error: grant_id is mandatory param',
            })
            continue

        try:
            grant = Grant.objects.get(pk=grant_id)
        except Grant.DoesNotExist:
            invalid_contributions.append({
                'grant_id': grant_id,
                'message': 'error: invalid grant'
            })
            continue

        if grant.link_to_new_grant or not grant.active:
            invalid_contributions.append({
                'grant_id': grant_id,
                'message': 'error: grant is no longer active'
            })
            continue

        # if is_grant_team_member(grant, profile):
        #     invalid_contributions.append({
        #         'grant_id': grant_id,
        #         'message': 'error: team members cannot contribute to own grant'
        #     })
        #     continue

        contributor_address = contribution.get('contributor_address', '0x0')
        tx_id = contribution.get('tx_id', '0x0')

        if contributor_address == '0x0' and tx_id == '0x0':
            invalid_contributions.append({
                'grant_id': grant_id,
                'message': 'error: either contributor_address or tx_id must be supplied'
            })
            continue

        token_symbol = contribution.get('token_symbol', None)
        if not token_symbol:
            invalid_contributions.append({
                'grant_id': grant_id,
                'message': 'error: token_symbol is mandatory param'
            })
            continue

        amount_per_period = contribution.get('amount_per_period', None)
        if not amount_per_period:
            invalid_contributions.append({
                'grant_id': grant_id,
                'message': 'error: amount_per_period is mandatory param'
            })
            continue

        tenant = contribution.get('tenant', None)
        if not tenant:
            invalid_contributions.append({
                'grant_id': grant_id,
                'message': 'error: tenant is mandatory param'
            })
            continue

        if not tenant in ['ETH', 'ZCASH', 'ZIL', 'CELO', 'POLKADOT', 'HARMONY', 'KUSAMA', 'BINANCE', 'RSK']:
            invalid_contributions.append({
                'grant_id': grant_id,
                'message': 'error: tenant chain is not supported for grant'
            })
            continue

        comment = contribution.get('comment', '')
        network = grant.network
        hide_wallet_address = contribution.get('hide_wallet_address', None)

        try:

            # step 2 : create 1 time subscription
            subscription = Subscription()
            subscription.contributor_address = contributor_address
            subscription.amount_per_period = amount_per_period
            subscription.token_symbol = token_symbol
            subscription.contributor_profile = profile
            subscription.grant = grant
            subscription.comments = comment
            subscription.network = network
            subscription.tenant = tenant
            # recurring payments set to none
            subscription.active = False
            subscription.real_period_seconds = 0
            subscription.frequency = 1
            subscription.frequency_unit ='days'
            subscription.token_address = ''
            subscription.gas_price = 0
            subscription.new_approve_tx_id = ''
            subscription.split_tx_id = ''

            subscription.error = True # cancel subs so it doesnt try to bill again
            subscription.subminer_comments = "skipping subminer as subscriptions aren't supported for this flow"

            subscription.save()

            # step 3: create contribution + fire celery
            contribution = subscription.create_contribution(tx_id, is_successful_contribution=True)
            contribution.success = True
            contribution.save()
            sync_payout(contribution)
            update_grant_metadata.delay(grant.pk)


            # step 4 : other tasks
            if hide_wallet_address and not profile.hide_wallet_address:
                profile.hide_wallet_address = hide_wallet_address
                profile.save()

            success_contributions.append({
                'grant_id': grant_id,
                'message': 'grant contributions recorded'
            })

        except Exception as error:
            failed_contributions.append({
                'grant_id': grant_id,
                'message': f'grant contribution not recorded',
                'error': error
            })

    if len(failed_contributions):
        response = {
            'status': 500,
            'success_contributions': success_contributions,
            'invalid_contributions': invalid_contributions,
            'failed_contributions': failed_contributions
        }
    elif len(invalid_contributions):
        response = {
            'status': 400,
            'success_contributions': success_contributions,
            'invalid_contributions': invalid_contributions,
            'failed_contributions': failed_contributions
        }
    else:
        response = {
            'status': 204,
            'success_contributions': success_contributions,
            'message': 'grant contributions recorded'
        }
    return JsonResponse(response)

@login_required
def ingest_contributions_view(request):
    context = {
        'title': 'Add missing contributions',
        'EMAIL_ACCOUNT_VALIDATION': EMAIL_ACCOUNT_VALIDATION
    }

    response = TemplateResponse(request, 'grants/ingest-contributions.html', context=context)
    response['X-Frame-Options'] = 'SAMEORIGIN'
    return response

@login_required
def ingest_contributions(request):
    """Ingest missing contributions"""
    if request.method != 'POST':
        raise Http404

    profile = request.user.profile
    txHash = request.POST.get('txHash')
    userAddress = request.POST.get('userAddress')
    signature = request.POST.get('signature')
    message = request.POST.get('message')
    network = request.POST.get('network')
    ingestion_types = [] # after each series of ingestion, we append the ingestion_method to this array

    # Setup web3
    w3 = get_web3(network)

    def get_profile(profile):
        """
        If a staff called this endpoint, we use the username passed with the payload. Otherwise, we use the
        caller's profile
        """
        return Profile.objects.filter(handle=request.POST.get('handle')).first() if profile.is_staff else profile

    def verify_signature(signature, message, expected_address):
        """
        Used to verify that the user ingesting actually owns the address they are ingesting for. This
        may not work for contract wallets or wallets that use relayers, so those will need to be ingested by staff
        to bypass this check
        """
        if profile.is_staff:
            return # Skip signature verification for staff so staff can ingest contributions on behalf of a user
        message_hash = defunct_hash_message(text=message)
        recovered_address = w3.eth.account.recoverHash(message_hash, signature=signature)
        if recovered_address.lower() != expected_address.lower():
            raise Exception("Signature could not be verified")

    if txHash != '':
        receipt = w3.eth.getTransactionReceipt(txHash)
        from_address = receipt['from']
        verify_signature(signature, message, from_address)
    if userAddress != '':
        verify_signature(signature, message, userAddress)

    def get_token(w3, network, address):
        if (address == '0xEeeeeEeeeEeEeeEeEeEeeEEEeeeeEeeeeeeeEEeE'):
            # 0xEeee... is used to represent ETH in the BulkCheckout contract
            address = '0x0000000000000000000000000000000000000000'
        try:
            # First try checksum
            address_checksum = w3.toChecksumAddress(address)
            return FTokens.objects.filter(network=network, address=address_checksum, approved=True).first().to_dict
        except AttributeError as e:
            address_lowercase = address.lower()
            return FTokens.objects.filter(network=network, address=address_lowercase, approved=True).first().to_dict

    def save_data(profile, txid, network, created_on, symbol, value_adjusted, grant, checkout_type, from_address):
        """
        Creates contribution and subscription and saves it to database if no matching one exists
        """
        currency = symbol
        amount = value_adjusted
        usd_val = amount * convert_token_to_usdt(symbol)

        # Check that subscription with these parameters does not exist
        existing_subscriptions = Subscription.objects.filter(
            grant__pk=grant.pk, contributor_profile=profile, split_tx_id=txid, token_symbol=currency
        )
        for existing_subscription in existing_subscriptions:
            tolerance = 0.01  # 1% tolerance to account for floating point
            amount_max = amount * (1 + tolerance)
            amount_min = amount * (1 - tolerance)

            if (
                existing_subscription.amount_per_period_minus_gas_price > amount_min
                and existing_subscription.amount_per_period_minus_gas_price < amount_max
            ):
                # Subscription exists
                logger.info("Subscription exists, exiting function\n")
                return

        # No subscription found, so create subscription and contribution
        try:
            # create objects
            validator_comment = f"created by ingest grant txn script"
            subscription = Subscription()
            subscription.is_postive_vote = True
            subscription.active = False
            subscription.error = True
            subscription.contributor_address = Web3.toChecksumAddress(from_address)
            subscription.amount_per_period = amount
            subscription.real_period_seconds = 2592000
            subscription.frequency = 30
            subscription.frequency_unit = "N/A"
            subscription.token_address = "0x0"
            subscription.token_symbol = currency
            subscription.gas_price = 0
            subscription.new_approve_tx_id = "0x0"
            subscription.num_tx_approved = 1
            subscription.network = network
            subscription.contributor_profile = profile
            subscription.grant = grant
            subscription.comments = validator_comment
            subscription.amount_per_period_usdt = usd_val
            subscription.created_on = created_on
            subscription.last_contribution_date = created_on
            subscription.next_contribution_date = created_on
            subscription.split_tx_id = txid
            subscription.save()

            # Create contribution and set the contribution as successful
            contrib = subscription.successful_contribution(
                '0x0', # subscription.new_approve_tx_id,
                True, # include_for_clr
                checkout_type=checkout_type
            )
            contrib.success=True
            contrib.tx_cleared=True
            contrib.tx_override=True
            contrib.validator_comment = validator_comment
            contrib.created_on = created_on
            contrib.save()
            logger.info(f"ingested {subscription.pk} / {contrib.pk}")

            metadata = {
                "id": subscription.id,
                "value_in_token": str(subscription.amount_per_period),
                "value_in_usdt_now": str(round(subscription.amount_per_period_usdt, 2)),
                "token_name": subscription.token_symbol,
                "title": subscription.grant.title,
                "grant_url": subscription.grant.url,
                "num_tx_approved": subscription.num_tx_approved,
                "category": "grant",
            }
            kwargs = {
                "profile": profile,
                "subscription": subscription,
                "grant": subscription.grant,
                "activity_type": "new_grant_contribution",
                "metadata": metadata,
            }

            Activity.objects.create(**kwargs)
            logger.info("Saved!\n")

        except Exception as e:
            logger.exception(e)
            logger.info("\n")

    def process_bulk_checkout_tx(w3, txid, profile, network, do_write):
        # Make sure tx was successful
        receipt = w3.eth.getTransactionReceipt(txid)
        from_address = receipt['from'] # this means wallets like Argent that use relayers will have the wrong from address
        if receipt.status == 0:
            raise Exception("Transaction was not successful")

        # Parse tx logs
        bulk_checkout_contract = w3.eth.contract(address=settings.BULK_CHECKOUT_ADDRESS, abi=settings.BULK_CHECKOUT_ABI)
        parsed_logs = bulk_checkout_contract.events.DonationSent().processReceipt(receipt)

        # Return if no donation logs were found
        if len(parsed_logs) == 0:
            raise Exception("No DonationSent events found in this transaction")

        # Get transaction timestamp
        block_info = w3.eth.getBlock(receipt['blockNumber'])
        created_on = pytz.UTC.localize(datetime.datetime.fromtimestamp(block_info['timestamp']))

        # For each event in the parsed logs, create the DB objects
        for (index,event) in enumerate(parsed_logs):
            logger.info(f'\nProcessing {index + 1} of {len(parsed_logs)}...')
            # Extract contribution parameters from events
            token_address = event["args"]["token"]
            value = event["args"]["amount"]
            token = get_token(w3, network, token_address)
            decimals = token["decimals"]
            symbol = token["name"]
            value_adjusted = int(value) / 10 ** int(decimals)
            to = event["args"]["dest"]

            # Find the grant
            try:
                grant = (
                    Grant.objects.filter(admin_address__iexact=to)
                    .order_by("-positive_round_contributor_count")
                    .first()
                )
                logger.info(f"{value_adjusted}{symbol}  => {to}, {grant} ")
            except Exception as e:
                logger.exception(e)
                logger.warning(f"{value_adjusted}{symbol}  => {to}, Unknown Grant ")
                logger.warning("Skipping unknown grant\n")
                continue

            if do_write:
                save_data(profile, txid, network, created_on, symbol, value_adjusted, grant, 'eth_std', from_address)
        return

    def handle_ingestion(profile, network, identifier, do_write):
        # Determine how to process the contributions
        if len(identifier) == 42:
            # An address was provided, so we'll use the zkSync API to fetch their transactions
            ingestion_method = 'zksync_api'
        elif len(identifier) == 66:
            # A transaction hash was provided, so we look for BulkCheckout logs in the L1 transaction
            ingestion_method = 'bulk_checkout'
        else:
            raise Exception('Could not ingest: Invalid identifier')

        # Setup web3 and get user profile
        PROVIDER = f"wss://{network}.infura.io/ws/v3/{settings.INFURA_V3_PROJECT_ID}"
        w3 = Web3(Web3.WebsocketProvider(PROVIDER))

        # Handle ingestion
        if ingestion_method == 'bulk_checkout':
            # We were provided an L1 transaction hash, so process it
            txid = identifier
            process_bulk_checkout_tx(w3, txid, profile, network, True)

        elif ingestion_method == 'zksync_api':
            # Get history of transfers from this user's zkSync address using the zkSync API: https://zksync.io/api/v0.1.html#account-history
            user_address = identifier
            base_url = 'https://rinkeby-api.zksync.io/api/v0.1' if network == 'rinkeby' else 'https://api.zksync.io/api/v0.1'
            r = requests.get(f"{base_url}/account/{user_address}/history/older_than") # gets last 100 zkSync transactions
            r.raise_for_status()
            transactions = r.json()  # array of zkSync transactions

            # Paginate if required. API returns last 100 transactions by default, so paginate if response length was 100
            if len(transactions) == 100:
                max_length = 500 # only paginate until a max of most recent 500 transactions or no transaction are left
                last_tx_id = transactions[-1]["tx_id"]
                while len(transactions) < max_length:
                    r = requests.get(f"{base_url}/account/{user_address}/history/older_than?tx_id={last_tx_id}") # gets next 100 zkSync transactions
                    r.raise_for_status()
                    new_transactions = r.json()
                    if (len(new_transactions) == 0):
                        break
                    transactions.extend(new_transactions) # append to array
                    last_tx_id = transactions[-1]["tx_id"]

            for transaction in transactions:
                # Skip if this is not a transfer (can be Deposit, ChangePubKey, etc.)
                if transaction["tx"]["type"] != "Transfer":
                    continue

                # Extract contribution parameters from the JSON
                symbol = transaction["tx"]["token"]
                value = transaction["tx"]["amount"]
                token = FTokens.objects.filter(network=network, symbol=transaction["tx"]["token"], approved=True).first().to_dict
                decimals = token["decimals"]
                symbol = token["name"]
                value_adjusted = int(value) / 10 ** int(decimals)
                to = transaction["tx"]["to"]

                # Find the grant
                try:
                    grant = Grant.objects.filter(admin_address__iexact=to).order_by("-positive_round_contributor_count").first()
                    if not grant:
                        logger.warning(f"{value_adjusted}{symbol}  => {to}, Unknown Grant ")
                        logger.warning("Skipping unknown grant\n")
                        continue
                    logger.info(f"{value_adjusted}{symbol}  => {to}, {grant} ")
                except Exception as e:
                    logger.exception(e)
                    logger.warning(f"{value_adjusted}{symbol}  => {to}, Unknown Grant ")
                    logger.warning("Skipping unknown grant\n")
                    continue

                if do_write:
                    txid = transaction['hash']
                    created_on = dateutil.parser.parse(transaction['created_at'])
                    save_data(profile, txid, network, created_on, symbol, value_adjusted, grant, 'eth_zksync', user_address)

    if txHash != '':
        handle_ingestion(get_profile(profile), network, txHash, True)
        ingestion_types.append('L1')
    if userAddress != '':
        handle_ingestion(get_profile(profile), network, userAddress, True)
        ingestion_types.append('L2')

    return JsonResponse({ 'success': True, 'ingestion_types': ingestion_types })<|MERGE_RESOLUTION|>--- conflicted
+++ resolved
@@ -91,7 +91,6 @@
 w3 = Web3(HTTPProvider(settings.WEB3_HTTP_PROVIDER))
 
 
-<<<<<<< HEAD
 def get_clr_rounds_metadata():
     '''
         Fetches default CLR round metadata for stats/marketing flows.
@@ -104,7 +103,7 @@
         start_date = CLR_ROUND_DATA['round_start']
         end_date = CLR_ROUND_DATA['round_end']
 
-        # timezones are in UTC (format example: 2021-06-30:22.20.00)
+        # timezones are in UTC (format example: 2021-06-16:15.00.00)
         round_start_date = datetime.strptime(start_date, '%Y-%m-%d:%H.%M.%S')
         round_end_date = datetime.strptime(end_date, '%Y-%m-%d:%H.%M.%S')
 
@@ -115,12 +114,6 @@
         round_end_date = timezone.now()
 
     return clr_round, round_start_date, round_end_date
-=======
-# TODO-SELF-SERVICE: REMOVE BELOW VARIABLES NEEDED FOR MGMT
-clr_round=10
-round_start = timezone.datetime(2021, 6, 16, 15, 0) #tz=utc, not mst
-round_end = timezone.datetime(2021, 7, 2, 0, 0) #tz=utc, not mst
->>>>>>> 5aaeec62
 
 
 kudos_reward_pks = [12580, 12584, 12572, 125868, 12552, 12556, 12557, 125677, 12550, 12392, 12307, 12343, 12156, 12164]
@@ -856,6 +849,8 @@
     now = datetime.now()
     sponsors = MatchPledge.objects.filter(active=True, end_date__gte=now).order_by('-amount')
     live_now = 'Gitcoin grants sustain web3 projects with quadratic funding'
+    clr_round, round_start_date, round_end_date = get_clr_rounds_metadata()
+
 
     params = {
         'active': 'grants_landing',
@@ -871,8 +866,8 @@
         'active_rounds': active_rounds,
         'sponsors': sponsors,
         'featured': True,
-        'round_start_date': round_start,
-        'round_end_date': round_end,
+        'round_start_date': round_start_date,
+        'round_end_date': round_end_date,
         'now': now
     }
     response = TemplateResponse(request, 'grants/landingpage.html', params)
@@ -975,6 +970,7 @@
         if _type.get("keyword") == grant_type:
             grant_label = _type.get("label")
 
+    clr_round, round_start_date, round_end_date = get_clr_rounds_metadata()
 
     params = {
         'active': 'grants_explorer',
@@ -984,8 +980,8 @@
         'keyword': keyword,
         'type': grant_type,
         'grant_label': grant_label if grant_type else grant_type,
-        'round_end': round_end,
-        'next_round_start': round_start,
+        'round_end': round_end_date,
+        'next_round_start': round_start_date,
         'now': timezone.now(),
         'mid_back': mid_back,
         'bottom_back': bottom_back,
@@ -1151,7 +1147,7 @@
         if _type.get("keyword") == grant_type:
             grant_label = _type.get("label")
 
-    _, next_round_start, _ = get_clr_rounds_metadata()
+    clr_round, round_start_date, round_end_date = get_clr_rounds_metadata()
 
     params = {
         'active': 'grants_landing',
@@ -1161,12 +1157,8 @@
         'keyword': keyword,
         'type': grant_type,
         'grant_label': grant_label if grant_type else grant_type,
-<<<<<<< HEAD
-        'next_round_start': next_round_start,
-=======
-        'round_end': round_end,
-        'next_round_start': round_start,
->>>>>>> 5aaeec62
+        'round_end': round_end_date,
+        'next_round_start': round_start_date,
         'all_grants_count': _grants.count(),
         'now': timezone.now(),
         'grant_types': grant_types,
@@ -1296,6 +1288,7 @@
     profile = get_profile(request)
     add_cancel_params = False
 
+
     try:
         grant = None
         try:
@@ -1389,8 +1382,10 @@
     try:
         # If the user viewing the page is team member or admin, check if grant has match funds available
         # to withdraw
+        clr_round, round_start_date, round_end_date = get_clr_rounds_metadata()
+
         is_match_available_to_claim = False
-        is_within_payout_period_for_most_recent_round = timezone.now() < timezone.datetime(2021, 4, 30, 12, 0).replace(tzinfo=pytz.utc)
+        is_within_payout_period_for_most_recent_round = timezone.now(), round_start, timezone.datetime(2021, 4, 30, 12, 0).replace(tzinfo=pytz.utc)
         is_staff = request.user.is_authenticated and request.user.is_staff
 
         # Check if this grant needs to complete KYC before claiming match funds
