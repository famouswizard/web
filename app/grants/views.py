--- conflicted
+++ resolved
@@ -217,11 +217,7 @@
         subscriptions = grant.subscriptions.filter(active=True, error=False).order_by('-created_on')
         cancelled_subscriptions = grant.subscriptions.filter(active=False, error=False).order_by('-created_on')
         _contributions = Contribution.objects.filter(subscription__in=grant.subscriptions.all())
-<<<<<<< HEAD
-        phantom_funds = grant.phantom_funding.filter(round_number=4)
-=======
         phantom_funds = grant.phantom_funding.all()
->>>>>>> 36ab9047
         contributions = list(_contributions.order_by('-created_on')) + [ele.to_mock_contribution() for ele in phantom_funds.order_by('-created_on')]
         contributors = list(_contributions.distinct('subscription__contributor_profile')) + list(phantom_funds.distinct('profile'))
         activity_count = len(cancelled_subscriptions) + len(contributions)
