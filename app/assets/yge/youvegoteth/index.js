var abi = [{'inputs': [{'type': 'address', 'name': '_idx'}, {'type': 'address', 'name': '_to'}], 'constant': false, 'name': 'claimTransfer', 'outputs': [{'type': 'bool', 'name': ''}], 'payable': false, 'type': 'function'}, {'inputs': [{'type': 'address', 'name': ''}], 'constant': true, 'name': 'transfers', 'outputs': [{'type': 'bool', 'name': 'active'}, {'type': 'uint256', 'name': 'amount'}, {'type': 'uint256', 'name': 'developer_tip_pct'}, {'type': 'bool', 'name': 'initialized'}, {'type': 'uint256', 'name': 'expiration_time'}, {'type': 'address', 'name': 'from'}, {'type': 'address', 'name': 'owner'}, {'type': 'address', 'name': 'erc20contract'}, {'type': 'uint256', 'name': 'fee_amount'}], 'payable': false, 'type': 'function'}, {'inputs': [{'type': 'bool', 'name': '_disableDeveloperTip'}, {'type': 'address', 'name': '_owner'}, {'type': 'address', 'name': '_contract'}, {'type': 'uint256', 'name': '_amount'}, {'type': 'uint256', 'name': '_fee_amount'}, {'type': 'uint256', 'name': 'expires'}], 'constant': false, 'name': 'newTransfer', 'outputs': [], 'payable': true, 'type': 'function'}, {'inputs': [{'type': 'address', 'name': '_idx'}], 'constant': false, 'name': 'getTransferDetails', 'outputs': [{'type': 'bool', 'name': ''}, {'type': 'uint256', 'name': ''}, {'type': 'uint256', 'name': ''}, {'type': 'bool', 'name': ''}, {'type': 'uint256', 'name': ''}, {'type': 'address', 'name': ''}, {'type': 'address', 'name': ''}, {'type': 'address', 'name': ''}], 'payable': false, 'type': 'function'}, {'inputs': [{'type': 'address', 'name': '_idx'}], 'constant': false, 'name': 'expireTransfer', 'outputs': [], 'payable': false, 'type': 'function'}, {'inputs': [], 'type': 'constructor', 'payable': false}, {'payable': true, 'type': 'fallback'}, {'inputs': [{'indexed': false, 'type': 'address', 'name': '_from'}, {'indexed': false, 'type': 'uint256', 'name': 'amount'}, {'indexed': false, 'type': 'address', 'name': 'erc20contract'}, {'indexed': false, 'type': 'address', 'name': 'index'}], 'type': 'event', 'name': 'transferSubmitted', 'anonymous': false}, {'inputs': [{'indexed': false, 'type': 'address', 'name': '_from'}, {'indexed': false, 'type': 'uint256', 'name': 'amount'}, {'indexed': false, 'type': 'address', 'name': 'erc20contract'}, {'indexed': false, 'type': 'address', 'name': 'index'}], 'type': 'event', 'name': 'transferExpired', 'anonymous': false}, {'inputs': [{'indexed': false, 'type': 'address', 'name': '_to'}, {'indexed': false, 'type': 'uint256', 'name': 'amount'}, {'indexed': false, 'type': 'address', 'name': 'erc20contract'}, {'indexed': false, 'type': 'address', 'name': 'index'}], 'type': 'event', 'name': 'transferClaimed', 'anonymous': false}];
var tokenabi = [{'inputs': [{'type': 'address', 'name': '_spender'}, {'type': 'uint256', 'name': '_value'}], 'constant': false, 'name': 'approve', 'outputs': [{'type': 'bool', 'name': ''}], 'payable': false, 'type': 'function'}, {'inputs': [], 'constant': true, 'name': 'totalSupply', 'outputs': [{'type': 'uint256', 'name': ''}], 'payable': false, 'type': 'function'}, {'inputs': [{'type': 'address', 'name': '_from'}, {'type': 'address', 'name': '_to'}, {'type': 'uint256', 'name': '_value'}], 'constant': false, 'name': 'transferFrom', 'outputs': [{'type': 'bool', 'name': ''}], 'payable': false, 'type': 'function'}, {'inputs': [{'type': 'address', 'name': '_owner'}], 'constant': true, 'name': 'balanceOf', 'outputs': [{'type': 'uint256', 'name': 'balance'}], 'payable': false, 'type': 'function'}, {'inputs': [{'type': 'address', 'name': '_to'}, {'type': 'uint256', 'name': '_value'}], 'constant': false, 'name': 'transfer', 'outputs': [{'type': 'bool', 'name': ''}], 'payable': false, 'type': 'function'}, {'inputs': [{'type': 'address', 'name': '_owner'}, {'type': 'address', 'name': '_spender'}], 'constant': true, 'name': 'allowance', 'outputs': [{'type': 'uint256', 'name': 'remaining'}], 'payable': false, 'type': 'function'}, {'inputs': [{'indexed': true, 'type': 'address', 'name': 'owner'}, {'indexed': true, 'type': 'address', 'name': 'spender'}, {'indexed': false, 'type': 'uint256', 'name': 'value'}], 'type': 'event', 'name': 'Approval', 'anonymous': false}, {'inputs': [{'indexed': true, 'type': 'address', 'name': 'from'}, {'indexed': true, 'type': 'address', 'name': 'to'}, {'indexed': false, 'type': 'uint256', 'name': 'value'}], 'type': 'event', 'name': 'Transfer', 'anonymous': false}];

var getWarning = function() {
  var warning = '';

  if (document.web3network == 'ropsten') {
    warning = '(Ropsten)';
  } else if (document.web3network == 'custom network') {
    warning = '(TestRPC)';
  }
  return warning;
};

function getParam(parameterName) {
  var result = null;
  var tmp = [];

  location.search
    .substr(1)
    .split('&')
    .forEach(function(item) {
      tmp = item.split('=');
      if (tmp[0] === parameterName)
        result = decodeURIComponent(tmp[1]);
    });
  return result;
}

// figure out what network to point at
// default to latest contract, unless user has a link to receive.html where addres/key are specificed but contract verseion is not.
var contract_address = function() {
  var contract_address;

  if (document.web3network == 'custom network') {
    // testrpc
    contract_address = '0x852624f8b99431a354bf11543b10762fd3cdfae3';
  } else if (document.web3network == 'ropsten') {
    // ropsten
    contract_address = '0xb917e0f1fdebb89d37cbe053f59066a20b6794d6'; // ropsten v1
  } else {
    // mainnet
    contract_address = '0x5479b8be3b8e9459616721f8b588df593c6e4178'; // mainnet v1
  }
  return contract_address;
};
var etherscanDomain = function() {
  var etherscanDomain = 'etherscan.io';

  if (document.web3network == 'custom network') {
    // testrpc
    etherscanDomain = 'localhost';
  } else if (document.web3network == 'ropsten') {
    // ropsten
    etherscanDomain = 'ropsten.etherscan.io';
  } else {
    // mainnet
  }
  return etherscanDomain;
};
var contract = function() {
  return web3.eth.contract(abi).at(contract_address());
};
var token_contract = function(token_address) {
  return web3.eth.contract(tokenabi).at(token_address);
};

// background moving
var addMotion = function() {
  if (!$('yge')) {
    return setTimeout(addMotion, 50);
  }
  var startX = null;
  var startY = null;
  var movementStrength = 25;
  var _height = 1000;
  var _width = 1000;
  var height = movementStrength / _height;
  var width = movementStrength / _width;
<<<<<<< HEAD

  $('yge').addEventListener('mousemove', function(e) {
    var pageX = e.pageX - (_height / 2);
    var pageY = e.pageY - (_width / 2);
    var newvalueX = width * (pageX - startX) * -1 - 25;
    var newvalueY = height * (pageY - startY) * -1 - 50;

    if (!startX) {
      startX = newvalueX;
    }
    if (!startY) {
      startY = newvalueY;
    }
    $('yge').style.backgroundPosition = (newvalueX - startX - 10) + 'px     ' + (newvalueY - startY - 10) + 'px';
  });
=======
  if(typeof $("yge").addEventListener != 'undefined'){
    $("yge").addEventListener("mousemove",function(e){
          var pageX = e.pageX - (_height / 2);
          var pageY = e.pageY - (_width / 2);
          var newvalueX = width * (pageX - startX) * -1 - 25;
          var newvalueY = height * (pageY - startY) * -1 - 50;
          if(!startX){
            startX = newvalueX;
          }
          if(!startY){
            startY = newvalueY;
          }
          $("yge").style.backgroundPosition =  (newvalueX - startX - 10)+"px     "+(newvalueY - startY - 10)+"px";
    });
  }
>>>>>>> a6b95b16
};

setTimeout(addMotion, 5);

var waitforWeb3 = function(callback) {
  if (document.web3network) {
    callback();
  } else {
    var wait_callback = function() {
      waitforWeb3(callback);
    };

    setTimeout(wait_callback, 100);
  }
};

// figure out what version of web3 this is
window.addEventListener('load', function() {
  var timeout_value = 100;

  setTimeout(function() {
    if (typeof web3 != 'undefined') {
      web3.version.getNetwork((error, netId) => {
        if (!error) {

          // figure out which network we're on
          var network = 'unknown';

          switch (netId) {
            case '1':
              network = 'mainnet';
              break;
            case '2':
              network = 'morden';
              break;
            case '3':
              network = 'ropsten';
              break;
            case '4':
              network = 'rinkeby';
              break;
            case '42':
              network = 'kovan';
              break;
            default:
              network = 'custom network';
          }
          document.web3network = network;
        }
      });
    }
  }, timeout_value);
});

var callFunctionWhenTransactionMined = function(txHash, f) {
  var transactionReceipt = web3.eth.getTransactionReceipt(txHash, function(error, result) {
    if (result) {
      f();
    } else {
      setTimeout(function() {
        callFunctionWhenTransactionMined(txHash, f);
      }, 1000);
    }
  });
};

var loading_button = function(button) {
  button.prepend('<img src=/static/v2/images/loading_v2.gif style="max-width:10px; max-height: 10px; margin-right: 5px">').addClass('disabled');
};

var unloading_button = function(button) {
  button.removeClass('disabled');
  button.find('img').remove();
};

setTimeout(function() {
  var web3v = (typeof web3 == 'undefined' || typeof web3.version == 'undefined') ? 'none' : web3.version.api;
  var params = {
    page: document.location.pathname,
    web3: web3v
  };

  if (mixpanel) {
    mixpanel.track('Pageview', params);

  }
}, 300);
<|MERGE_RESOLUTION|>--- conflicted
+++ resolved
@@ -1,73 +1,70 @@
-var abi = [{'inputs': [{'type': 'address', 'name': '_idx'}, {'type': 'address', 'name': '_to'}], 'constant': false, 'name': 'claimTransfer', 'outputs': [{'type': 'bool', 'name': ''}], 'payable': false, 'type': 'function'}, {'inputs': [{'type': 'address', 'name': ''}], 'constant': true, 'name': 'transfers', 'outputs': [{'type': 'bool', 'name': 'active'}, {'type': 'uint256', 'name': 'amount'}, {'type': 'uint256', 'name': 'developer_tip_pct'}, {'type': 'bool', 'name': 'initialized'}, {'type': 'uint256', 'name': 'expiration_time'}, {'type': 'address', 'name': 'from'}, {'type': 'address', 'name': 'owner'}, {'type': 'address', 'name': 'erc20contract'}, {'type': 'uint256', 'name': 'fee_amount'}], 'payable': false, 'type': 'function'}, {'inputs': [{'type': 'bool', 'name': '_disableDeveloperTip'}, {'type': 'address', 'name': '_owner'}, {'type': 'address', 'name': '_contract'}, {'type': 'uint256', 'name': '_amount'}, {'type': 'uint256', 'name': '_fee_amount'}, {'type': 'uint256', 'name': 'expires'}], 'constant': false, 'name': 'newTransfer', 'outputs': [], 'payable': true, 'type': 'function'}, {'inputs': [{'type': 'address', 'name': '_idx'}], 'constant': false, 'name': 'getTransferDetails', 'outputs': [{'type': 'bool', 'name': ''}, {'type': 'uint256', 'name': ''}, {'type': 'uint256', 'name': ''}, {'type': 'bool', 'name': ''}, {'type': 'uint256', 'name': ''}, {'type': 'address', 'name': ''}, {'type': 'address', 'name': ''}, {'type': 'address', 'name': ''}], 'payable': false, 'type': 'function'}, {'inputs': [{'type': 'address', 'name': '_idx'}], 'constant': false, 'name': 'expireTransfer', 'outputs': [], 'payable': false, 'type': 'function'}, {'inputs': [], 'type': 'constructor', 'payable': false}, {'payable': true, 'type': 'fallback'}, {'inputs': [{'indexed': false, 'type': 'address', 'name': '_from'}, {'indexed': false, 'type': 'uint256', 'name': 'amount'}, {'indexed': false, 'type': 'address', 'name': 'erc20contract'}, {'indexed': false, 'type': 'address', 'name': 'index'}], 'type': 'event', 'name': 'transferSubmitted', 'anonymous': false}, {'inputs': [{'indexed': false, 'type': 'address', 'name': '_from'}, {'indexed': false, 'type': 'uint256', 'name': 'amount'}, {'indexed': false, 'type': 'address', 'name': 'erc20contract'}, {'indexed': false, 'type': 'address', 'name': 'index'}], 'type': 'event', 'name': 'transferExpired', 'anonymous': false}, {'inputs': [{'indexed': false, 'type': 'address', 'name': '_to'}, {'indexed': false, 'type': 'uint256', 'name': 'amount'}, {'indexed': false, 'type': 'address', 'name': 'erc20contract'}, {'indexed': false, 'type': 'address', 'name': 'index'}], 'type': 'event', 'name': 'transferClaimed', 'anonymous': false}];
-var tokenabi = [{'inputs': [{'type': 'address', 'name': '_spender'}, {'type': 'uint256', 'name': '_value'}], 'constant': false, 'name': 'approve', 'outputs': [{'type': 'bool', 'name': ''}], 'payable': false, 'type': 'function'}, {'inputs': [], 'constant': true, 'name': 'totalSupply', 'outputs': [{'type': 'uint256', 'name': ''}], 'payable': false, 'type': 'function'}, {'inputs': [{'type': 'address', 'name': '_from'}, {'type': 'address', 'name': '_to'}, {'type': 'uint256', 'name': '_value'}], 'constant': false, 'name': 'transferFrom', 'outputs': [{'type': 'bool', 'name': ''}], 'payable': false, 'type': 'function'}, {'inputs': [{'type': 'address', 'name': '_owner'}], 'constant': true, 'name': 'balanceOf', 'outputs': [{'type': 'uint256', 'name': 'balance'}], 'payable': false, 'type': 'function'}, {'inputs': [{'type': 'address', 'name': '_to'}, {'type': 'uint256', 'name': '_value'}], 'constant': false, 'name': 'transfer', 'outputs': [{'type': 'bool', 'name': ''}], 'payable': false, 'type': 'function'}, {'inputs': [{'type': 'address', 'name': '_owner'}, {'type': 'address', 'name': '_spender'}], 'constant': true, 'name': 'allowance', 'outputs': [{'type': 'uint256', 'name': 'remaining'}], 'payable': false, 'type': 'function'}, {'inputs': [{'indexed': true, 'type': 'address', 'name': 'owner'}, {'indexed': true, 'type': 'address', 'name': 'spender'}, {'indexed': false, 'type': 'uint256', 'name': 'value'}], 'type': 'event', 'name': 'Approval', 'anonymous': false}, {'inputs': [{'indexed': true, 'type': 'address', 'name': 'from'}, {'indexed': true, 'type': 'address', 'name': 'to'}, {'indexed': false, 'type': 'uint256', 'name': 'value'}], 'type': 'event', 'name': 'Transfer', 'anonymous': false}];
+var abi = [{"inputs": [{"type": "address", "name": "_idx"}, {"type": "address", "name": "_to"}], "constant": false, "name": "claimTransfer", "outputs": [{"type": "bool", "name": ""}], "payable": false, "type": "function"}, {"inputs": [{"type": "address", "name": ""}], "constant": true, "name": "transfers", "outputs": [{"type": "bool", "name": "active"}, {"type": "uint256", "name": "amount"}, {"type": "uint256", "name": "developer_tip_pct"}, {"type": "bool", "name": "initialized"}, {"type": "uint256", "name": "expiration_time"}, {"type": "address", "name": "from"}, {"type": "address", "name": "owner"}, {"type": "address", "name": "erc20contract"}, {"type": "uint256", "name": "fee_amount"}], "payable": false, "type": "function"}, {"inputs": [{"type": "bool", "name": "_disableDeveloperTip"}, {"type": "address", "name": "_owner"}, {"type": "address", "name": "_contract"}, {"type": "uint256", "name": "_amount"}, {"type": "uint256", "name": "_fee_amount"}, {"type": "uint256", "name": "expires"}], "constant": false, "name": "newTransfer", "outputs": [], "payable": true, "type": "function"}, {"inputs": [{"type": "address", "name": "_idx"}], "constant": false, "name": "getTransferDetails", "outputs": [{"type": "bool", "name": ""}, {"type": "uint256", "name": ""}, {"type": "uint256", "name": ""}, {"type": "bool", "name": ""}, {"type": "uint256", "name": ""}, {"type": "address", "name": ""}, {"type": "address", "name": ""}, {"type": "address", "name": ""}], "payable": false, "type": "function"}, {"inputs": [{"type": "address", "name": "_idx"}], "constant": false, "name": "expireTransfer", "outputs": [], "payable": false, "type": "function"}, {"inputs": [], "type": "constructor", "payable": false}, {"payable": true, "type": "fallback"}, {"inputs": [{"indexed": false, "type": "address", "name": "_from"}, {"indexed": false, "type": "uint256", "name": "amount"}, {"indexed": false, "type": "address", "name": "erc20contract"}, {"indexed": false, "type": "address", "name": "index"}], "type": "event", "name": "transferSubmitted", "anonymous": false}, {"inputs": [{"indexed": false, "type": "address", "name": "_from"}, {"indexed": false, "type": "uint256", "name": "amount"}, {"indexed": false, "type": "address", "name": "erc20contract"}, {"indexed": false, "type": "address", "name": "index"}], "type": "event", "name": "transferExpired", "anonymous": false}, {"inputs": [{"indexed": false, "type": "address", "name": "_to"}, {"indexed": false, "type": "uint256", "name": "amount"}, {"indexed": false, "type": "address", "name": "erc20contract"}, {"indexed": false, "type": "address", "name": "index"}], "type": "event", "name": "transferClaimed", "anonymous": false}];
+var tokenabi = [{"inputs": [{"type": "address", "name": "_spender"}, {"type": "uint256", "name": "_value"}], "constant": false, "name": "approve", "outputs": [{"type": "bool", "name": ""}], "payable": false, "type": "function"}, {"inputs": [], "constant": true, "name": "totalSupply", "outputs": [{"type": "uint256", "name": ""}], "payable": false, "type": "function"}, {"inputs": [{"type": "address", "name": "_from"}, {"type": "address", "name": "_to"}, {"type": "uint256", "name": "_value"}], "constant": false, "name": "transferFrom", "outputs": [{"type": "bool", "name": ""}], "payable": false, "type": "function"}, {"inputs": [{"type": "address", "name": "_owner"}], "constant": true, "name": "balanceOf", "outputs": [{"type": "uint256", "name": "balance"}], "payable": false, "type": "function"}, {"inputs": [{"type": "address", "name": "_to"}, {"type": "uint256", "name": "_value"}], "constant": false, "name": "transfer", "outputs": [{"type": "bool", "name": ""}], "payable": false, "type": "function"}, {"inputs": [{"type": "address", "name": "_owner"}, {"type": "address", "name": "_spender"}], "constant": true, "name": "allowance", "outputs": [{"type": "uint256", "name": "remaining"}], "payable": false, "type": "function"}, {"inputs": [{"indexed": true, "type": "address", "name": "owner"}, {"indexed": true, "type": "address", "name": "spender"}, {"indexed": false, "type": "uint256", "name": "value"}], "type": "event", "name": "Approval", "anonymous": false}, {"inputs": [{"indexed": true, "type": "address", "name": "from"}, {"indexed": true, "type": "address", "name": "to"}, {"indexed": false, "type": "uint256", "name": "value"}], "type": "event", "name": "Transfer", "anonymous": false}];
 
-var getWarning = function() {
-  var warning = '';
-
-  if (document.web3network == 'ropsten') {
-    warning = '(Ropsten)';
-  } else if (document.web3network == 'custom network') {
-    warning = '(TestRPC)';
-  }
-  return warning;
+var getWarning = function(){
+    var warning = "";
+    if(document.web3network == 'ropsten'){
+        warning = "(Ropsten)";
+    } else if(document.web3network == 'custom network'){
+        warning = "(TestRPC)";
+    }
+    return warning;
 };
 
 function getParam(parameterName) {
-  var result = null;
-  var tmp = [];
-
-  location.search
-    .substr(1)
-    .split('&')
-    .forEach(function(item) {
-      tmp = item.split('=');
-      if (tmp[0] === parameterName)
-        result = decodeURIComponent(tmp[1]);
-    });
-  return result;
+    var result = null,
+        tmp = [];
+    location.search
+        .substr(1)
+        .split("&")
+        .forEach(function (item) {
+          tmp = item.split("=");
+          if (tmp[0] === parameterName) result = decodeURIComponent(tmp[1]);
+        });
+    return result;
 }
 
-// figure out what network to point at
-// default to latest contract, unless user has a link to receive.html where addres/key are specificed but contract verseion is not.
-var contract_address = function() {
-  var contract_address;
+//figure out what network to point at
+//default to latest contract, unless user has a link to receive.html where addres/key are specificed but contract verseion is not.
+var contract_address = function(){
+    if(document.web3network=='custom network'){
+        //testrpc
+        var contract_address = '0x852624f8b99431a354bf11543b10762fd3cdfae3';
+    }
+    else if(document.web3network=='ropsten'){
+        //ropsten
+        var contract_address = '0xb917e0f1fdebb89d37cbe053f59066a20b6794d6'; //ropsten v1
+    } else {
+        //mainnet
+        var contract_address = '0x5479b8be3b8e9459616721f8b588df593c6e4178'; //mainnet v1
+    }
+    return contract_address;
+}
+var etherscanDomain = function(){
+    var etherscanDomain = 'etherscan.io';
 
-  if (document.web3network == 'custom network') {
-    // testrpc
-    contract_address = '0x852624f8b99431a354bf11543b10762fd3cdfae3';
-  } else if (document.web3network == 'ropsten') {
-    // ropsten
-    contract_address = '0xb917e0f1fdebb89d37cbe053f59066a20b6794d6'; // ropsten v1
-  } else {
-    // mainnet
-    contract_address = '0x5479b8be3b8e9459616721f8b588df593c6e4178'; // mainnet v1
-  }
-  return contract_address;
-};
-var etherscanDomain = function() {
-  var etherscanDomain = 'etherscan.io';
+    if(document.web3network=='custom network'){
+        //testrpc
+        etherscanDomain = 'localhost';
+    }
+    else if(document.web3network=='ropsten'){
+        //ropsten
+        etherscanDomain = 'ropsten.etherscan.io';
+    } else {
+        //mainnet
+    }
+    return etherscanDomain;
+}
+var contract = function(){
+    return web3.eth.contract(abi).at(contract_address());
+}
+var token_contract = function(token_address){
+    return web3.eth.contract(tokenabi).at(token_address);
+}
 
-  if (document.web3network == 'custom network') {
-    // testrpc
-    etherscanDomain = 'localhost';
-  } else if (document.web3network == 'ropsten') {
-    // ropsten
-    etherscanDomain = 'ropsten.etherscan.io';
-  } else {
-    // mainnet
-  }
-  return etherscanDomain;
-};
-var contract = function() {
-  return web3.eth.contract(abi).at(contract_address());
-};
-var token_contract = function(token_address) {
-  return web3.eth.contract(tokenabi).at(token_address);
-};
-
-// background moving
-var addMotion = function() {
-  if (!$('yge')) {
+//background moving
+var addMotion = function(){
+  if(!$("yge")){
     return setTimeout(addMotion, 50);
   }
   var startX = null;
@@ -77,23 +74,6 @@
   var _width = 1000;
   var height = movementStrength / _height;
   var width = movementStrength / _width;
-<<<<<<< HEAD
-
-  $('yge').addEventListener('mousemove', function(e) {
-    var pageX = e.pageX - (_height / 2);
-    var pageY = e.pageY - (_width / 2);
-    var newvalueX = width * (pageX - startX) * -1 - 25;
-    var newvalueY = height * (pageY - startY) * -1 - 50;
-
-    if (!startX) {
-      startX = newvalueX;
-    }
-    if (!startY) {
-      startY = newvalueY;
-    }
-    $('yge').style.backgroundPosition = (newvalueX - startX - 10) + 'px     ' + (newvalueY - startY - 10) + 'px';
-  });
-=======
   if(typeof $("yge").addEventListener != 'undefined'){
     $("yge").addEventListener("mousemove",function(e){
           var pageX = e.pageX - (_height / 2);
@@ -109,91 +89,85 @@
           $("yge").style.backgroundPosition =  (newvalueX - startX - 10)+"px     "+(newvalueY - startY - 10)+"px";
     });
   }
->>>>>>> a6b95b16
+};
+setTimeout(addMotion, 5);
+
+var waitforWeb3 = function(callback){
+    if(document.web3network){
+        callback();
+    } else {
+        var wait_callback = function(){
+            waitforWeb3(callback);
+        };
+        setTimeout(wait_callback, 100);
+    }
+}
+
+//figure out what version of web3 this is
+window.addEventListener('load', function() {
+    var timeout_value = 100;
+    setTimeout(function(){
+      if(typeof web3 != 'undefined'){
+        web3.version.getNetwork((error, netId) => {
+            if(!error){
+
+                //figure out which network we're on
+                var network = "unknown";
+                  switch (netId) {
+                    case "1":
+                      network = 'mainnet';
+                      break
+                    case "2":
+                      network = 'morden';
+                      break
+                    case "3":
+                      network = 'ropsten';
+                      break
+                    case "4":
+                      network = 'rinkeby';
+                      break
+                    case "42":
+                      network = 'kovan';
+                      break
+                    default:
+                      network = "custom network";
+                  }
+                document.web3network = network;
+              }
+          })
+        }
+    }, timeout_value);
+});
+
+var callFunctionWhenTransactionMined = function(txHash, f){
+    var transactionReceipt = web3.eth.getTransactionReceipt(txHash, function(error, result){
+        if(result){
+            f();
+        } else {
+            setTimeout(function(){
+                callFunctionWhenTransactionMined(txHash, f);
+            },1000);
+        }
+    });
 };
 
-setTimeout(addMotion, 5);
+var loading_button = function(button){
+    button.prepend('<img src=/static/v2/images/loading_v2.gif style="max-width:10px; max-height: 10px; margin-right: 5px">').addClass('disabled');
+}
 
-var waitforWeb3 = function(callback) {
-  if (document.web3network) {
-    callback();
-  } else {
-    var wait_callback = function() {
-      waitforWeb3(callback);
-    };
+var unloading_button = function(button){
+    button.removeClass('disabled');
+    button.find('img').remove();
+}
 
-    setTimeout(wait_callback, 100);
-  }
-};
-
-// figure out what version of web3 this is
-window.addEventListener('load', function() {
-  var timeout_value = 100;
-
-  setTimeout(function() {
-    if (typeof web3 != 'undefined') {
-      web3.version.getNetwork((error, netId) => {
-        if (!error) {
-
-          // figure out which network we're on
-          var network = 'unknown';
-
-          switch (netId) {
-            case '1':
-              network = 'mainnet';
-              break;
-            case '2':
-              network = 'morden';
-              break;
-            case '3':
-              network = 'ropsten';
-              break;
-            case '4':
-              network = 'rinkeby';
-              break;
-            case '42':
-              network = 'kovan';
-              break;
-            default:
-              network = 'custom network';
-          }
-          document.web3network = network;
-        }
-      });
-    }
-  }, timeout_value);
-});
-
-var callFunctionWhenTransactionMined = function(txHash, f) {
-  var transactionReceipt = web3.eth.getTransactionReceipt(txHash, function(error, result) {
-    if (result) {
-      f();
-    } else {
-      setTimeout(function() {
-        callFunctionWhenTransactionMined(txHash, f);
-      }, 1000);
-    }
-  });
-};
-
-var loading_button = function(button) {
-  button.prepend('<img src=/static/v2/images/loading_v2.gif style="max-width:10px; max-height: 10px; margin-right: 5px">').addClass('disabled');
-};
-
-var unloading_button = function(button) {
-  button.removeClass('disabled');
-  button.find('img').remove();
-};
-
-setTimeout(function() {
+setTimeout(function(){
   var web3v = (typeof web3 == 'undefined' || typeof web3.version == 'undefined') ? 'none' : web3.version.api;
   var params = {
     page: document.location.pathname,
-    web3: web3v
-  };
-
-  if (mixpanel) {
-    mixpanel.track('Pageview', params);
+    web3: web3v,
+  }
+  if (mixpanel){
+      mixpanel.track("Pageview", params);
 
   }
-}, 300);
+},300);
