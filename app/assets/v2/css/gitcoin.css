--- conflicted
+++ resolved
@@ -931,7 +931,6 @@
   background-color: var(--bg-shade-0)!important;
 }
 
-<<<<<<< HEAD
 .image-provider {
   width: 24px;
   vertical-align: top;
@@ -956,7 +955,8 @@
 .wallet-option,
 .selected-account {
   cursor: pointer;
-=======
+}
+
 .info-box {
   background: rgba(62, 0, 255, 0.05);
   border: 1px solid rgba(62, 0, 255, 0.5);
@@ -980,7 +980,6 @@
 
 input[type="search"]::-webkit-search-cancel-button {
   z-index: 100;
->>>>>>> 2b901b6e
 }
 
 .svg-animated-logo {
