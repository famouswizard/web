--- conflicted
+++ resolved
@@ -235,46 +235,6 @@
   .profile-header__stats .card-body {
 	padding: 0.7rem;
   }
-<<<<<<< HEAD
-}
-
-.profile-header__stats ul {
-  list-style-type: none;
-  padding: 0;
-  margin: 0;
-}
-
-.profile-header__stats li {
-  margin: 0.15rem 0 0;
-  list-style-image: url('/static/v2/images/project_logos/eth_small.png');
-}
-
-.profile-header__stats li:first-child {
-  margin-top: 0;
-}
-
-.profile-header__stats--contributor .card-header {
-  background-color: transparent;
-}
-
-.card-header::after {
-  content: '';
-  position: relative;
-  height: 4px;
-  width: 100%;
-  display: block;
-  border-radius: 6px;
-  animation: grow 1s ease-in-out;
-}
-
-.animate-verify {
-  animation: verify 0.3s cubic-bezier(0.18, 0.89, 0.32, 1.28);
-}
-
-@keyframes grow {
-  0% {
-    width: 2%;
-=======
   
   @media (min-width: 992px) and (max-width: 1199.98px) {
   
@@ -287,7 +247,6 @@
 	  padding: 0.5rem;
 	  font-size: 1rem;
 	}
->>>>>>> c8b7cc8a
   }
   
   .profile-header__stats ul {
@@ -307,179 +266,6 @@
   .profile-header__stats--contributor .card-header {
 	background-color: transparent;
   }
-<<<<<<< HEAD
-}
-
-.profile-header__stats--contributor .card-header::after {
-  background: #00eb93;
-}
-
-.profile-header__stats--funder .card-header::after {
-  background: #FFCE08;
-}
-
-.profile-header__stats--funder .card-header {
-  background-color: transparent;
-}
-
-.profile-section-title {
-  border-bottom: 2px solid #3E24FB;
-}
-
-.profile-bounties--loading {
-  background-image: url('/static/v2/images/loading_v2.gif');
-  background-repeat: no-repeat;
-  background-position: 0 -1rem;
-  background-size: 4rem;
-  height: 3rem;
-}
-
-.profile-bounties .avatar {
-  width: 3.125rem;
-  height: 3.125rem;
-  margin-right: auto;
-  margin-left: auto;
-  border-radius: 100%;
-  min-height: 3.125rem;
-}
-
-.profile-bounties .bounty_row {
-  padding-left: 0;
-  padding-right: 0;
-}
-
-.profile-bounties .bounty_row--hidden {
-  display: none;
-}
-
-.profile-bounties .bounty-summary {
-  padding-left: 0;
-  padding-right: 0;
-}
-
-.profile-bounties .profile-bounties__btn-show-all {
-  border-color: #D3D3D3;
-  font-size: 0.875rem;
-  font-weight: 300;
-}
-
-.profile-bounties .profile-bounties__btn-show-all:hover,
-.profile-bounties .profile-bounties__btn-show-all:focus,
-.profile-bounties .profile-bounties__btn-show-all:active {
-  border-color: #D3D3D3;
-  color: #6c757d;
-  background-color: #F9F9F9;
-}
-
-.profile-bounties__group-title {
-  color: #0D0764;
-  font-size: 1rem;
-  padding: 0.5rem 0 5px 0;
-  border-bottom: 2px solid #3E24FB;
-}
-
-.profile-bounties__sort_label {
-  color: #3E24FB;
-}
-
-.profile_details .bounty_row:first-child {
-  border-top: none;
-}
-.profile_details .works_with_list{
-  list-style-image: none;
-}
-.profile_details .works_with_list span {
-  font-weight: bolder;
-  display: block;
-  margin-top: 6px;
-  margin-bottom: 6px;
-}
-
-.profile_details .works_with_list img {
-  max-width: 30px;
-  border-radius: 50%;
-  box-shadow: 0 1px 2px 0 rgba(0, 0, 0, 0.20);
-}
-
-.profile_details .works_with_list .plus-img {
-  color: #3E00FF;
-  width: 30px;
-  height: 30px;
-  display: inline-flex;
-  background: #F8F9FA;
-  border-radius: 30px;
-  align-items: center;
-  vertical-align: middle;
-  font-size: 10px;
-  justify-content: center;
-}
-
-.profile_details .works_with_list a:hover {
-  text-decoration: none;
-  transform: scale(1.1);
-}
-
-.no-profile-button {
-  background-color: #3E00FF;
-  color: #FFFFFF;
-  font-size: 0.875rem;
-}
-
-.no-profile-textcolor {
-  color: #666666;
-}
-
-.profile-banner {
-  display: flex;
-  top: 0;
-  bottom: 0;
-  color: #ffffff;
-  z-index: 1;
-  width: 100vw;
-  cursor: pointer;
-}
-
-.profile-banner:hover {
-  background: linear-gradient(to top,rgba(255,255,255,0.6),rgba(255,255,255,0.0));
-}
-
-.profile-banner .h4 {
-  font-weight: bold;
-  text-shadow: 1px 1px 1px #000;
-  opacity: 0.5;
-  padding: 5px;
-}
-
-.profile-banner:hover .h4 {
-  opacity: 1;
-}
-
-.picky {
-  cursor: pointer;
-}
-
-.picky:active, .picky:focus {
-  border: 2px solid #007bff;
-}
-
-.selected {
-  border: 5px solid #007bff;
-}
-
-nav.navbar.navbar-dark{
-  background-image: url(/static/v2/images/header-bg.png);
-}
-
-#rank_link{
-  font-size: 12px;
-  color: black;
-}
-
-#cal-heatmap{
-  width: 100%;
-  overflow-x: scroll;
-}
-=======
   
   .card-header::after {
 	content: '';
@@ -668,5 +454,4 @@
 #rank_link{
   font-size: 12px;
   color: black;
-}
->>>>>>> c8b7cc8a
+}