/* eslint no-useless-concat: 0 */ // --> OFF

$(document).ready(function() {

  var linkify = function(new_text) {
    new_text = new_text.replace(/(?:^|\s)#([a-zA-Z\d-]+)/g, ' <a href="/?tab=search-$1">#$1</a>');
    new_text = new_text.replace(/\B@([a-zA-Z0-9_-]*)/g, ' <a href="/profile/$1">@$1</a>');
    return new_text;
  };
  // inserts links into the text where there are URLS detected

  function urlify(text) {
    var urlRegex = /https?:\/\/(www\.)?[-a-zA-Z0-9@:%._\+~#=]{2,256}\.[a-z]{2,4}\b([-a-zA-Z0-9@:%_\+.~#?&//=]*)/g;

    return text.replace(urlRegex, function(url) {
      return '<a target=blank rel=nofollow href="' + url + '">' + url + '</a>';
    });
  }


  document.base_title = $('title').text();

  // remove loading indicator
  var remove_loading_indicator = function() {
    if ($('.activity_stream .box').length) {
      $('#activity_subheader').remove();
    } else {
      setTimeout(remove_loading_indicator, 50);
    }
  };

  remove_loading_indicator();
  $('#activity_subheader span').remove();

  // notifications of new activities
  var ping_activity_notifier = (function() {
    var plural = document.buffered_rows.length == 1 ? 'y' : 'ies';
    var html = '<div id=new_activity_notifier>' + document.buffered_rows.length + ' New Activit' + plural + ' - Click to View</div>';

    if ($('#new_activity_notifier').length) {
      $('#new_activity_notifier').html(html);
    } else {
      $(html).insertBefore($('#activities .box').first());
    }
    var prefix = '(' + document.buffered_rows.length + ') ';

    $('title').text(prefix + document.base_title);

  });

  // refresh activity page
  document.buffered_rows = [];
  var refresh_interval = 7000;
  var max_pk = null;
  var run_longpoller = function(recursively) {
    if (document.hidden) {
      return setTimeout(function() {
        if (recursively) {
          run_longpoller(true);
        }
      }, refresh_interval);
    }
    if ($('.infinite-more-link').length) {
      if (!max_pk) {
        max_pk = $('#activities .box').first().data('pk');
        if (!max_pk) {
          return;
        }
      }
      // get new activities
      var url = $('.infinite-more-link').attr('href').split('page')[0];

      url += '&after-pk=' + max_pk;
      $.get(url, function(html) {
        var new_row_number = $(html).find('.activity.box').first().data('pk');

        if (new_row_number && new_row_number > max_pk) {
          max_pk = new_row_number;
          $(html).find('.activity.box').each(function() {
            document.buffered_rows.push($(this)[0].outerHTML);
          });
          ping_activity_notifier();
        }
        // recursively run the longpoller
        setTimeout(function() {
          if (recursively) {
            run_longpoller(true);
          }
        }, refresh_interval);
      });
    }
  };
  // hack to make this available to status.js

  document.run_long_poller = run_longpoller;

  // schedule long poller when first activity feed item shows up
  // by recursively waiting for the activity items to show up
  var schedule_long_poller = function() {
    if ($('#activities .box').length) {
      run_longpoller(true);
    } else {
      setTimeout(function() {
        schedule_long_poller();
      }, 1000);
    }
  };

  setTimeout(function() {
    if (document.long_poller_live) {
      schedule_long_poller();
    }
  }, 1000);

  $(document).on('click', '.activity_stream .content', function(e) {
    window.open($(this).find('a.d-block').first().attr('href'));
    e.preventDefault();
  });

  // expand attachments
  $(document).on('click', '#activities .row .attachment', function(e) {
    e.preventDefault();
    $(this).toggleClass('expanded');
  });

  // refresh new actviity feed items
  $(document).on('click', '#new_activity_notifier', function(e) {
    e.preventDefault();
    for (var i = document.buffered_rows.length; i > 0; i -= 1) {
      var html = document.buffered_rows[i - 1];

      $('.infinite-container').prepend($(html));
    }
    $(this).remove();
    document.buffered_rows = [];
    $('title').text(document.base_title);
  });

  // show percentages and votes
  var update_and_reveal = function($this, total) {

    // calc total
    var answers = $this.parents('.poll_choices').find('span');

    console.log(answers.length);
    for (var i = 0; i < answers.length; i++) {
      total += parseInt(($(answers[i]).text()));
    }

    // update all htmls
    for (var j = 0; j < answers.length; j++) {
      var $answer = $(answers[j]);
      var answer = parseInt(($answer.text()));
      var new_answer = answer;

      if (isNaN(new_answer)) {
        new_answer = 0;
      }
      var pct = Math.round((new_answer / total) * 100);

      if (isNaN(pct)) {
        pct = 0;
      }
      var html = '- ' + new_answer + ' ( ' + pct + '% )';

      $answer.html(html);
    }
    return total;
  };

  $('.poll_choices.answered').each(function() {
    update_and_reveal($(this).find('div'), 0);
  });

  // vote on a poll
  $(document).on('click', '.poll_choices div', function(e) {
    e.preventDefault();

    // no answering twice
    if ($(this).parents('.poll_choices').hasClass('answered')) {
      return;
    }

    // setup
    $(this).addClass('answer');
    $(this).parents('.poll_choices').addClass('answered');

    // update this error count
    var $answer = $(this).find('span');
    var answer = parseInt(($answer.text()));
    var new_answer = answer + 1;

    $answer.html(new_answer);

    update_and_reveal($(this), 0);

    // remote post
    var $parent = $(this).parents('.activity.box');
    var vote = $(this).data('vote');
    var params = {
      'method': 'vote',
      'vote': vote,
      'csrfmiddlewaretoken': $('input[name=csrfmiddlewaretoken]').val()
    };
    var url = '/api/v0.1/activity/' + $parent.data('pk');

    $.post(url, params, function(response) {
      console.log(response);
    });

  });

  // delete activity
  $(document).on('click', '.delete_activity', function(e) {
    e.preventDefault();
    if (!document.contxt.github_handle) {
      _alert('Please login first.', 'error');
      return;
    }

    if (!confirm('Are you sure you want to delete this?')) {
      return;
    }

    // update UI
    $(this).parents('.activity.box').remove();

    // remote post
    var params = {
      'method': 'delete',
      'csrfmiddlewaretoken': $('input[name=csrfmiddlewaretoken]').val()
    };
    var url = '/api/v0.1/activity/' + $(this).data('pk');

    $.post(url, params, function(response) {
      // no message to be sent
    });

  });
  // like activity
  var send_tip_to_object = function($parent, e, tag) {
    e.preventDefault();
    if (!document.contxt.github_handle) {
      _alert('Please login first.', 'error');
      return;
    }
    if (!web3) {
      _alert('Please enable and unlock your web3 wallet.', 'error');
      return;
    }

    var $amount = $parent.find('.amount');
    var has_hidden_comments = $parent.parents('.activity.box').find('.row.comment_row.hidden').length;

    const email = '';
    const github_url = '';
    const from_name = document.contxt['github_handle'];
    const username = $parent.data('username');
    var amount_input = prompt('How much ETH do you want to send to ' + username + '?', '0.001');

    if (!amount_input) {
      return;
    }
    const amountInEth = parseFloat(amount_input.replace('ETH', ''));

    if (amountInEth < 0.001) {
      _alert('Amount must be 0.001 or more.', 'error');
      return;
    }
    const comments_priv = tag + ':' + $parent.data('pk');
    const comments_public = '';
    const accept_tos = true; // accepted upon signup
    const from_email = '';
    const tokenAddress = '0x0';
    const expires = 9999999999;
    var success_callback = function(txid) {
      const url = 'https://' + etherscanDomain() + '/tx/' + txid;
      const msg = 'This payment has been sent 👌 <a target=_blank href="' + url + '">[Etherscan Link]</a>';

      var old_amount = $amount.text();
      var new_amount = Math.round(1000 * (parseFloat(old_amount) + parseFloat(amountInEth))) / 1000;

      $amount.fadeOut().text(new_amount).fadeIn();
      setTimeout(function() {
        var $target = $parent.parents('.activity.box').find('.comment_activity');

        var override_hide_comments = !has_hidden_comments;

        view_comments($target, false, undefined, true);
      }, 1000);

      _alert(msg, 'info', 1000);
      // todo: update amount
    };

    var failure_callback = function() {
      $.noop(); // do nothing
    };

    return sendTip(
      email,
      github_url,
      from_name,
      username,
      amountInEth,
      comments_public,
      comments_priv,
      from_email,
      accept_tos,
      tokenAddress,
      expires,
      success_callback,
      failure_callback,
      false
    );

  };

  $(document).on('click', '.tip_on_comment', function(e) {
    send_tip_to_object($(this), e, 'comment');
  });
  $(document).on('click', '.tip_activity', function(e) {
    send_tip_to_object($(this), e, 'activity');
  });


  // like activity
  $(document).on('click', '.like_activity, .flag_activity', function(e) {
    e.preventDefault();
    if (!document.contxt.github_handle) {
      _alert('Please login first.', 'error');
      return;
    }

    var is_unliked = $(this).data('state') == $(this).data('negative');
    var num = $(this).find('span.num').html();

    if (is_unliked) { // like
      $(this).find('span.action').addClass('open');
      $(this).data('state', $(this).data('affirmative'));
      $(this).addClass('animate-sparkle');

      num = parseInt(num) + 1;
      $(this).find('span.num').html(num);
    } else { // unlike
      $(this).find('span.action').removeClass('open');
      $(this).data('state', $(this).data('negative'));
      $(this).removeClass('animate-sparkle');
      num = parseInt(num) - 1;
      $(this).find('span.num').html(num);
    }

    // remote post
    var params = {
      'method': $(this).data('action'),
      'direction': $(this).data('state'),
      'csrfmiddlewaretoken': $('input[name=csrfmiddlewaretoken]').val()
    };
    var url = '/api/v0.1/activity/' + $(this).data('pk');

    var parent = $(this).parents('.activity.box');

    parent.find('.loading').removeClass('hidden');
    $.post(url, params, function(response) {
      // no message to be sent
      parent.find('.loading').addClass('hidden');
    }).fail(function() {
      parent.find('.error').removeClass('hidden');
    });


  });

  var post_comment = function($parent, allow_close_comment_container) {
    if (!document.contxt.github_handle) {
      _alert('Please login first.', 'error');
      return;
    }

    // user input
    var comment = $parent.parents('.box').find('.comment_container textarea').val().trim();

    // validation
    if (!comment) {
      return;
    }

    $parent.parents('.box').find('.comment_container textarea').prop('disabled', true);
    $('.post_comment').prop('disabled', true);

    $parent.parents('.activity.box').find('.loading').removeClass('hidden');
    var has_hidden_comments = $parent.parents('.activity.box').find('.row.comment_row.hidden').length;
    // increment number
    var num = $parent.find('span.num').html();

    num = parseInt(num) + 1;
    $parent.find('span.num').html(num);

    // remote post
    var params = {
      'method': 'comment',
      'comment': comment,
      'csrfmiddlewaretoken': $('input[name=csrfmiddlewaretoken]').val()
    };
    var url = '/api/v0.1/activity/' + $parent.data('pk');

    $.post(url, params, function(response) {
      var success_callback = function($parent) {
        $parent.parents('.box').find('.comment_container textarea').val('');
        $parent.find('textarea').focus();

      };
      var override_hide_comments = !has_hidden_comments;

      view_comments($parent, allow_close_comment_container, success_callback, override_hide_comments);
    }).done(function() {
      // pass
    })
      .fail(function() {
        $parent.parents('.activity.box').find('.error').removeClass('hidden');
      })
      .always(function() {
        $parent.parents('.activity.box').find('.loading').addClass('hidden');
        $parent.parents('.box').find('.comment_container textarea').prop('disabled', false);
        $('.post_comment').prop('disabled', false);
      });
  };

  // converts an object to a dict
  function convert_to_dict(obj) {
    return Object.keys(obj).map(key => ({
      name: key,
      value: obj[key],
      type: 'foo'
    }));
  }

  var view_comments = function($parent, allow_close_comment_container, success_callback, override_hide_comments) {
    hide_after_n_comments = 3;
<<<<<<< HEAD
    if(getParam('tab') && getParam('tab').indexOf('activity:') != -1){
=======
    if (getParam('tab') && getParam('tab').indexOf('activity:') != -1) {
>>>>>>> 719bc49e
      hide_after_n_comments = 100;
    }
    // remote post
    var params = {
      'method': 'comment'
    };
    var url = '/api/v0.1/activity/' + $parent.data('pk');

    var $target = $parent.parents('.activity.box').find('.comment_container');
    var $existing_textarea = $target.find('textarea.enter-activity-comment');
    var existing_text = $existing_textarea.length ? $existing_textarea.val() : '';

    if (!$target.length) {
      $target = $parent.parents('.box').find('.comment_container');
    }

    if ($target.hasClass('filled') && allow_close_comment_container) {
      $target.html('');
      $target.removeClass('filled');
      $parent.find('.action').removeClass('open');
      return;
    }
    $parent.find('.action').addClass('open');
    $parent.parents('.activity.box').find('.loading').removeClass('hidden');
    $.get(url, params, function(response) {
      $parent.parents('.activity.box').find('.loading').addClass('hidden');
      $target.addClass('filled');
      $target.html('');
      let num_comments = response['comments'].length;

      for (let i = 0; i < num_comments; i++) {
        let comment = sanitizeAPIResults(response['comments'])[i];
        let the_comment = comment['comment'];

        the_comment = urlify(the_comment);
        the_comment = linkify(the_comment);
        the_comment = the_comment.replace(/\r\n|\r|\n/g, '<br />');
        const timeAgo = timedifferenceCvrt(new Date(comment['created_on']));
        const show_tip = true;
        const is_comment_owner = document.contxt.github_handle == comment['profile_handle'];
        var sorted_match_curve_html = '';

        if (comment['sorted_match_curve']) {

          var match_curve = Array.from(convert_to_dict(comment['sorted_match_curve']).values());

          for (let j = 0; j < match_curve.length; j++) {
            let ele = match_curve[j];

            sorted_match_curve_html += '<li>';
            sorted_match_curve_html += `Your contribution of ${ele.name} could yield $${Math.round(ele.value * 1000) / 1000} in matching.`;
            sorted_match_curve_html += '</li>';
          }
        }
        var show_more_box = '';
        var is_hidden = (num_comments - i) >= hide_after_n_comments && override_hide_comments != true;
        var is_first_hidden = i == 0 && num_comments >= hide_after_n_comments && override_hide_comments != true;

        if (is_first_hidden) {
          show_more_box = `
          <div class="row mx-auto show_more d-block text-center">
            <a href="#" class="text-black-60 font-smaller-5">
              Show More
            </a>
          </div>
          `;
        }
        let html = `
        ${show_more_box}
        <div class="row comment_row mx-auto ${is_hidden ? 'hidden' : ''}" data-id=${comment['id']}>
          <div class="col-1 activity-avatar my-auto">
            <a href="/profile/${comment['profile_handle']}" data-toggle="tooltip" title="@${comment['profile_handle']}">
              <img src="/dynamic/avatar/${comment['profile_handle']}">
            </a>
          </div>
          <div class="col-11 activity_comments_main pl-4 px-sm-3">
            <div class="mb-0">
              <span>
                <b>${comment['name']}</b>
                <span class="grey"><a class=grey href="/profile/${comment['profile_handle']}">
                @${comment['profile_handle']}
                </a></span>
                ${comment['match_this_round'] ? `
                <span class="tip_on_comment" data-pk="${comment['id']}" data-username="${comment['profile_handle']}" style="border-radius: 3px; border: 1px solid white; color: white; background-color: black; cursor:pointer; padding: 2px; font-size: 10px;" data-placement="bottom" data-toggle="tooltip" data-html="true"  title="@${comment['profile_handle']} is estimated to be earning <strong>$${comment['match_this_round']}</strong> in this week's CLR Round.
                <BR><BR>

              Want to help @${comment['profile_handle']} move up the rankings?  Assuming you haven't contributed to @${comment['profile_handle']} yet this round, a contribution of 0.001 ETH (about $0.30) could mean +<strong>$${Math.round(1000 * comment['default_match_round']) / 1000}</strong> in matching.
              <br>
              <br>
              Other contribution levels will mean other matching amounts:
              <ul>
              ${sorted_match_curve_html}
              </ul>

              <br>Want to learn more?  Go to gitcoin.co/townsquare and checkout the CLR Matching Round Leaderboard.
              ">
                  <i class="fab fa-ethereum mr-0" aria-hidden="true"></i>
                  $${comment['match_this_round']} | +$${Math.round(100 * comment['default_match_round']) / 100}
                </span>

                  ` : ' '}
              </span>
              <span class='float-right'>
                <span class="d-none d-sm-inline grey font-smaller-5 text-right">
                  ${timeAgo}
                </span>
                <span class="font-smaller-5 mt-1" style="display: block; text-align: right;">
                  ${is_comment_owner ?
    `<i data-pk=${comment['id']} class="delete_comment fas fa-trash font-smaller-7 position-relative text-black-70 mr-1 cursor-pointer" style="top:-1px; "></i>| `
    : ''}
                  ${show_tip ? `
                  <span class="action like px-0 ${comment['is_liked'] ? 'open' : ''}" data-toggle="tooltip" title="Liked by ${comment['likes']}">
                    <i class="far fa-heart grey"></i> <span class=like_count>${comment['like_count']}</span>
                  </span> |
                  <a href="#" class="tip_on_comment text-dark" data-pk="${comment['id']}" data-username="${comment['profile_handle']}"> <i class="fab fa-ethereum grey"></i> <span class="amount grey">${Math.round(1000 * comment['tip_count_eth']) / 1000}</span>
                  </a>
                  ` : ''}
                <span>
              </span>
            </div>
            <div class="activity_comments_main_comment pt-1 pb-1">
              ${the_comment}
            </div>
          </div>

        </div>
        `;

        $target.append(html);
      }

      const post_comment_html = `
        <div class="row py-2 mx-auto">
          <div class="col-sm-1 mt-1 activity-avatar d-none d-sm-inline">
            <img src="/dynamic/avatar/${document.contxt.github_handle}">
          </div>
          <div class="col-12 col-sm-11 text-right">
            <textarea class="form-control bg-lightblue font-caption enter-activity-comment" placeholder="Enter comment" cols="80" rows="3">${existing_text}</textarea>
            <a href=# class="btn btn-gc-blue btn-sm mt-= font-smaller-7 font-weight-bold post_comment">COMMENT</a>
          </div>
        </div>
      `;

      $target.append(post_comment_html);
      if (success_callback && typeof success_callback != 'undefined') {
        success_callback($target);
      }
    });
  };


  // post comment activity
  $(document).on('click', '.comment_container .action.like', function(e) {
    e.preventDefault();
    var id = $(this).parents('.comment_row').data('id');

    var params = {
      'method': 'toggle_like_comment',
      'comment': id,
      'csrfmiddlewaretoken': $('input[name=csrfmiddlewaretoken]').val()
    };
    var url = '/api/v0.1/activity/' + $(this).parents('.activity').data('pk');

    $.post(url, params, function(response) {
      console.log('toggle like');
    });
    var like_count = parseInt($(this).find('span.like_count').text());

    if ($(this).hasClass('open')) {
      $(this).removeClass('open');
      $(this).removeClass('animate-sparkle');
      like_count = like_count - 1;
    } else {
      $(this).addClass('open');
      $(this).addClass('animate-sparkle');
      like_count = like_count + 1;
    }
    let $ele = $(this).find('span.like_count');

    $ele.fadeOut(function() {
      $ele.text(like_count);
      $ele.fadeIn();
    });
  });

  var get_hidden_comments = function($this) {
    return $this.parents('.activity_comments').find('.comment_row.hidden');
  };

  // post comment activity
  $(document).on('click', '.show_more', function(e) {
    e.preventDefault();
    var num_to_unhide_at_once = 3;

    for (var i = 0; i < num_to_unhide_at_once; i++) {
      get_hidden_comments($(this)).last().removeClass('hidden');
    }
    if (get_hidden_comments($(this)).length == 0) {
      $(this).remove();
    }
  });

  // post comment activity
  $(document).on('click', '.comment_activity', function(e) {
    e.preventDefault();
    var success_callback = function($parent) {
      $parent.find('textarea').focus();
    };

    view_comments($(this), true, success_callback, false);
  });

  // post comment activity
  $(document).on('click', '.post_comment', function(e) {
    e.preventDefault();
    const $target = $(this).parents('.activity.box').find('.comment_activity');

    post_comment($target, false);
  });

  $(document).on('click', '.delete_comment', function(e) {
    e.preventDefault();
    const comment_id = $(this).data('pk');

    const params = {
      'method': 'DELETE',
      'csrfmiddlewaretoken': $('input[name=csrfmiddlewaretoken]').val()
    };

    const url = '/api/v0.1/comment/' + comment_id;

    if (confirm('Do you want to delete this comment?')) {
      $.post(url, params, function(response) {
        if (response.status <= 204) {
          _alert('comment successfully deleted.', 'success', 1000);
          $(`.comment_row[data-id='${comment_id}']`).addClass('hidden');
          console.log(response);
        } else {
          _alert(`Unable to delete commment: ${response.message}`, 'error');
          console.log(`error deleting commment: ${response.message}`);
        }
      }).fail(function(error) {
        _alert('Unable to delete comment', 'error');
        console.log(`error deleting commment: ${error.message}`);
      });
    }
  });


  $(document).on('keypress', '.enter-activity-comment', function(e) {
    if (e.which == 13 && !e.shiftKey) {
      const $target = $(this).parents('.activity.box').find('.comment_activity');

      post_comment($target, false);
    }
  });

  // post comment activity
  $(document).on('click', '.copy_activity', function(e) {
    e.preventDefault();
    var url = $(this).data('url');

    copyToClipboard(url);
    _alert('Link copied to clipboard.', 'success', 1000);
    $(this).addClass('open');
    var $target = $(this);

    setTimeout(function() {
      $target.removeClass('open');
    }, 300);
  });


  // auto open new comment threads
  setInterval(function() {

    $('[data-toggle="popover"]').popover();
    $('[data-toggle="tooltip"]').bootstrapTooltip();
    openChat();

    $('.comment_activity').each(function() {
      var open = $(this).data('open');

      if (open) {
        $(this).data('open', false);
        view_comments($(this), true, undefined, false);
      }
    });

    $('.activity_detail_content span').each(function() {
      if (!$(this).hasClass('clean')) {
        let new_text = $(this).text();

        new_text = new_text.replace(/\</g, '_');
        new_text = new_text.replace(/\>/g, '_');
        new_text = new_text.replace(/&gt/g, '_');
        new_text = new_text.replace(/&lt/g, '_');
        new_text = new_text.replace(/\</g, '_');
        new_text = new_text.replace(/\>/g, '_');
        new_text = new_text.replace(/\n/g, '<BR>');
        new_text = urlify(new_text);
        new_text = linkify(new_text);
        $(this).html(new_text);
        $(this).addClass('clean');
      }
    });
  }, 1000);


}(jQuery));<|MERGE_RESOLUTION|>--- conflicted
+++ resolved
@@ -437,11 +437,7 @@
 
   var view_comments = function($parent, allow_close_comment_container, success_callback, override_hide_comments) {
     hide_after_n_comments = 3;
-<<<<<<< HEAD
-    if(getParam('tab') && getParam('tab').indexOf('activity:') != -1){
-=======
     if (getParam('tab') && getParam('tab').indexOf('activity:') != -1) {
->>>>>>> 719bc49e
       hide_after_n_comments = 100;
     }
     // remote post
