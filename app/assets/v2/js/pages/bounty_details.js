--- conflicted
+++ resolved
@@ -805,14 +805,7 @@
   let show_kill_bounty = !is_status_done && !is_status_expired && !is_status_cancelled && isBountyOwner(result);
   let show_job_description = result['attached_job_description'] && result['attached_job_description'].startsWith('http');
   const show_increase_bounty = !is_status_done && !is_status_expired && !is_status_cancelled;
-<<<<<<< HEAD
   const submit_work_enabled = !isBountyOwner(result) && current_user_is_approved;
-  const start_stop_work_enabled = !isBountyOwner(result);
-  const increase_bounty_enabled = isBountyOwner(result);
-  let show_accept_submission = isBountyOwner(result) && !is_status_expired && !is_status_done;
-=======
-  const submit_work_enabled = !isBountyOwner(result);
->>>>>>> 88ae18a9
   let show_payout = !is_status_expired && !is_status_done && isBountyOwner(result);
   let show_extend_deadline = isBountyOwner(result) && !is_status_expired && !is_status_done;
   let show_invoice = isBountyOwner(result);
