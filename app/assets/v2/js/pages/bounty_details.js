--- conflicted
+++ resolved
@@ -445,11 +445,7 @@
 
   }, 500);
 });
-<<<<<<< HEAD
-=======
-
-
->>>>>>> ed27be77
+
 var wait_for_tx_to_mine_and_then_ping_server = function() {
   console.log('checking for updates');
   if (typeof document.pendingIssueMetadata != 'undefined') {
