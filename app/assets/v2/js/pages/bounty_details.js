/* eslint block-scoped-var: "warn" */
/* eslint no-redeclare: "warn" */


var _truthy = function(val) {
  if (!val || val == '0x0000000000000000000000000000000000000000') {
    return false;
  }
  return true;
};
var address_ize = function(key, val, result) {
  if (!_truthy(val)) {
    return [ null, null ];
  }
  return [ key, '<a href="https://etherscan.io/address/' + val + '" target="_blank" rel="noopener noreferrer">' + val + '</a>' ];
};
var gitcoin_ize = function(key, val, result) {
  if (!_truthy(val)) {
    return [ null, null ];
  }
  return [ key, '<a href="https://gitcoin.co/profile/' + val + '" target="_blank" rel="noopener noreferrer">@' + val.replace('@', '') + '</a>' ];
};
var email_ize = function(key, val, result) {
  if (!_truthy(val)) {
    return [ null, null ];
  }
  return [ key, '<a href="mailto:' + val + '">' + val + '</a>' ];
};
var hide_if_empty = function(key, val, result) {
  if (!_truthy(val)) {
    return [ null, null ];
  }
  return [ key, val ];
};
var unknown_if_empty = function(key, val, result) {
  if (!_truthy(val)) {
    return [ key, 'Unknown' ];
  }
  return [ key, val ];
};
var link_ize = function(key, val, result) {
  if (!_truthy(val)) {
    return [ null, null ];
  }
  return [ key, '<a href="' + val + '" target="_blank" rel="noopener noreferrer">' + val + '</a>' ];
};

// rows in the 'about' page
var rows = [
  'avatar_url',
  'issuer_avatar_url',
  'title',
  'github_url',
  'value_in_token',
  'value_in_eth',
  'value_in_usdt',
  'token_value_in_usdt',
  'token_value_time_peg',
  'web3_created',
  'status',
  'bounty_owner_address',
  'bounty_owner_email',
  'issue_description',
  'bounty_owner_github_username',
  'fulfillments',
  'network',
  'experience_level',
  'project_length',
  'bounty_type',
  'expires_date',
  'bounty_owner_name',
  'issue_keywords',
  'started_owners_username',
  'submitted_owners_username',
  'fulfilled_owners_username',
  'fulfillment_accepted_on'
];
var heads = {
  'avatar_url': gettext('Issue'),
  'value_in_token': gettext('Issue Funding Info'),
  'bounty_owner_address': gettext('Funder'),
  'fulfiller_address': gettext('Submitter'),
  'experience_level': gettext('Meta')
};
var callbacks = {
  'github_url': link_ize,
  'value_in_token': function(key, val, result) {
    return [ 'amount', Math.round((parseInt(val) / Math.pow(10, document.decimals)) * 1000) / 1000 + ' ' + result['token_name'] ];
  },
  'avatar_url': function(key, val, result) {
    return [ 'avatar', '<a href="/profile/' + result['org_name'] + '"><img class=avatar src="' + val + '"></a>' ];
  },
  'issuer_avatar_url': function(key, val, result) {
    var username = result['bounty_owner_github_username'] ? result['bounty_owner_github_username'] : 'Self';

    return [ 'issuer_avatar_url', '<a href="/profile/' + result['bounty_owner_github_username'] +
      '"><img class=avatar src="/funding/avatar?repo=https://github.com/' + username + '"></a>' ];
  },
  'status': function(key, val, result) {
    var ui_status = val;

    if (ui_status == 'open') {
      ui_status = '<span>' + gettext('OPEN ISSUE') + '</span>';
    }
    if (ui_status == 'started') {
      ui_status = '<span>' + gettext('work started') + '</span>';
    }
    if (ui_status == 'submitted') {
      ui_status = '<span>' + gettext('work submitted') + '</span>';
    }
    if (ui_status == 'done') {
      ui_status = '<span>' + gettext('done') + '</span>';
    }
    if (ui_status == 'cancelled') {
      ui_status = '<span style="color: #f9006c;">' + gettext('cancelled') + '</span>';
    }
    return [ 'status', ui_status ];
  },
  'issue_description': function(key, val, result) {
    var converter = new showdown.Converter();

    val = val.replace(/script/ig, 'scr_i_pt');
    var ui_body = val;

    ui_body = converter.makeHtml(ui_body);

    return [ 'issue_description', ui_body ];
  },
  'bounty_owner_address': address_ize,
  'bounty_owner_email': email_ize,
  'experience_level': unknown_if_empty,
  'project_length': unknown_if_empty,
  'bounty_type': unknown_if_empty,
  'bounty_owner_github_username': gitcoin_ize,
  'bounty_owner_name': function(key, val, result) {
    return [ 'bounty_owner_name', result.bounty_owner_name ];
  },
  'issue_keywords': function(key, val, result) {
    if (!result.keywords || result.keywords.length == 0)
      return [ 'issue_keywords', null ];

    var keywords = result.keywords.split(',');
    var tags = [];

    keywords.forEach(function(keyword) {
      tags.push('<a href="/explorer/?q=' + keyword.trim() + '"><div class="tag keyword">' + keyword + '</div></a>');
    });
    return [ 'issue_keywords', tags ];
  },
  'value_in_eth': function(key, val, result) {
    if (result['token_name'] == 'ETH' || val === null) {
      return [ null, null ];
    }
    return [ 'Amount (ETH)', Math.round((parseInt(val) / Math.pow(10, 18)) * 1000) / 1000 ];
  },
  'value_in_usdt': function(key, val, result) {
    if (val === null) {
      return [ null, null ];
    }
    var rates_estimate = get_rates_estimate(val);

    $('#value_in_usdt_wrapper').attr('title', '<div class="tooltip-info tooltip-sm">' + rates_estimate + '</div>');

    return [ 'Amount_usd', val ];
  },
  'fulfillment_accepted_on': function(key, val, result) {
    if (val === null || typeof val == 'undefined') {
      $('#fulfillment_accepted_on_wrapper').addClass('hidden');
      return [ null, null ];
    }
    var timePeg = timeDifference(new Date(), new Date(val), false, 60 * 60);

    return [ 'fulfillment_accepted_on', timePeg ];
  },
  'network': function(key, val, result) {
    if (val == 'mainnet') {
      $('#network').addClass('hidden');
      return [ null, null ];
    }
    var warning = 'WARNING: this is a ' + val + ' network bounty, and is NOT real money.  To see mainnet bounties, go to <a href="/explorer">the bounty explorer</a> and search for mainnet bounties.  ';

    return [ 'network', warning ];
  },
  'token_value_time_peg': function(key, val, result) {
    if (val === null || typeof val == 'undefined') {
      $('#token_value_time_peg_wrapper').addClass('hidden');
      return [ null, null ];
    }
    var timePeg = timeDifference(new Date(), new Date(val), false, 60 * 60);

    return [ 'token_value_time_peg', timePeg ];
  },
  'token_value_in_usdt': function(key, val, result) {
    if (val === null || typeof val == 'undefined') {
      $('#value_in_usdt_wrapper').addClass('hidden');
      return [ null, null ];
    }
    return [ 'Token_amount_usd', '$' + val + '/' + result['token_name'] ];
  },
  'web3_created': function(key, val, result) {
    return [ 'updated', timeDifference(new Date(result['now']), new Date(result['web3_created'])) ];
  },
  'expires_date': function(key, val, result) {
    var label = 'expires';

    expires_date = new Date(val);
    now = new Date(result['now']);

    var expiringInPercentage = 100 * (
      (now.getTime() - new Date(result['web3_created']).getTime()) /
      (expires_date.getTime() - new Date(result['web3_created']).getTime()));

    if (expiringInPercentage > 100) {
      expiringInPercentage = 100;
    }

    $('.progress').css('width', expiringInPercentage + '%');
    var response = timeDifference(now, expires_date).split(' ');

    if (expires_date < new Date()) {
      label = 'expired';
      if (result['is_open']) {
        var soft = result['can_submit_after_expiration_date'] ? 'Soft ' : '';

        $('.timeleft').text(soft + 'Expired');
        $('.progress-bar').addClass('expired');
        response = '<span title="This issue is past its expiration date, but it is still active.  Check with the submitter to see if they still want to see it fulfilled.">' + response.join(' ') + '</span>';
      } else {
        $('#timer').hide();
      }
    } else if (result['status'] === 'done' || result['status'] === 'cancelled') {
      $('#timer').hide();
    } else {
      response.shift();
      response = response.join(' ');
    }
    return [ label, response ];
  },
  'started_owners_username': function(key, val, result) {
    var started = [];

    if (result.interested) {
      var interested = result.interested;

      interested.forEach(function(_interested, position) {
        var name = (position == interested.length - 1) ?
          _interested.profile.handle : _interested.profile.handle.concat(',');

        started.push(profileHtml(_interested.profile.handle, name));
      });
      if (started.length == 0) {
        started.push('<i class="fas fa-minus"></i>');
      }
    }
    return [ 'started_owners_username', started ];
  },
  'submitted_owners_username': function(key, val, result) {
    var accepted = [];

    if (result.fulfillments) {
      var submitted = result.fulfillments;

      submitted.forEach(function(_submitted, position) {
        var name = (position == submitted.length - 1) ?
          _submitted.fulfiller_github_username : _submitted.fulfiller_github_username.concat(',');

        accepted.push(profileHtml(_submitted.fulfiller_github_username, name));
      });
      if (accepted.length == 0) {
        accepted.push('<i class="fas fa-minus"></i>');
      }
    }
    return [ 'submitted_owners_username', accepted ];
  },
  'fulfilled_owners_username': function(key, val, result) {
    var accepted = [];
    var accepted_fufillments = [];

    if (result.fulfillments) {
      var fulfillments = result.fulfillments;

      fulfillments.forEach(function(fufillment) {
        if (fufillment.accepted == true)
          accepted_fufillments.push(fufillment.fulfiller_github_username);
      });
      if (accepted_fufillments.length == 0) {
        accepted.push('<i class="fas fa-minus"></i>');
      } else {
        accepted_fufillments.forEach((github_username, position) => {
          var name = (position == accepted_fufillments.length - 1) ?
            github_username : github_username.concat(',');

          accepted.push(profileHtml(github_username, name));
        });
      }
    }
    return [ 'fulfilled_owners_username', accepted ];
  }
};

var isBountyOwner = function(result) {
  var bountyAddress = result['bounty_owner_address'];

  return (typeof web3 != 'undefined' && (web3.eth.coinbase == bountyAddress));
};

var update_title = function() {
  document.original_title_text = $('title').text();
  setInterval(function() {
    if (document.prepend_title == '(...)') {
      document.prepend_title = '(*..)';
    } else if (document.prepend_title == '(*..)') {
      document.prepend_title = '(.*.)';
    } else if (document.prepend_title == '(.*.)') {
      document.prepend_title = '(..*)';
    } else {
      document.prepend_title = '(...)';
    }
    $('title').text(document.prepend_title + ' ' + document.original_title_text);
  }, 2000);
};

var showWarningMessage = function(txid) {

  update_title();
  $('.interior .body').addClass('loading');

  if (typeof txid != 'undefined' && txid.indexOf('0x') != -1) {
    clearInterval(interval);
    var link_url = etherscan_tx_url(txid);

    $('#transaction_url').attr('href', link_url);
  }

  $('.left-rails').hide();
  $('#bounty_details').hide();
  $('#bounty_detail').hide();

  $('.transaction-status').show();
  $('.waiting_room_entertainment').show();

  var radioButtons = $('.sidebar_search input');

  for (var i = radioButtons.length - 1; i >= 0; i--) {
    radioButtons[i].disabled = true;
  }

  var secondsBetweenQuoteChanges = 30;

  waitingRoomEntertainment();
  var interval = setInterval(waitingRoomEntertainment, secondsBetweenQuoteChanges * 1000);
};

var wait_for_tx_to_mine_and_then_ping_server = function() {
  console.log('checking for updates');
  if (typeof document.pendingIssueMetadata != 'undefined') {
    var txid = document.pendingIssueMetadata['txid'];

    console.log('waiting for web3 to be available');
    callFunctionWhenweb3Available(function() {
      console.log('waiting for tx to be mined');
      callFunctionWhenTransactionMined(txid, function() {
        console.log('tx mined');
        var data = {
          url: document.issueURL,
          txid: txid,
          network: document.web3network
        };
        var error = function(response) {
          // refresh upon error
          document.location.href = document.location.href;
        };
        var success = function(response) {
          if (response.status == '200') {
            console.log('success from sync/web', response);

            // clear local data
            localStorage[document.issueURL] = '';
            if (response['url']) {
              document.location.href = response['url'];
            } else {
              document.location.href = document.location.href;
            }
          } else {
            console.log('error from sync/web', response);
            error(response);
          }
        };

        console.log('syncing gitcoin with web3');
        var uri = '/sync/web3/';

        $.ajax({
          type: 'POST',
          url: uri,
          data: data,
          success: success,
          error: error,
          dataType: 'json'
        });
      });
    });
  }
};

var attach_work_actions = function() {
  $('body').delegate('a[href="/interested"], a[href="/uninterested"]', 'click', function(e) {
    e.preventDefault();
    if ($(this).attr('href') == '/interested') {
      show_interest_modal.call(this);
    } else if (confirm(gettext('Are you sure you want to remove your interest?'))) {
      $(this).attr('href', '/interested');
      $(this).find('span').text('Start Work');
      remove_interest(document.result['pk']);
    }

  });
};

var show_interest_modal = function() {
  var self = this;

  setTimeout(function() {
    $.get('/interest/modal?redirect=' + window.location.pathname, function(newHTML) {
      var modal = $(newHTML).appendTo('body').modal({
        modalClass: 'modal add-interest-modal'
      });

      modal.on('submit', function(event) {
        event.preventDefault();

        var issue_message = event.target[0].value;
        var agree_precedence = event.target[1].checked;
        var agree_not_to_abandon = event.target[2].checked;

        if (!issue_message) {
          _alert({message: gettext('Please provide an action plan for this ticket.')}, 'error');
          return false;
        }

        if (!agree_precedence) {
<<<<<<< HEAD
          _alert({ message: 'You must agree to the precedence clause.' }, 'error');
          return false;
        }
        if (!agree_not_to_abandon) {
          _alert({ message: 'You must agree to keep the funder updated on your progress.' }, 'error');
=======
          _alert({message: gettext('You must agree to the precedence clause.')}, 'error');
          return false;
        }
        if (!agree_not_to_abandon) {
          _alert({message: gettext('You must agree to keep the fulfiller updated on your progress.')}, 'error');
>>>>>>> 8ed622e1
          return false;
        }

        $(self).attr('href', '/uninterested');
        $(self).find('span').text(gettext('Stop Work'));
        add_interest(document.result['pk'], {
          issue_message
        });
        $.modal.close();
      });
    });
  });
};


var build_detail_page = function(result) {

  // setup
  var decimals = 18;
  var related_token_details = tokenAddressToDetails(result['token_address']);

  if (related_token_details && related_token_details.decimals) {
    decimals = related_token_details.decimals;
  }
  document.decimals = decimals;
  $('#bounty_details').css('display', 'inline');

  // title
  result['title'] = result['title'] ? result['title'] : result['github_url'];
  $('.title').html(gettext('Funded Issue Details: ') + result['title']);

  // insert table onto page
  for (var j = 0; j < rows.length; j++) {
    var key = rows[j];
    var head = null;
    var val = result[key];

    if (heads[key]) {
      head = heads[key];
    }
    if (callbacks[key]) {
      _result = callbacks[key](key, val, result);
      val = _result[1];
    }
    var _entry = {
      'head': head,
      'key': key,
      'val': val
    };
    var id = '#' + key;

    if ($(id).length) {
      $(id).html(val);
    }
  }

};

var do_actions = function(result) {
  // helper vars
  var is_legacy = result['web3_type'] == 'legacy_gitcoin';
  var is_date_expired = (new Date(result['now']) > new Date(result['expires_date']));
  var is_status_expired = result['status'] == 'expired';
  var is_status_done = result['status'] == 'done';
  var is_status_cancelled = result['status'] == 'cancelled';
  var can_submit_after_expiration_date = result['can_submit_after_expiration_date'];
  var is_still_on_happy_path = result['status'] == 'open' || result['status'] == 'started' || result['status'] == 'submitted' || (can_submit_after_expiration_date && result['status'] == 'expired');

  // Find interest information
  pull_interest_list(result['pk'], function(is_interested) {

    // which actions should we show?
    var show_start_stop_work = is_still_on_happy_path;
    var show_github_link = result['github_url'].substring(0, 4) == 'http';
    var show_submit_work = true;
    var show_kill_bounty = !is_status_done && !is_status_expired && !is_status_cancelled;
    var show_increase_bounty = !is_status_done && !is_status_expired && !is_status_cancelled;
    var kill_bounty_enabled = isBountyOwner(result);
    var submit_work_enabled = !isBountyOwner(result);
    var start_stop_work_enabled = !isBountyOwner(result);
    var increase_bounty_enabled = isBountyOwner(result);
    var show_accept_submission = isBountyOwner(result) && !is_status_expired && !is_status_done && !is_status_expired;

    if (is_legacy) {
      show_start_stop_work = false;
      show_github_link = true;
      show_submit_work = false;
      show_kill_bounty = false;
      show_accept_submission = false;
    }

    // actions
    var actions = [];

    if (show_submit_work) {
      var enabled = submit_work_enabled;
      var _entry = {
        enabled: enabled,
        href: result['action_urls']['fulfill'],
        text: gettext('Submit Work'),
        parent: 'right_actions',
        title: gettext('Submit work for the funder to review'),
        work_started: is_interested,
        id: 'submit'
      };

      actions.push(_entry);
    }

    if (show_start_stop_work) {
      var enabled = start_stop_work_enabled;
      var interest_entry = {
        enabled: enabled,
        href: is_interested ? '/uninterested' : '/interested',
        text: is_interested ? gettext('Stop Work') : gettext('Start Work'),
        parent: 'right_actions',
        title: is_interested ? gettext('Notify the funder that you will not be working on this project') : gettext('Notify the funder that you would like to take on this project'),
        color: is_interested ? 'white' : '',
        id: 'interest'
      };

      actions.push(interest_entry);
    }

    if (show_kill_bounty) {
      var enabled = kill_bounty_enabled;
      var _entry = {
        enabled: enabled,
        href: result['action_urls']['cancel'],
        text: gettext('Cancel Bounty'),
        parent: 'right_actions',
        title: gettext('Cancel bounty and reclaim funds for this issue')
      };

      actions.push(_entry);
    }

    var pending_acceptance = result.fulfillments.filter(fulfillment => fulfillment.accepted == false).length;

    if (show_accept_submission && pending_acceptance > 0) {
      var enabled = show_accept_submission;
      var _entry = {
        enabled: enabled,
        href: result['action_urls']['accept'],
        text: gettext('Accept Submission'),
        title: gettext('This will payout the bounty to the submitter.'),
        parent: 'right_actions',
        pending_acceptance: pending_acceptance
      };

      actions.push(_entry);
    }

    if (show_increase_bounty) {
      var enabled = increase_bounty_enabled;
      var _entry = {
        enabled: enabled,
        href: result['action_urls']['increase'],
        text: gettext('Add Contribution'),
        parent: 'right_actions',
        title: gettext('Increase the funding for this issue'),
        color: 'white'
      };

      actions.push(_entry);
    }

    if (show_github_link) {
      var github_url = result['github_url'];
      // hack to get around the renamed repo for piper's work.  can't change the data layer since blockchain is immutable

      github_url = github_url.replace('pipermerriam/web3.py', 'ethereum/web3.py');
      github_url = github_url.replace('ethereum/browser-solidity', 'ethereum/remix-ide');
      var github_tooltip = gettext('View issue details and comments on Github');

      var _entry = {
        enabled: true,
        href: github_url,
        text: gettext('View On Github'),
        parent: 'right_actions',
        title: gettext('View issue details and comments on Github'),
        comments: result['github_comments'],
        color: 'white'
      };

      actions.push(_entry);
    }

    render_actions(actions);
  });
};

var render_actions = function(actions) {
  for (var l = 0; l < actions.length; l++) {
    var target = actions[l]['parent'];
    var tmpl = $.templates('#action');
    var html = tmpl.render(actions[l]);

    $('#' + target).append(html);
  }
};

var pull_bounty_from_api = function() {
  var uri = '/actions/api/v0.1/bounties/?github_url=' + document.issueURL;

  if (typeof document.issueNetwork != 'undefined') {
    uri = uri + '&network=' + document.issueNetwork;
  }
  if (typeof document.issue_stdbounties_id != 'undefined') {
    uri = uri + '&standard_bounties_id=' + document.issue_stdbounties_id;
  }
  $.get(uri, function(results) {
    results = sanitizeAPIResults(results);
    var nonefound = true;
    // potentially make this a lot faster by only pulling the specific issue required

    for (var i = 0; i < results.length; i++) {
      var result = results[i];
      // if the result from the database matches the one in question.

      if (normalizeURL(result['github_url']) == normalizeURL(document.issueURL)) {
        nonefound = false;

        build_detail_page(result);

        do_actions(result);

        render_activity(result);

        document.result = result;
        return;
      }
    }
    if (nonefound) {
      $('#primary_view').css('display', 'none');
      // is there a pending issue or not?
      $('.nonefound').css('display', 'block');
    }
  }).fail(function() {
    _alert({message: gettext('got an error. please try again, or contact support@gitcoin.co')}, 'error');
    $('#primary_view').css('display', 'none');
  }).always(function() {
    $('.loading').css('display', 'none');
  });
};


var render_activity = function(result) {
  var activities = [];

  if (result.fulfillments) {
    result.fulfillments.forEach(function(fulfillment) {
      var link = fulfillment['fulfiller_github_url'] ? " <a target=new href='" + fulfillment['fulfiller_github_url'] + "'>[View Work]</a>" : '';

      if (fulfillment.accepted == true) {
        activities.push({
          name: fulfillment.fulfiller_github_username,
          address: fulfillment.fulfiller_address,
          email: fulfillment.fulfiller_email,
          fulfillment_id: fulfillment.fulfillment_id,
          text: gettext('Work Accepted') + link,
          age: timeDifference(new Date(result['now']), new Date(fulfillment.accepted_on)),
          status: 'accepted'
        });
      }
      activities.push({
        name: fulfillment.fulfiller_github_username,
        text: gettext('Work Submitted') + link,
        created_on: fulfillment.created_on,
        age: timeDifference(new Date(result['now']), new Date(fulfillment.created_on)),
        status: 'submitted'
      });
    });
  }

  if (result.interested) {
    result.interested.forEach(function(_interested) {
      activities.push({
        profileId: _interested.profile.id,
        name: _interested.profile.handle,
        text: gettext('Work Started'),
        created_on: _interested.created,
        age: timeDifference(new Date(result['now']), new Date(_interested.created)),
        status: 'started',
        uninterest_possible: isBountyOwner(result) || document.isStaff
      });
    });
  }

  activities = activities.slice().sort(function(a, b) {
    return a['created_on'] < b['created_on'] ? -1 : 1;
  }).reverse();

  var html = '<div class="row box activity"><div class="col-12 empty"><p>' + gettext('There\'s no activity yet!') + '</p></div></div>';

  if (activities.length > 0) {
    var template = $.templates('#activity_template');

    html = template.render(activities);
  }
  $('#activities').html(html);

  activities.filter(function(activity) {
    return activity.uninterest_possible;
  }).forEach(function(activity) {
    $('#remove-' + activity.name).click(() => {
      uninterested(result.pk, activity.profileId);
      return false;
    });
  });

};

var main = function() {
  setTimeout(function() {
    // setup
    attach_work_actions();

    // pull issue URL
    if (typeof document.issueURL == 'undefined') {
      document.issueURL = getParam('url');
    }
    $('#submitsolicitation a').attr('href', '/funding/new/?source=' + document.issueURL);

    // if theres a pending submission for this issue, show the warning message
    // if not, pull the data from the API
    var isPending = false;

    if (localStorage[document.issueURL]) {
      // validate pending issue metadata
      document.pendingIssueMetadata = JSON.parse(localStorage[document.issueURL]);
      var is_metadata_valid = typeof document.pendingIssueMetadata != 'undefined' && document.pendingIssueMetadata !== null && typeof document.pendingIssueMetadata['timestamp'] != 'undefined';

      if (is_metadata_valid) {
        // validate that the pending tx is within the last little while
        var then = parseInt(document.pendingIssueMetadata['timestamp']);
        var now = timestamp();
        var acceptableTimeDeltaSeconds = 60 * 60; // 1 hour
        var isWithinAcceptableTimeRange = (now - then) < acceptableTimeDeltaSeconds;

        if (isWithinAcceptableTimeRange) {
          // update from web3
          var txid = document.pendingIssueMetadata['txid'];

          showWarningMessage(txid);
          wait_for_tx_to_mine_and_then_ping_server();
          isPending = true;
        }
      }
    }
    // show the actual bounty page
    if (!isPending) {
      pull_bounty_from_api();
    }

  }, 100);
};


window.addEventListener('load', function() {
  main();
});<|MERGE_RESOLUTION|>--- conflicted
+++ resolved
@@ -439,19 +439,11 @@
         }
 
         if (!agree_precedence) {
-<<<<<<< HEAD
-          _alert({ message: 'You must agree to the precedence clause.' }, 'error');
-          return false;
-        }
-        if (!agree_not_to_abandon) {
-          _alert({ message: 'You must agree to keep the funder updated on your progress.' }, 'error');
-=======
           _alert({message: gettext('You must agree to the precedence clause.')}, 'error');
           return false;
         }
         if (!agree_not_to_abandon) {
-          _alert({message: gettext('You must agree to keep the fulfiller updated on your progress.')}, 'error');
->>>>>>> 8ed622e1
+          _alert({message: gettext('You must agree to keep the funder updated on your progress.')}, 'error');
           return false;
         }
 
