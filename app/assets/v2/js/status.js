--- conflicted
+++ resolved
@@ -1,17 +1,11 @@
 const url_re = /https?:\/\/(www\.)?[-a-zA-Z0-9@:%._\+~#=]{2,256}\.[a-z]{2,10}\b([-a-zA-Z0-9@:%_\+.~#?&//=]*)/;
 const youtube_re = /(?:https?:\/\/|\/\/)?(?:www\.|m\.)?(?:youtu\.be\/|youtube\.com\/(?:embed\/|v\/|watch\?v=|watch\?.+&v=))([\w-]{11})(?![\w-])/;
-<<<<<<< HEAD
 const giphy_re = /(?:https?:\/\/)?(?:media0\.)?(?:giphy\.com\/media\/)/;
 
 $(document).ready(function() {
   var embedded_resource = '';
   const GIPHY_API_KEY = '1WfeOI2i4lJiBKvO2Q1W3yUqdjQ27UTy';
   
-=======
-
-$(document).ready(function() {
-  embedded_resource = '';
->>>>>>> ab113127
   let button = document.querySelector('#btn_post');
   
   function selectGif(e) {
@@ -72,29 +66,19 @@
     const site = e.target.value.match(url_re);
     const youtube = e.target.value.match(youtube_re);
     const no_lb = e.originalEvent.inputType !== 'insertLineBreak';
-<<<<<<< HEAD
-    
+
+    // GIF has priority, no other display info allowed
     if (typeof embedded_resource === 'string' && embedded_resource.match(giphy_re)) {
       return;
     }
-    
+
     if (youtube !== null && youtube[1].length === 11 && no_lb) {
       let videoId = youtube[1];
-      
-      if (embedded_resource !== youtube[0]) {
-        var apiKey = 'AIzaSyDi-EFpC2ntx9PnM_-oiJHk5zCY53KdIf0'; // TODO: add youtube API key to query titles
-
-        let getVideoData = fetchData('https://www.googleapis.com/youtube/v3/videos?key=' + apiKey + '&fields=items(snippet(title))&part=snippet&id=' + videoId);
-=======
-
-    if (youtube !== null && youtube[1].length === 11 && no_lb) {
-      let videoId = youtube[1];
 
       if (embedded_resource !== youtube[0]) {
         var apiKey = 'AIzaSyDP4QMWTCj7MHqRcoVBYQT-Is9wO0h9UIM'; // TODO: add youtube API key to query titles
 
         const getVideoData = fetchData('https://www.googleapis.com/youtube/v3/videos?key=' + apiKey + '&fields=items(snippet(title))&part=snippet&id=' + videoId);
->>>>>>> ab113127
 
         $.when(getVideoData).then(function(response) {
           if (response.items.length !== 0) {
@@ -103,10 +87,7 @@
             $('#thumbnail-img').attr('src', 'https://img.youtube.com/vi/' + videoId + '/default.jpg');
             embedded_resource = youtube[0];
             $('#thumbnail').show();
-<<<<<<< HEAD
             $('#preview').hide();
-=======
->>>>>>> ab113127
           } else {
             $('#thumbnail').hide();
             $('#thumbnail-desc').text('');
@@ -115,15 +96,9 @@
         });
       }
     } else if (site && site.length > 1 && no_lb) {
-<<<<<<< HEAD
-      let url = site[0];
-      
-      let getMetadata = fetchData('service/metadata/?url=' + url);
-=======
       const url = site[0];
 
       const getMetadata = fetchData('service/metadata/?url=' + url);
->>>>>>> ab113127
 
       $.when(getMetadata).then(function(response) {
         if (response) {
@@ -134,10 +109,7 @@
 
           embedded_resource = url;
           $('#thumbnail').show();
-<<<<<<< HEAD
           $('#preview').hide();
-=======
->>>>>>> ab113127
         } else {
           $('#thumbnail').hide();
           $('#thumbnail-desc').text('');
@@ -268,8 +240,7 @@
       const description = $('#thumbnail-desc').text();
       const image = $('#thumbnail-img').attr('src');
       const youtube = embedded_resource.match(youtube_re);
-<<<<<<< HEAD
-      
+
       if (embedded_resource.match(giphy_re)) {
         data.append('resource', 'gif');
         data.append('resourceProvider', 'giphy');
@@ -281,29 +252,14 @@
         data.append('title', title);
         data.append('description', description);
         data.append('image', image);
-=======
-
-      if (youtube !== null && youtube[1].length === 11) {
-        data.append('resource', 'video');
-        data.append('resourceProvider', 'youtube');
-        data.append('resourceId', youtube[1]);
->>>>>>> ab113127
       } else {
         data.append('resource', 'content');
         data.append('resourceProvider', link);
         data.append('resourceId', embedded_resource);
-<<<<<<< HEAD
         data.append('title', title);
         data.append('description', description);
         data.append('image', image);
       }
-      
-=======
-      }
-      data.append('title', title);
-      data.append('description', description);
-      data.append('image', image);
->>>>>>> ab113127
     }
 
     fetch('/api/v0.1/activity', {
@@ -316,13 +272,9 @@
           $('#thumbnail-title').text('');
           $('#thumbnail-provider').text('');
           $('#thumbnail-desc').text('');
-<<<<<<< HEAD
           $('#thumbnail-img').attr('src', '');
           $('#preview').hide();
           $('#preview-img').attr('src', '');
-=======
-          $('#thumbnail-img').attr('');
->>>>>>> ab113127
           embedded_resource = '';
 
           _alert(
