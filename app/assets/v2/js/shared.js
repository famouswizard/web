--- conflicted
+++ resolved
@@ -200,7 +200,6 @@
     .toggleClass('button')
     .toggleClass('button--primary');
 
-<<<<<<< HEAD
   if (direction === 'new') {
     _alert({ message: gettext("Thanks for letting us know that you're ready to start work.") }, 'success');
     $('#interest a').attr('id', 'btn-white');
@@ -209,8 +208,7 @@
     $('#interest a').attr('id', '');
   }
   
-=======
->>>>>>> 243190c5
+
   $.post(request_url, data).then(function(result) {
     result = sanitizeAPIResults(result);
     if (result.success) {
