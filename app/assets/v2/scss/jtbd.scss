--- conflicted
+++ resolved
@@ -25,10 +25,6 @@
     }
     .dates {
       font-weight: normal;
-<<<<<<< HEAD
-=======
-      font-family: 'Miriam Libre';
->>>>>>> 930c1de2
       font-size: 32px;
       color: $gc-teal-400;
       text-align: center;
@@ -84,11 +80,6 @@
         margin-left: 25%;
       }
     }
-<<<<<<< HEAD
-
-=======
-    
->>>>>>> 930c1de2
   }
   .build-slide {
     h1 {
@@ -99,9 +90,4 @@
       margin-bottom: 0;
     }
   }
-<<<<<<< HEAD
-
-=======
-  
->>>>>>> 930c1de2
 }