--- conflicted
+++ resolved
@@ -79,11 +79,6 @@
     return profile
 
 @require_http_methods(["GET"])
-<<<<<<< HEAD
-#@ratelimit(key='ip', rate='900/m', method=ratelimit.ALL, block=True) #
-=======
-# @ratelimit(key='ip', rate='300/m', method=ratelimit.ALL, block=True) #
->>>>>>> bd8a2503
 def get_mission_status(request):
     '''Retrieve mission status/state from the DB'''
     if request.user.is_authenticated:
