--- conflicted
+++ resolved
@@ -5,23 +5,27 @@
 {% block 'content' %}
 
 
-<<<<<<< HEAD
 <article>
 
-	<section class="column">
-		<h2>Quadratic Lands - Postcard Generator</h2>
-		<div class="intro">GTC is a governance token, and the vehicle we’ll use to fully decentralize Gitcoin — eventually into a community governed GitcoinDAO</div>
+  <section class="column">
+    <h2>Quadratic Lands - Postcard Generator</h2>
+    <div class="intro">GTC is a governance token, and the vehicle we’ll use to fully decentralize Gitcoin — eventually
+      into a community governed GitcoinDAO</div>
 
-		<p>While the GitcoinDAO is an end in itself, it is also a means to another end: To chart a course to the Quadratic Lands- a place where communities are empowered to build for the common good.</p>
-	</section>
+    <p>While the GitcoinDAO is an end in itself, it is also a means to another end: To chart a course to the Quadratic
+      Lands- a place where communities are empowered to build for the common good.</p>
+  </section>
 
-	<section class="column">
-		<h3>We envision the Quadratic Lands as this place</h3>
-		<li>There are numerous opportunities to create financial sovereignty while working side-by-side with people who share similar values.</li>
-		<li>Individuals have sovereignty to make their own choices, but incentives are aligned for cooperation that generates both individual and community benefit.</li>
-		<li>The economic infrastructure is a set of economic games with transparent rules that cannot be changed on us.</li>
-		<li>Because of composability of blockchain-based systems, the surface area of opportunity is growing exponentially as the tools compound upon each other.</li>
-	</section>
+  <section class="column">
+    <h3>We envision the Quadratic Lands as this place</h3>
+    <li>There are numerous opportunities to create financial sovereignty while working side-by-side with people who
+      share similar values.</li>
+    <li>Individuals have sovereignty to make their own choices, but incentives are aligned for cooperation that
+      generates both individual and community benefit.</li>
+    <li>The economic infrastructure is a set of economic games with transparent rules that cannot be changed on us.</li>
+    <li>Because of composability of blockchain-based systems, the surface area of opportunity is growing exponentially
+      as the tools compound upon each other.</li>
+  </section>
 
 </article>
 
@@ -29,230 +33,60 @@
 
 <article>
 
-	<section class="postcard" style="margin-bottom:2em;">
+  <section class="postcard" style="margin-bottom:2em;">
 
-		<figure>
-			<img id='target' src="/quadraticlands/mission/postcard/svg">
-		</figure>
-		
-	</section>
+    <figure>
+      <img id='target' src="/quadraticlands/mission/postcard/svg">
+    </figure>
+
+  </section>
 
 
-	<section class="postcard column" style="margin-bottom:2em;">
-	
-		<div class="input">
-			{% for key, package in attrs.items %}
-			<div class="backgrounds">
-				{{key | title}}
-				<div class="parent">
-						<ul>
-							{% for item in package %}
-								<li class="btn sm" name='{{key}}' value='{{item}}' {% if forloop.counter0 == 0 %}selected="selected"{%endif%}>
-									{{item}}
-								</li>
-							{% endfor %}
-						</ul>
-				</div>
-			</div>
-			{% endfor %}
+  <section class="postcard column" style="margin-bottom:2em;">
 
-			</div>
-		</div>
-		
-	</section>
+    <div class="input">
+      {% for key, package in attrs.items %}
+        <div class="backgrounds">
+          {{key | title}}
+          <div class="parent">
+            <ul>
+              {% for item in package %}
+                <li class="btn sm" name='{{key}}' value='{{item}}' {% if forloop.counter0==0 %}selected="selected"
+                  {%endif%}>
+                  {{item}}
+                </li>
+              {% endfor %}
+            </ul>
+          </div>
+        </div>
+      {% endfor %}
+
+    </div>
+    </div>
+
+  </section>
 
 
-	<section class="postcard column">
-		<div class="textarea-wrapper">
-			<textarea rows="10" id="text">Hello from the Quadratic Lands
-- {{github_handle}}
-</textarea>
-		</div>
-	</section>
+  <section class="postcard column">
+    <div class="textarea-wrapper">
+      <textarea rows="10" id="text">Hello from the Quadratic Lands - {{github_handle}}</textarea>
+    </div>
+  </section>
 
 
-	<section class="postcaerd column">
-		<a class="btn" href="#">submit / send / tweet / whatever</a>
-	</section>
-
-
-
-=======
-<!-- hide footer, header as this is a fullscreen experience -->
-{% include 'quadraticlands/components/fullscreen.html' %}
-
-
-<section class="background">
-  <img src='{% static "v2/images/quadraticlands/background/anim-9.svg" %}' />
-</section>
-
-<section class="quest">
-
-  <!-- quest-vote -->
-  <main id="postcard">
-
-    <section class="introduction">
-      <h1>Quadratic Lands - Postcard Generator</h1>
-      <p>
-        <span>GTC</span> is a governance token, and the vehicle we’ll use to fully decentralize Gitcoin — eventually
-        into a community governed <span>GitcoinDAO</span>.
-      </p>
-      <p>
-        While the <span>GitcoinDAO</span> is an end in itself, it is also a means to another end: To chart a course to
-        the <span>Quadratic Lands</span> - a place where communities are empowered to build for the common good.
-      </p>
-      <p>
-        <hr style="margin: 10px;">
-        We envision the <span>Quadratic Lands</span> as this place:
-      </p>
-      <ul>
-        <li>
-          There are numerous opportunities to create financial sovereignty while working side-by-side with people who
-          share similar values.
-        </li>
-        <li>
-          Individuals have sovereignty to make their own choices, but incentives are aligned for cooperation that
-          generates both individual and community benefit.
-        </li>
-        <li>
-          The economic infrastructure is a set of economic games with transparent rules that cannot be changed on us.
-        </li>
-        <li>
-          Because of composability of blockchain-based systems, the surface area of opportunity is growing exponentially
-          as the tools compound upon each other.
-        </li>
-      </ul>
-      <p>
-        We have tasted the Quadratic Lands, but much of it remains to be built!.
-      </p>
-      <p>Tell your friends & family about your visit to the Quadratic Lands with this postcard genereator below.</p>
-    </section>
-
-    <div class="wrapper scrollable">
-
-      <div class="postcard-vote">
-
-        <img id='target' style="height: 500px; width: 1400px;" src="/quadraticlands/mission/postcard/svg">
-
-        <div class="input">
-          {% for key, package in attrs.items %}
-            <div class="backgrounds">
-              {{key | title}}
-              <div class="parent">
-                <ul>
-                  {% for item in package %}
-                    <li name='{{key}}' value='{{item}}' {% if forloop.counter0==0 %}selected="selected" {%endif%}>
-                      {{item}}
-                    </li>
-                  {% endfor %}
-                </ul>
-              </div>
-            </div>
-          {% endfor %}
-          <div class="backgrounds">
-            <textarea id="text">Hello from the Quadratic Lands - {{github_handle}}</textarea>
-          </div>
-        </div>
-      </div>
-
-    </div>
-  </main>
-
-
-
-  <!-- bottom navigation -->
-  <nav class="glass">
-
-    <div class="left">
-      <a href="/quadraticlands/">Exit</a>
-    </div>
-
-    <div class="center">
-    </div>
-
-    <!-- button status -->
-    <div class="right">
-
-      <!-- intro - start voting process -->
-      <div id="btnStart" class="hide">
-        <a class="btn">Start</a>
-      </div>
-
-      <!-- voting submit -->
-      <div id="btnVoting" class="hide">
-        <a class="btn" id="signTypedDataV4Button">Submit</a>
-      </div>
-
-
-      <!-- finish - goto outro -->
-      <div id="btnOutro" class="hide">
-        <a class="btn" href="/quadraticlands/mission/use/outro">Continue</a>
-      </div>
-
-
-    </div>
-
-  </nav>
-
-</section>
-
-
-<style type="text/css">
-  .backgrounds {
-    display: inline-block;
-    width: 23%;
-    text-align: left;
-    vertical-align: top;
-    margin-top: 20px;
-  }
-
-  .backgrounds li {
-    cursor: pointer;
-  }
-
-  li[selected=selected] {
-    font-weight: bold;
-    color: white;
-  }
-
-  section.introduction {
-    background-color: #0d0331dd;
-  }
-
-  section.introduction p {
-    margin-bottom: 10px;
-  }
-
-  .backgrounds textarea {
-    border-color: #ffffff;
-    color: #ffffff;
-    background-color: #2d2351;
-    font-size: 24px;
-    width: 100%;
-    height: 300px;
-    padding: 5px;
-    font-family: 'Poppins', sans-serif;
-  }
-</style>
-
-
-{% endblock %}
->>>>>>> c4aa3b24
+  <section class="postcaerd column">
+    <a class="btn" href="#">submit / send / tweet / whatever</a>
+  </section>
 
 </article>
 
-<<<<<<< HEAD
 
 
 {% endblock %}
 
-=======
-{% block 'scripts' %}
->>>>>>> c4aa3b24
 
 {% block 'scripts' %}
 
-<<<<<<< HEAD
 <!-- kinetics particles -->
 <script>
   document.addEventListener('DOMContentLoaded', function () {
@@ -260,26 +94,7 @@
   });
 </script>
 
-<script src="{% static "v2/quadraticlands/js/postcard.js" %}"></script>
-
-
-
-{% endblock %}
-
-
-
-
-
-
-
-
-=======
-<!-- custom particles-->
-
-<!-- force web3modal to popup automaticaly when no provider selected-->
-<script src="{% static " v2/quadraticlands/js/forceWallet.js" %}"></script>
 <script src="{% static " v2/quadraticlands/js/postcard.js" %}"></script>
->>>>>>> c4aa3b24
 
 
 {% endblock %}