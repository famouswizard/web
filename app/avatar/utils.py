--- conflicted
+++ resolved
@@ -93,11 +93,7 @@
                 'options': (['Glasses-0'], ['Glasses-1'], ['Glasses-2'], ['Glasses-3'], ['Glasses-4'],
                             ['HatShort-backwardscap'], ['HatShort-ballcap'], ['HatShort-headphones'],
                             ['HatShort-shortbeanie'], ['HatShort-tallbeanie'], ['Earring-0'], ['Earring-1'],
-<<<<<<< HEAD
-                            ['EarringBack-2', 'Earring-2'], ['Earring-3'], ['Earring-4'], ['Masks-jack-o-lantern'], ['Extras-Parrot'])
-=======
-                            ['EarringBack-2', 'Earring-2'], ['Earring-3'], ['Earring-4'], ['Masks-jack-o-lantern'], ['Masks-jack-o-lantern-lighted'])
->>>>>>> 77bbd42d
+                            ['EarringBack-2', 'Earring-2'], ['Earring-3'], ['Earring-4'], ['Masks-jack-o-lantern'], ['Masks-jack-o-lantern-lighted'], ['Extras-Parrot'])
             },
             {
                 'name': 'Background',
