# -*- coding: utf-8 -*-
"""Define the Avatar utilities.

Copyright (C) 2018 Gitcoin Core

This program is free software: you can redistribute it and/or modify
it under the terms of the GNU Affero General Public License as published
by the Free Software Foundation, either version 3 of the License, or
(at your option) any later version.

This program is distributed in the hope that it will be useful,
but WITHOUT ANY WARRANTY; without even the implied warranty of
MERCHANTABILITY or FITNESS FOR A PARTICULAR PURPOSE. See the
GNU Affero General Public License for more details.

You should have received a copy of the GNU Affero General Public License
along with this program. If not, see <http://www.gnu.org/licenses/>.

"""
import logging
import os
import random
import re
from io import BytesIO
from secrets import token_hex
from tempfile import NamedTemporaryFile

from django.conf import settings
from django.http import HttpResponse, JsonResponse
from django.template import loader

import pyvips
import requests
from git.utils import get_user
from PIL import Image, ImageOps
from pyvips.error import Error as VipsError
from svgutils import transform
from svgutils.compose import SVG, Figure, Line

AVATAR_BASE = 'assets/other/avatars/'
COMPONENT_BASE = 'assets/v2/images/avatar/'

logger = logging.getLogger(__name__)


def get_avatar_context_for_user(user):
    from revenue.models import DigitalGoodPurchase
    purchases = DigitalGoodPurchase.objects.filter(from_name=user.username, purchase__type='avatar', ).send_success()

    context = get_avatar_context()
    context['has_purchased_everything_package'] = purchases.filter(purchase__option='all').exists()
    for i in range(0, len(context['sections'])):
        purchase_objs = purchases.filter(purchase__option=context['sections'][i]['name'])
        if context['has_purchased_everything_package']:
            context['sections'][i]['purchases'] = [obj for obj in context['sections'][i]['options']]
        else:
            context['sections'][i]['purchases'] = [obj.purchase['value'] for obj in purchase_objs]

    return context


def get_avatar_context():
    return {
        'defaultSkinTone': 'AE7242',
        'skin_tones': [
            'FFFFF6', 'FEF7EB', 'F8D5C2', 'EEE3C1', 'D8BF82', 'D2946B', 'AE7242', '88563B', '715031', '593D26'
        ],
        'defaultHairColor': '000000',
        'hair_colors': [
            '000000', '4E3521', '8C3B28', 'B28E28', 'F4EA6E', 'F0E6FF', '4D22D2', '8E2ABE', '3596EC', '0ECF7C'
        ],
        'defaultClothingColor': 'CCCCCC',
        'clothing_colors': ['CCCCCC', '684A23', 'FFCC3B', '4242F4', '43B9F9', 'F48914'],
        'defaultBackground': '25E899',
        'optionalSections': ['HairStyle', 'FacialHair', 'Accessories', ],
        'sections': [
            {
                'name': 'Head',
                'title': 'Pick head shape',
                'options': ('0', '1', '2', '3', '4'),
                'paid_options': {}
            },
            {
                'name': 'Makeup',
                'title': 'Pick a makeup style',
                'options': (
                    'ziggy-stardust', 'bolt', 'star2', 'kiss', 'blush', 'eyeliner-green', 'eyeliner-teal',
                    'eyeliner-pink', 'eyeliner-red', 'eyeliner-blue', 'star',
                ),
                'paid_options': {
                    'ziggy-stardust': 0.02,
                    'bolt': 0.01,
                    'star': 0.01,
                    'kiss': 0.02,
                },
            },
            {
                'name': 'Eyes',
                'title': 'Pick eyes shape',
                'options': ('0', '1', '2', '3', '4', '5', '6',
                            ),
                'paid_options': {},
            }, {
                'name': 'Nose',
                'title': 'Pick nose shape',
                'options': ('0', '1', '2', '3', '4',
                            ),
                'paid_options': {},
            },
            {
                'name': 'Mouth',
                'title': 'Pick mouth shape',
                'options': ('0', '1', '2', '3', '4', '5',
                            ),
                'paid_options': {},
            },
            {
                'name': 'Ears',
                'title': 'Pick ears shape',
                'options': ('0', '1', '2', '3', 'Spock',
                            ),
                'paid_options': {
                    'Spock': 0.01,
                },
            },
            {
                'name': 'Clothing',
                'title': 'Pick your clothing',
                'options': (
<<<<<<< HEAD
                    'cardigan', 
                    'hoodie', 
                    'knitsweater', 
                    'plaid', 
                    'shirt', 
                    'shirtsweater', 
                    'spacecadet', 
                    'suit',
                    'ethlogo', 
                    'cloak', 
                    'robe', 
                    'pjs', 
                    'elf_inspired', 
                    'business_suit', 
                    'suspender', 
                    'gitcoinpro',
                    'star_uniform',
                    'jersey',
                    'charlie',
                    'doctor',
                    'chinese',
                    'blouse',
                    'polkadotblouse',
                    'coat',
                    'crochettop',
                    'space_suit',
                    'armour',
                    'pilot',
                    'baseball',
                    'football',
                    'lifevest',
                    'firefighter',
                    'leatherjacket',
                    'martialarts',
                    'raincoat',
                    'recycle',
=======
                    'cardigan', 'hoodie', 'knitsweater', 'plaid', 'shirt', 'shirtsweater', 'spacecadet', 'suit',
                    'ethlogo', 'cloak', 'robe', 'pjs', 'elf_inspired', 'business_suit', 'suspender', 'gitcoinpro',
                    'star_uniform', 'jersey', 'charlie', 'doctor', 'chinese', 'blouse', 'polkadotblouse', 'coat',
                    'crochettop', 'space_suit', 'armour', 'pilot', 'baseball', 'football',
>>>>>>> b76c0af4
                ),
                'paid_options': {
                    'robe': 0.01,
                    'cloak': 0.01,
                    'spacecadet': 0.01,
                },
            },
            {
                'name': 'Hair Style',
                'title': 'Pick a hairstyle',
                'options': (['None', '0'], ['None', '1'], ['None', '2'], ['None', '3'], ['None', '4'], ['5', 'None'], [
                    '6-back', '6-front'
                ], ['7-back', '7-front'], ['8-back', '8-front'], ['9-back', '9-front'], ['None', '10'], [
                    'damos_hair-back', 'damos_hair-front'
                ], ['long_swoosh-back', 'long_swoosh-front'], ['None', 'mohawk'], ['None', 'mohawk_inverted'], [
                    'None', 'spikey'
                ], ['None', 'mickey_hair'], ['None', 'modernhair_1'], ['None', 'modernhair_2'], [
                    'modernhair_3-back', 'modernhair_3-front'
                ], ['None', 'womenhair'], ['None', 'womanhair'], ['None', 'womanhair1'], ['None', 'womanhair2'],
                            ['None', 'womanhair3'], ['None', 'womanhair4'], ['None',
                                                                             'womanhair5'], ['None', 'man-hair'],
                            ),
                'paid_options': {},
            },
            {
                'name': 'Facial Hair',
                'title': 'Pick a facial hair style',
                'options': (
                    'Mustache-0', 'Mustache-1', 'Mustache-2', 'Mustache-3', 'Beard-0', 'Beard-1', 'Beard-2', 'Beard-3',
                ),
                'paid_options': {},
            },
            {
                'name': 'Accessories',
                'title': 'Pick your accessories',
                'options': (['Glasses-0'], ['Glasses-1'], ['Glasses-2'], ['Glasses-3'], ['Glasses-4'], [
                    'HatShort-backwardscap'
                ], ['HatShort-redbow'], ['HatShort-yellowbow'], ['HatShort-ballcap'], ['HatShort-cowboy'], [
                    'HatShort-superwoman-tiara'
                ], ['HatShort-headdress'], ['HatShort-headphones'], ['HatShort-shortbeanie'], ['HatShort-tallbeanie'], [
                    'HatShort-bunnyears'
                ], ['HatShort-menorah'], ['HatShort-pilgrim'], ['HatShort-santahat'], ['HatShort-elfhat'], [
                    'Earring-0'
                ], ['Earring-1'], ['EarringBack-2', 'Earring-2'], ['Earring-3'], ['Earring-4'], ['Earring-5'], [
                    'Masks-jack-o-lantern'
                ], ['Masks-guy-fawkes'], ['Masks-bunny'], ['Masks-blackpanther'], ['Masks-jack-o-lantern-lighted'], [
                    'Masks-wolverine_inspired'
                ], ['Masks-captain_inspired'], ['Masks-alien'], ['Extras-Parrot'], ['Extras-wonderwoman_inspired'], [
                    'Extras-santa_inspired'
                ], ['Extras-reindeer'], ['Masks-gitcoinbot'], ['Extras-tattoo'], ['Masks-batman_inspired'], [
                    'Masks-eye-patch'
                ], ['Masks-flash_inspired'], ['Masks-deadpool_inspired'], ['Masks-darth_inspired'], [
                    'Masks-spiderman_inspired'
                ], ['Glasses-5'], ['Glasses-geordi-visor'], ['Masks-funny_face'], ['Masks-viking'], [
                    'Masks-construction_helmet'
                ], ['Glasses-6'], ['HatShort-green'], ['Earring-6'], ['Extras-necklace'], ['Masks-carnival'], [
                    'Masks-gas'
                ], ['Masks-surgical'], ['Extras-monkey'], ['Masks-power'], ['Glasses-7'], ['Glasses-8'], [
                    'HatShort-angel'
                ], ['HatShort-devil'], ['Extras-necklace1'], ['Extras-necklace2'], ['Extras-necklace3'], ['Glasses-9'],
                            ['Masks-clown'], ['Extras-bird'], ['HatShort-sleepy'], ['Earring-tribal'],
                            ['Glasses-google'], ['Masks-marshmellow'], ['Masks-pirate'], ['Masks-power1'],
                            ['HatShort-elf'], ['Extras-necklaceb'], ['Masks-football'],
                            ),
                'paid_options': {
                    'Extras-Parrot': 0.01,
                    'Masks-batman': 0.02,
                },
            },
            {
                'name': 'Background',
                'title': 'Pick a background color',
                'options': (
                    '25E899', '9AB730', '00A55E', '3FCDFF', '3E00FF', '8E2ABE', 'D0021B', 'F9006C', 'FFCE08', 'F8E71C',
                    '15003E', 'FFFFFF',
                ),
                'paid_options': {},
            },
            {
                'name': 'Wallpaper',
                'title': 'Pick some swag for your back',
                'options': (
                    'portal', 'space', 'bokeh', 'bokeh2', 'bokeh3', 'bokeh4', 'bokeh5', 'fire', 'trees', 'trees2',
                    'trees3', 'flowers', 'city', 'city2', 'mountains', 'code', 'code2', 'code3', 'bokeh3', 'bokeh6',
                    'abstract', 'anchors', 'circuit', 'jigsaw', 'lines', 'gears', 'clouds', 'signal', 'polka_dots',
                    'polka_dots_black', 'squares', 'shapes', 'sunburst', 'sunburst_pastel', 'rainbow', 'portal',
                    'space', 'bokeh', 'bokeh2', 'bokeh3', 'bokeh4', 'bokeh5', 'fire'
                ),
                'paid_options': {
                    'sunburst_pastel': 0.01,
                    'rainbow': 0.01,
                },
            }
        ],
    }


def get_upload_filename(instance, filename):
    salt = token_hex(16)
    file_path = os.path.basename(filename)
    return f"avatars/{getattr(instance, '_path', '')}/{salt}/{file_path}"


def get_svg_templates():
    """Get the SVG templates for all avatar categories."""
    template_data = {
        'accessories': {
            'earring': [],
            'glasses': [],
            'hat': [],
            'masks': [],
            'extras': [],
        },
        'clothing': [],
        'ears': [],
        'eyes': [],
        'facial_hair': {
            'beard': [],
            'mustache': []
        },
        'hair': [],
        'head': [],
        'makeup': [],
        'mouth': [],
        'nose': [],
        'wallpaper': []
    }

    for category in template_data:
        path = f'avatar/templates/{category}'
        template_list = os.listdir(path)

        if isinstance(template_data[category], dict):
            for item in template_data[category]:
                inner_path = f'{path}/{item}'
                template_data[category][item] = os.listdir(inner_path)
        else:
            template_data[category] = template_list
    return template_data


def get_svg_template(category, item, primary_color, secondary_color=''):
    context = {'primary_color': primary_color}
    if secondary_color:
        context['secondary_color'] = secondary_color
    category = category.lower()
    item = item.lower()
    component_template = loader.get_template(f'{category}/{item}.txt')
    return component_template.render(context)


def build_avatar_component(path, icon_size=None, avatar_size=None):
    from .models import BaseAvatar
    icon_size = icon_size or BaseAvatar.ICON_SIZE
    avatar_component_size = avatar_size or (899.2, 1415.7)
    scale_factor = icon_size[1] / avatar_component_size[1]
    x_to_center = (icon_size[0] / 2) - ((avatar_component_size[0] * scale_factor) / 2)
    svg = SVG(f'{COMPONENT_BASE}{path}')
    if path.startswith('Wallpaper') or path.startswith('Makeup'):
        src = transform.fromfile(f'{COMPONENT_BASE}{path}')

        if src.width is not None:
            src_width = float(re.sub('[^0-9]', '', src.width))
        else:
            src_width = 900

        if src.height is not None:
            src_height = float(re.sub('[^0-9]', '', src.height))
        else:
            src_height = 1415
        scale_factor = icon_size[1] / src_height
        if path.startswith('Makeup'):
            scale_factor = scale_factor / 2

        svg = svg.scale(scale_factor)
        if path.startswith('Makeup'):
            x_to_center = (icon_size[0] / 2) - ((src_width * scale_factor) / 2)
            svg = svg.move(x_to_center, src_height * scale_factor / 2)

    if not path.startswith('Wallpaper') and not path.startswith('Makeup'):
        svg = svg.scale(scale_factor)
        svg = svg.move(x_to_center, 0)
    return svg


def build_temporary_avatar_component(
    icon_size=None,
    avatar_size=None,
    primary_color='#18C708',
    secondary_color='#FFF',
    component_type='cardigan',
    component_category='clothing'
):
    from .models import BaseAvatar
    icon_size = icon_size or BaseAvatar.ICON_SIZE
    avatar_component_size = avatar_size or (899.2, 1415.7)
    scale_factor = icon_size[1] / avatar_component_size[1]
    x_to_center = (icon_size[0] / 2) - ((avatar_component_size[0] * scale_factor) / 2)
    payload = {
        'category': component_category,
        'item': component_type,
        'primary_color': primary_color,
        'secondary_color': secondary_color
    }
    with NamedTemporaryFile(mode='w+') as tmp:
        svg_data = get_svg_template(**payload)
        tmp.write(str(svg_data))
        tmp.seek(0)
        svg = SVG(tmp.name).scale(scale_factor).move(x_to_center, 0)
    return svg


def build_avatar_svg(svg_path='avatar.svg', line_color='#781623', icon_size=None, payload=None, temp=False):
    from .models import BaseAvatar
    icon_size = icon_size or BaseAvatar.ICON_SIZE
    icon_width = icon_size[0]
    icon_height = icon_size[1]

    if payload is None:
        # Sample payload
        payload = {
            'background_color': line_color,
            'icon_size': BaseAvatar.ICON_SIZE,
            'avatar_size': None,
            'skin_tone': '#3F2918',
            'ears': {
                'item_type': '0',
            },
            'clothing': {
                'primary_color': '#18C708',
                'item_type': 'cardigan',
            },
            'head': {
                'item_type': '0',
            },
            'hair': {
                'primary_color': '#29F998',
                'item_type': '0',
            },
            'mouth': '0',
            'nose': '0',
            'eyes': '0',
            'wallpaper': None
        }

    # Build the list of avatar components
    components = [
        icon_width, icon_height,
        Line([(0, icon_height / 2), (icon_width, icon_height / 2)],
             width=f'{icon_height}px',
             color=payload.get('background_color')),
    ]

    customizable_components = ['clothing', 'ears', 'head', 'hair']
    flat_components = ['eyes', 'mouth', 'nose', 'wallpaper']
    multi_components = ['accessories']

    for component in customizable_components:
        if component in payload:
            primary_color = payload.get(component, {}).get('primary_color') or payload.get('skin_tone')
            components.append(
                build_temporary_avatar_component(
                    component_category=component,
                    component_type=payload.get(component, {}).get('item_type', 'cardigan'),
                    primary_color=primary_color,
                )
            )

    for component in flat_components:
        if component in payload:
            components.append(
                build_avatar_component(f"{component.title()}/{payload.get(component, '0')}.svg", icon_size)
            )

    for component in multi_components:
        if component in payload:
            components.append(build_avatar_component(f"{component.title()}/{payload.get(component)}"))

    final_avatar = Figure(*components)

    if temp:
        return final_avatar
    result_path = f'{COMPONENT_BASE}{svg_path}'
    final_avatar.save(result_path)
    return result_path


def build_random_avatar():
    """Build an random avatar payload using context properties"""
    default_path = f'{settings.STATIC_URL}v2/images/avatar/'
    context = get_avatar_context()
    optional = context['optionalSections']
    optional.append('Makeup')  # Also include Makeup as optional

    payload = dict()
    payload['SkinTone'] = random.choice(context['skin_tones'])
    payload['HairColor'] = random.choice(context['hair_colors'])
    payload['ClothingColor'] = random.choice(context['clothing_colors'])

    for section in context['sections']:
        section_name = section['name'].replace(' ', '')
        paid_options = section['paid_options'].keys()

        set_optional = random.choice([False, True]) if section_name in optional else True

        if set_optional == True:
            options = dict()
            if section_name not in ['HairStyle', 'Accessories']:
                options = [option for option in section['options'] if option not in paid_options]
            else:
                options = [option for option in section['options'] if option[0] not in paid_options]

            random_choice = random.choice(options)

            if section_name == 'Wallpaper':
                continue
            elif section_name == 'HairStyle':
                payload[
                    'HairLong'
                ] = f'{default_path}{section_name}/{random_choice[0]}-{payload["HairColor"]}.svg' if random_choice[
                    0] != 'None' else None
                payload[
                    'HairShort'
                ] = f'{default_path}{section_name}/{random_choice[1]}-{payload["HairColor"]}.svg' if random_choice[
                    1] != 'None' else None
            elif section_name == 'FacialHair':
                key = random_choice[:random_choice.find('-')]
                payload[key] = f'{default_path}{section_name}/{random_choice}-{payload["HairColor"]}.svg'
            elif section_name == 'Accessories':
                for k in random_choice:
                    key = k[:k.find('-')]
                    payload[key] = f'{default_path}{section_name}/{k}.svg'
            else:
                color = (f'-{payload["SkinTone"]}') if section_name in [
                    'Head', 'Ears'
                ] else ((f'-{payload["ClothingColor"]}') if section_name == 'Clothing' else '')
                payload[section_name] = (
                    f'{default_path}{section_name}/{random_choice}{color}.svg'
                ) if section_name != 'Background' else random_choice
    return handle_avatar_payload(payload)


def handle_avatar_payload(body):
    """Handle the Avatar payload."""
    avatar_dict = {}
    valid_component_keys = [
        'Wallpaper', 'HatLong', 'HairLong', 'EarringBack', 'Clothing', 'Ears', 'Head', 'Makeup', 'HairShort', 'Earring',
        'Beard', 'HatShort', 'Mustache', 'Mouth', 'Nose', 'Eyes', 'Glasses', 'Masks', 'Extras',
    ]
    valid_color_keys = ['Background', 'ClothingColor', 'HairColor', 'SkinTone']
    for k, v in body.items():
        if v and k in valid_component_keys:
            component_type, svg_asset = v.lstrip(f'{settings.STATIC_URL}v2/images/avatar/').split('/')
            avatar_dict[k] = {'component_type': component_type, 'svg_asset': svg_asset, }
        elif v and k in valid_color_keys:
            avatar_dict[k] = v

    # ensure correct ordering of components
    layers = valid_component_keys + valid_color_keys
    avatar_dict = {key: avatar_dict[key] for key in layers if key in avatar_dict.keys()}

    return avatar_dict


def get_avatar(_org_name):
    avatar = None
    filename = f"{_org_name}.png"
    filepath = AVATAR_BASE + filename
    if _org_name == 'gitcoinco':
        filepath = AVATAR_BASE + '../../v2/images/helmet.png'
    try:
        avatar = Image.open(filepath, 'r').convert("RGBA")
    except (IOError, FileNotFoundError):
        remote_user = get_user(_org_name)
        if not remote_user.get('avatar_url', False):
            return JsonResponse({'msg': 'invalid user'}, status=422)
        remote_avatar_url = remote_user['avatar_url']

        r = requests.get(remote_avatar_url, stream=True)
        chunk_size = 20000
        with open(filepath, 'wb') as fd:
            for chunk in r.iter_content(chunk_size):
                fd.write(chunk)
        avatar = Image.open(filepath, 'r').convert("RGBA")

        # make transparent
        datas = avatar.getdata()

        new_data = []
        for item in datas:
            if item[0] == 255 and item[1] == 255 and item[2] == 255:
                new_data.append((255, 255, 255, 0))
            else:
                new_data.append(item)

        avatar.putdata(new_data)
        avatar.save(filepath, "PNG")
    return filepath


def add_gitcoin_logo_blend(avatar, icon_size):
    # setup
    sub_avatar_size = 50
    sub_avatar_offset = (165, 165)

    # get image for sub avatar
    gitcoin_filepath = get_avatar('gitcoinco')
    gitcoin_avatar = Image.open(gitcoin_filepath, 'r').convert("RGBA")
    gitcoin_avatar = ImageOps.fit(gitcoin_avatar, (sub_avatar_size, sub_avatar_size), Image.ANTIALIAS)

    # build new avatar
    img2 = Image.new("RGBA", icon_size)
    img2.paste(gitcoin_avatar, sub_avatar_offset)

    # blend these two images together
    img = Image.new("RGBA", avatar.size, (255, 255, 255))
    img = Image.alpha_composite(img, avatar)
    img = Image.alpha_composite(img, img2)

    return img


def get_err_response(request, blank_img=False):
    from .views import handle_avatar
    if not blank_img:
        return handle_avatar(request, 'Self')

    could_not_find = Image.new('RGBA', (1, 1), (0, 0, 0, 0))
    err_response = HttpResponse(content_type="image/jpeg")
    could_not_find.save(err_response, "PNG")
    return err_response


def get_user_github_avatar_image(handle):
    remote_user = get_user(handle)
    avatar_url = remote_user.get('avatar_url')
    if not avatar_url:
        return None
    from .models import BaseAvatar
    temp_avatar = get_github_avatar_image(avatar_url, BaseAvatar.ICON_SIZE)
    if not temp_avatar:
        return None
    return temp_avatar


def get_github_avatar_image(url, icon_size):
    response = requests.get(url)
    img = Image.open(BytesIO(response.content)).convert('RGBA')
    return ImageOps.fit(img, icon_size, Image.ANTIALIAS)


def get_temp_image_file(image):
    """Fetch an image from a remote URL and hold in temporary IO.

    Args:
        url (str): The remote image URL.

    Returns:
        BytesIO: The temporary BytesIO containing the image.

    """
    temp_io = None
    try:
        temp_io = BytesIO()
        image.save(temp_io, format='PNG')
    except Exception as e:
        logger.error(e)
    return temp_io


def svg_to_png(svg_content, width=100, height=100, scale=1):
    print('creating svg with pyvips')
    png = svg_to_png_pyvips(svg_content, scale=scale)
    if not png:
        print("failed; using inkscape")
        return svg_to_png_inkscape(svg_content, height=height, width=width)
    return png


def svg_to_png_pyvips(svg_content, scale=1):
    input_fmt = 'svg'
    output_fmt = 'png'
    try:
        obj_data = svg_content
        try:
            image = pyvips.Image.new_from_buffer(obj_data, f'.svg', scale=scale)
        except Exception as e:
            logger.debug(
                'got an exception trying to create a new image from a svg, usually this means that librsvg2 is not installed'
            )
            logger.debug(e)
            logger.debug(
                'retrying with out the scale parameter... which should work as long as imagemagick is installed'
            )
            image = pyvips.Image.new_from_buffer(obj_data, f'.svg')
        return BytesIO(image.write_to_buffer(f'.{output_fmt}'))
    except VipsError:
        pass
    except Exception as e:
        logger.error(
            'Exception encountered in convert_img - Error: (%s) - input: (%s) - output: (%s)', str(e), input_fmt,
            output_fmt
        )
    return None


def svg_to_png_inkscape(svg_content, width=333, height=384):
    import subprocess  # May want to use subprocess32 instead
    input_file = 'static/tmp/input.svg'
    output_file = 'static/tmp/output.png'

    text_file = open(input_file, "w")
    content = svg_content
    if type(content) == bytes:
        content = svg_content.decode('utf-8')
    text_file.write(content)
    text_file.close()

    cmd_list = [
        '/usr/bin/inkscape', '-z', '--export-png', output_file, '--export-width', f"{width}", '--export-height',
        f"{height}", input_file
    ]
    print(" ".join(cmd_list))
    p = subprocess.Popen(cmd_list, stdout=subprocess.PIPE, stderr=subprocess.PIPE)
    out, err = p.communicate()
    if p.returncode:
        print('Inkscape error: ' + (err or '?'))

    with open(output_file, 'rb') as fin:
        return BytesIO(fin.read())


def convert_img(obj, input_fmt='svg', output_fmt='png'):
    """Convert the provided buffer to another format.

    Args:
        obj (File): The File/ContentFile object.
        input_fmt (str): The input format. Defaults to: svg.
        output_fmt (str): The output format. Defaults to: png.

    Exceptions:
        Exception: Cowardly catch blanket exceptions here, log it, and return None.

    Returns:
        BytesIO: The BytesIO stream containing the converted File data.
        None: If there is an exception, the method returns None.

    """
    return svg_to_png(obj.read(), height=215, width=215)


def convert_wand(img_obj, input_fmt='png', output_fmt='svg'):
    """Convert an SVG to another format.

    Args:
        img_obj (File): The PNG or other image File/ContentFile.
        input_fmt (str): The input format. Defaults to: png.
        output_fmt (str): The output format. Defaults to: svg.

    Returns:
        BytesIO: The BytesIO stream containing the converted File data.
        None: If there is an exception, the method returns None.

    """
    from wand.image import Image as WandImage
    try:
        img_data = img_obj.read()
        with WandImage(blob=img_data, format=input_fmt) as _img:
            _img.format = output_fmt
            tmpfile_io = BytesIO()
            _img.save(file=tmpfile_io)
            return tmpfile_io
    except Exception as e:
        logger.error(
            'Exception encountered in convert_wand - Error: (%s) - input: (%s) - output: (%s)', str(e), input_fmt,
            output_fmt
        )
    return None


def dhash(image, hash_size=8):
    # https://blog.iconfinder.com/detecting-duplicate-images-using-python-cb240b05a3b6
    # Grayscale and shrink the image in one step.
    image = image.convert('L').resize((hash_size + 1, hash_size), Image.ANTIALIAS, )
    # Compare adjacent pixels.
    difference = []
    for row in range(hash_size):
        for col in range(hash_size):
            pixel_left = image.getpixel((col, row))
            pixel_right = image.getpixel((col + 1, row))
            difference.append(pixel_left > pixel_right)
    # Convert the binary array to a hexadecimal string.
    decimal_value = 0
    hex_string = []
    for index, value in enumerate(difference):
        if value:
            decimal_value += 2**(index % 8)
        if (index % 8) == 7:
            hex_string.append(hex(decimal_value)[2:].rjust(2, '0'))
            decimal_value = 0
    return ''.join(hex_string)<|MERGE_RESOLUTION|>--- conflicted
+++ resolved
@@ -127,7 +127,6 @@
                 'name': 'Clothing',
                 'title': 'Pick your clothing',
                 'options': (
-<<<<<<< HEAD
                     'cardigan', 
                     'hoodie', 
                     'knitsweater', 
@@ -164,12 +163,6 @@
                     'martialarts',
                     'raincoat',
                     'recycle',
-=======
-                    'cardigan', 'hoodie', 'knitsweater', 'plaid', 'shirt', 'shirtsweater', 'spacecadet', 'suit',
-                    'ethlogo', 'cloak', 'robe', 'pjs', 'elf_inspired', 'business_suit', 'suspender', 'gitcoinpro',
-                    'star_uniform', 'jersey', 'charlie', 'doctor', 'chinese', 'blouse', 'polkadotblouse', 'coat',
-                    'crochettop', 'space_suit', 'armour', 'pilot', 'baseball', 'football',
->>>>>>> b76c0af4
                 ),
                 'paid_options': {
                     'robe': 0.01,
