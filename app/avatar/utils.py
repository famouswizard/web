--- conflicted
+++ resolved
@@ -171,14 +171,10 @@
                             ['Masks-spiderman_inspired'], ['Glasses-5'], ['Glasses-geordi-visor'], 
                             ['Masks-funny_face'], ['Masks-viking'], ['Masks-construction_helmet'], 
                             ['Glasses-6'], ['HatShort-green'], ['Earring-6'], ['Extras-necklace'], 
-<<<<<<< HEAD
-                            ['Masks-carnival'], 
+                            ['Masks-carnival'], ['Masks-gas'], ['Masks-surgical'], ['Extras-monkey'],
                             ['Masks-power'], ['Glasses-7'],['Glasses-8'],['HatShort-angel'],['HatShort-devil'],
                             ['Extras-necklace1'],['Extras-necklace2'],['Extras-necklace3'],['Glasses-9'],
                             ['Masks-clown'],
-=======
-                            ['Masks-carnival'], ['Masks-gas'], ['Masks-surgical'], ['Extras-monkey'], 
->>>>>>> 8e2e345b
                             ),
                 'paid_options': {
                     'Extras-Parrot': 0.01,
