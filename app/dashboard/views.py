--- conflicted
+++ resolved
@@ -6038,7 +6038,6 @@
     })
 
 
-<<<<<<< HEAD
 def get_keywords(request):
 
     if request.is_ajax():
@@ -6117,7 +6116,8 @@
         },
         status=200
     )
-=======
+
+
 def events(request, hackathon):
     hackathon_event = HackathonEvent.objects.filter(pk=hackathon).first()
 
@@ -6155,5 +6155,4 @@
 
     return JsonResponse({
         'events': events,
-    })
->>>>>>> ad917f06
+    })