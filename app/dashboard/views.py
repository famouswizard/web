--- conflicted
+++ resolved
@@ -5355,9 +5355,6 @@
     profile = user.profile
     hash_number = hashlib.md5(phone.encode()).hexdigest()
 
-<<<<<<< HEAD
-    if validation.caller_name and validation.caller_name["caller_type"] != 'CONSUMER':
-=======
     if user.profile.sms_verification:
         return JsonResponse({
             'success': False,
@@ -5371,7 +5368,6 @@
         }, status=401)
 
     if validation.caller_name and validation.caller_name["caller_type"] == 'BUSINESS':
->>>>>>> bcbd1877
         return JsonResponse({
             'success': False,
             'msg': 'Only support consumer numbers'
