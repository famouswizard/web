# -*- coding: utf-8 -*-
'''
    Copyright (C) 2019 Gitcoin Core

    This program is free software: you can redistribute it and/or modify
    it under the terms of the GNU Affero General Public License as published
    by the Free Software Foundation, either version 3 of the License, or
    (at your option) any later version.

    This program is distributed in the hope that it will be useful,
    but WITHOUT ANY WARRANTY; without even the implied warranty of
    MERCHANTABILITY or FITNESS FOR A PARTICULAR PURPOSE. See the
    GNU Affero General Public License for more details.

    You should have received a copy of the GNU Affero General Public License
    along with this program. If not, see <http://www.gnu.org/licenses/>.

'''
from __future__ import print_function, unicode_literals

import json
import logging
import time

from django.conf import settings
from django.contrib import messages
from django.contrib.auth.models import User
from django.core.exceptions import PermissionDenied
from django.core.paginator import Paginator
from django.http import Http404, HttpResponse, JsonResponse
from django.shortcuts import redirect
from django.template import loader
from django.template.response import TemplateResponse
from django.templatetags.static import static
from django.utils import timezone
from django.utils.text import slugify
from django.utils.translation import gettext_lazy as _
from django.views.decorators.clickjacking import xframe_options_exempt
from django.views.decorators.csrf import csrf_exempt
from django.views.decorators.http import require_GET, require_POST

from app.utils import clean_str, ellipses
from avatar.utils import get_avatar_context_for_user
from dashboard.utils import ProfileHiddenException, ProfileNotFoundException, get_bounty_from_invite_url, profile_helper
from economy.utils import convert_token_to_usdt
from eth_utils import to_checksum_address, to_normalized_address
from gas.utils import recommend_min_gas_price_to_confirm_in_time
from git.utils import get_auth_url, get_github_user_data, is_github_token_valid, search_users
from kudos.models import KudosTransfer, Token, Wallet
from kudos.utils import humanize_name
from marketing.mails import admin_contact_funder, bounty_uninterested
from marketing.mails import funder_payout_reminder as funder_payout_reminder_mail
from marketing.mails import new_reserved_issue, start_work_approved, start_work_new_applicant, start_work_rejected
from marketing.models import Keyword
from pytz import UTC
from ratelimit.decorators import ratelimit
from retail.helpers import get_ip
from web3 import HTTPProvider, Web3

from .helpers import get_bounty_data_for_activity, handle_bounty_views
from .models import (
    Activity, Bounty, BountyFulfillment, BountyInvites, CoinRedemption, CoinRedemptionRequest, FeedbackEntry, Interest,
    LabsResearch, Profile, ProfileSerializer, Subscription, Tool, ToolVote, UserAction,
)
from .notifications import (
    maybe_market_tip_to_email, maybe_market_tip_to_github, maybe_market_tip_to_slack, maybe_market_to_email,
    maybe_market_to_github, maybe_market_to_slack, maybe_market_to_twitter, maybe_market_to_user_discord,
    maybe_market_to_user_slack,
)
from .utils import (
    get_bounty, get_bounty_id, get_context, get_web3, has_tx_mined, record_user_action_on_interest, web3_process_bounty,
)

logger = logging.getLogger(__name__)

confirm_time_minutes_target = 4

# web3.py instance
w3 = Web3(HTTPProvider(settings.WEB3_HTTP_PROVIDER))


def record_user_action(user, event_name, instance):
    instance_class = instance.__class__.__name__.lower()
    kwargs = {
        'action': event_name,
        'metadata': {f'{instance_class}_pk': instance.pk},
    }

    if isinstance(user, User):
        kwargs['user'] = user
    elif isinstance(user, str):
        try:
            user = User.objects.get(username=user)
            kwargs['user'] = user
        except User.DoesNotExist:
            return

    if hasattr(user, 'profile'):
        kwargs['profile'] = user.profile

    try:
        UserAction.objects.create(**kwargs)
    except Exception as e:
        # TODO: sync_profile?
        logger.error(f"error in record_action: {e} - {event_name} - {instance}")


def record_bounty_activity(bounty, user, event_name, interest=None):
    """Creates Activity object.

    Args:
        bounty (dashboard.models.Bounty): Bounty
        user (string): User name
        event_name (string): Event name
        interest (dashboard.models.Interest): Interest

    Raises:
        None

    Returns:
        None
    """
    kwargs = {
        'activity_type': event_name,
        'bounty': bounty,
        'metadata': get_bounty_data_for_activity(bounty)
    }
    if isinstance(user, str):
        try:
            user = User.objects.get(username=user)
        except User.DoesNotExist:
            return

    if hasattr(user, 'profile'):
        kwargs['profile'] = user.profile
    else:
        return

    if event_name == 'worker_applied':
        kwargs['metadata']['approve_worker_url'] = bounty.approve_worker_url(user.profile)
        kwargs['metadata']['reject_worker_url'] = bounty.reject_worker_url(user.profile)
    if event_name in ['worker_approved', 'worker_rejected'] and interest:
        kwargs['metadata']['worker_handle'] = interest.profile.handle

    try:
        return Activity.objects.create(**kwargs)
    except Exception as e:
        logger.error(f"error in record_bounty_activity: {e} - {event_name} - {bounty} - {user}")


def helper_handle_access_token(request, access_token):
    # https://gist.github.com/owocki/614a18fbfec7a5ed87c97d37de70b110
    # interest API via token
    github_user_data = get_github_user_data(access_token)
    request.session['handle'] = github_user_data['login']
    profile = Profile.objects.filter(handle__iexact=request.session['handle']).first()
    request.session['profile_id'] = profile.pk


def create_new_interest_helper(bounty, user, issue_message):
    approval_required = bounty.permission_type == 'approval'
    acceptance_date = timezone.now() if not approval_required else None
    profile_id = user.profile.pk
    record_bounty_activity(bounty, user, 'start_work' if not approval_required else 'worker_applied')
    interest = Interest.objects.create(
        profile_id=profile_id,
        issue_message=issue_message,
        pending=approval_required,
        acceptance_date=acceptance_date,
    )
    bounty.interested.add(interest)
    record_user_action(user, 'start_work', interest)
    maybe_market_to_slack(bounty, 'start_work' if not approval_required else 'worker_applied')
    maybe_market_to_user_slack(bounty, 'start_work' if not approval_required else 'worker_applied')
    maybe_market_to_user_discord(bounty, 'start_work' if not approval_required else 'worker_applied')
    maybe_market_to_twitter(bounty, 'start_work' if not approval_required else 'worker_applied')
    return interest


@csrf_exempt
def gh_login(request):
    """Attempt to redirect the user to Github for authentication."""
    return redirect('social:begin', backend='github')


def get_interest_modal(request):
    bounty_id = request.GET.get('pk')
    if not bounty_id:
        raise Http404

    try:
        bounty = Bounty.objects.get(pk=bounty_id)
    except Bounty.DoesNotExist:
        raise Http404

    context = {
        'bounty': bounty,
        'active': 'get_interest_modal',
        'title': _('Add Interest'),
        'user_logged_in': request.user.is_authenticated,
        'login_link': '/login/github?next=' + request.GET.get('redirect', '/')
    }
    return TemplateResponse(request, 'addinterest.html', context)


@csrf_exempt
@require_POST
def new_interest(request, bounty_id):
    """Claim Work for a Bounty.

    :request method: POST

    Args:
        bounty_id (int): ID of the Bounty.

    Returns:
        dict: The success key with a boolean value and accompanying error.

    """
    profile_id = request.user.profile.pk if request.user.is_authenticated and hasattr(request.user, 'profile') else None

    access_token = request.GET.get('token')
    if access_token:
        helper_handle_access_token(request, access_token)
        github_user_data = get_github_user_data(access_token)
        profile = Profile.objects.prefetch_related('bounty_set') \
            .filter(handle=github_user_data['login']).first()
        profile_id = profile.pk
    else:
        profile = request.user.profile if profile_id else None

    if not profile_id:
        return JsonResponse(
            {'error': _('You must be authenticated via github to use this feature!')},
            status=401)

    try:
        bounty = Bounty.objects.get(pk=bounty_id)
    except Bounty.DoesNotExist:
        raise Http404

    if bounty.is_project_type_fulfilled:
        return JsonResponse({
            'error': _(f'There is already someone working on this bounty.'),
            'success': False},
            status=401)

    num_issues = profile.max_num_issues_start_work
    active_bounties = Bounty.objects.current().filter(idx_status__in=['open', 'started'])
    num_active = Interest.objects.filter(profile_id=profile_id, bounty__in=active_bounties).count()
    is_working_on_too_much_stuff = num_active >= num_issues
    if is_working_on_too_much_stuff:
        return JsonResponse({
            'error': _(f'You may only work on max of {num_issues} issues at once.'),
            'success': False},
            status=401)

    if profile.no_times_slashed_by_staff():
        return JsonResponse({
            'error': _('Because a staff member has had to remove you from a bounty in the past, you are unable to start'
                       'more work at this time. Please leave a message on slack if you feel this message is in error.'),
            'success': False},
            status=401)

    try:
        Interest.objects.get(profile_id=profile_id, bounty=bounty)
        return JsonResponse({
            'error': _('You have already started work on this bounty!'),
            'success': False},
            status=401)
    except Interest.DoesNotExist:
        issue_message = request.POST.get("issue_message")
        interest = create_new_interest_helper(bounty, request.user, issue_message)
        if interest.pending:
            start_work_new_applicant(interest, bounty)

    except Interest.MultipleObjectsReturned:
        bounty_ids = bounty.interested \
            .filter(profile_id=profile_id) \
            .values_list('id', flat=True) \
            .order_by('-created')[1:]

        Interest.objects.filter(pk__in=list(bounty_ids)).delete()

        return JsonResponse({
            'error': _('You have already started work on this bounty!'),
            'success': False},
            status=401)

    msg = _("You have started work.")
    approval_required = bounty.permission_type == 'approval'
    if approval_required:
        msg = _("You have applied to start work.  If approved, you will be notified via email.")

    return JsonResponse({
        'success': True,
        'profile': ProfileSerializer(interest.profile).data,
        'msg': msg,
    })


@csrf_exempt
@require_POST
def post_comment(request):
    profile_id = request.user.profile if request.user.is_authenticated and hasattr(request.user, 'profile') else None
    if profile_id is None:
        return JsonResponse({
            'success': False,
            'msg': '',
        })

    sbid = request.POST.get('standard_bounties_id')
    bountyObj = Bounty.objects.filter(standard_bounties_id=sbid).first()
    fbAmount = FeedbackEntry.objects.filter(sender_profile=profile_id, feedbackType=request.POST.get('review[reviewType]', 'approver'), bounty=bountyObj).count()
    if fbAmount > 0:
        return JsonResponse({
            'success': False,
            'msg': 'There is already a approval comment',
        })
    if request.POST.get('review[reviewType]','approver') == 'approver':
        receiver_profile = Profile.objects.filter(handle=request.POST.get('review[receiver]', '')).first()
    else:
        receiver_profile = bountyObj.bounty_owner_profile
    kwargs = {
        'bounty': bountyObj,
        'sender_profile': profile_id,
        'receiver_profile': receiver_profile,
        'rating': request.POST.get('review[rating]', '-1'),
        'comment': request.POST.get('review[comment]', 'No comment.'),
        'feedbackType': request.POST.get('review[reviewType]','approver')
    }

    feedback = FeedbackEntry.objects.create(**kwargs)
    feedback.save()
    return JsonResponse({
            'success': False,
            'msg': 'Finished.'
        })


@csrf_exempt
@require_POST
def remove_interest(request, bounty_id):
    """Unclaim work from the Bounty.

    Can only be called by someone who has started work

    :request method: POST

    post_id (int): ID of the Bounty.

    Returns:
        dict: The success key with a boolean value and accompanying error.

    """
    profile_id = request.user.profile.pk if request.user.is_authenticated and getattr(request.user, 'profile', None) else None

    access_token = request.GET.get('token')
    if access_token:
        helper_handle_access_token(request, access_token)
        github_user_data = get_github_user_data(access_token)
        profile = Profile.objects.filter(handle=github_user_data['login']).first()
        profile_id = profile.pk

    if not profile_id:
        return JsonResponse(
            {'error': _('You must be authenticated via github to use this feature!')},
            status=401)

    try:
        bounty = Bounty.objects.get(pk=bounty_id)
    except Bounty.DoesNotExist:
        return JsonResponse({'errors': ['Bounty doesn\'t exist!']},
                            status=401)

    try:
        interest = Interest.objects.get(profile_id=profile_id, bounty=bounty)
        record_user_action(request.user, 'stop_work', interest)
        record_bounty_activity(bounty, request.user, 'stop_work')
        bounty.interested.remove(interest)
        interest.delete()
        maybe_market_to_slack(bounty, 'stop_work')
        maybe_market_to_user_slack(bounty, 'stop_work')
        maybe_market_to_user_discord(bounty, 'stop_work')
        maybe_market_to_twitter(bounty, 'stop_work')
    except Interest.DoesNotExist:
        return JsonResponse({
            'errors': [_('You haven\'t expressed interest on this bounty.')],
            'success': False},
            status=401)
    except Interest.MultipleObjectsReturned:
        interest_ids = bounty.interested \
            .filter(
                profile_id=profile_id,
                bounty=bounty
            ).values_list('id', flat=True) \
            .order_by('-created')

        bounty.interested.remove(*interest_ids)
        Interest.objects.filter(pk__in=list(interest_ids)).delete()

    return JsonResponse({
        'success': True,
        'msg': _("You've stopped working on this, thanks for letting us know."),
    })


@csrf_exempt
@require_POST
def extend_expiration(request, bounty_id):
    """Extend expiration of the Bounty.

    Can only be called by funder or staff of the bounty.

    :request method: POST

    post_id (int): ID of the Bounty.

    Returns:
        dict: The success key with a boolean value and accompanying error.

    """
    user = request.user if request.user.is_authenticated else None

    if not user:
        return JsonResponse(
            {'error': _('You must be authenticated via github to use this feature!')},
            status=401)

    try:
        bounty = Bounty.objects.get(pk=bounty_id)
    except Bounty.DoesNotExist:
        return JsonResponse({'errors': ['Bounty doesn\'t exist!']},
                            status=401)

    is_funder = bounty.is_funder(user.username.lower()) if user else False
    if is_funder:
        deadline = round(int(request.POST.get('deadline')) / 1000)
        bounty.expires_date = timezone.make_aware(
            timezone.datetime.fromtimestamp(deadline),
            timezone=UTC)
        bounty.save()
        record_user_action(request.user, 'extend_expiration', bounty)
        record_bounty_activity(bounty, request.user, 'extend_expiration')

        return JsonResponse({
            'success': True,
            'msg': _("You've extended expiration of this issue."),
        })

    return JsonResponse({
        'error': _("You must be funder to extend expiration"),
    }, status=200)


@csrf_exempt
@require_POST
def cancel_reason(request):
    """Extend expiration of the Bounty.

    Can only be called by funder or staff of the bounty.

    :request method: POST

    Params:
        pk (int): ID of the Bounty.
        canceled_bounty_reason (string): STRING with cancel  reason

    Returns:
        dict: The success key with a boolean value and accompanying error.

    """
    print(request.POST.get('canceled_bounty_reason'))
    user = request.user if request.user.is_authenticated else None

    if not user:
        return JsonResponse(
            {'error': _('You must be authenticated via github to use this feature!')},
            status=401)

    try:
        bounty = Bounty.objects.get(pk=request.POST.get('pk'))
    except Bounty.DoesNotExist:
        return JsonResponse({'errors': ['Bounty doesn\'t exist!']},
                            status=401)

    is_funder = bounty.is_funder(user.username.lower()) if user else False
    if is_funder:
        canceled_bounty_reason = request.POST.get('canceled_bounty_reason', '')
        bounty.canceled_bounty_reason = canceled_bounty_reason
        bounty.save()

        return JsonResponse({
            'success': True,
            'msg': _("Cancel reason added."),
        })

    return JsonResponse({
        'error': _("You must be funder to add a reason"),
    }, status=200)


@require_POST
@csrf_exempt
def uninterested(request, bounty_id, profile_id):
    """Remove party from given bounty

    Can only be called by the bounty funder

    :request method: GET

    Args:
        bounty_id (int): ID of the Bounty
        profile_id (int): ID of the interested profile

    Params:
        slashed (str): if the user will be slashed or not

    Returns:
        dict: The success key with a boolean value and accompanying error.
    """
    try:
        bounty = Bounty.objects.get(pk=bounty_id)
    except Bounty.DoesNotExist:
        return JsonResponse({'errors': ['Bounty doesn\'t exist!']},
                            status=401)
    is_logged_in = request.user.is_authenticated
    is_funder = bounty.is_funder(request.user.username.lower())
    is_staff = request.user.is_staff
    is_moderator = request.user.profile.is_moderator if hasattr(request.user, 'profile') else False
    if not is_logged_in or (not is_funder and not is_staff and not is_moderator):
        return JsonResponse(
            {'error': 'Only bounty funders are allowed to remove users!'},
            status=401)

    slashed = request.POST.get('slashed')
    interest = None
    try:
        interest = Interest.objects.get(profile_id=profile_id, bounty=bounty)
        bounty.interested.remove(interest)
        maybe_market_to_slack(bounty, 'stop_work')
        maybe_market_to_user_slack(bounty, 'stop_work')
        maybe_market_to_user_discord(bounty, 'stop_work')
        if is_staff or is_moderator:
            event_name = "bounty_removed_slashed_by_staff" if slashed else "bounty_removed_by_staff"
        else:
            event_name = "bounty_removed_by_funder"
        record_user_action_on_interest(interest, event_name, None)
        record_bounty_activity(bounty, interest.profile.user, 'stop_work')
        interest.delete()
    except Interest.DoesNotExist:
        return JsonResponse({
            'errors': ['Party haven\'t expressed interest on this bounty.'],
            'success': False},
            status=401)
    except Interest.MultipleObjectsReturned:
        interest_ids = bounty.interested \
            .filter(
                profile_id=profile_id,
                bounty=bounty
            ).values_list('id', flat=True) \
            .order_by('-created')

        bounty.interested.remove(*interest_ids)
        Interest.objects.filter(pk__in=list(interest_ids)).delete()

    profile = Profile.objects.get(id=profile_id)
    if profile.user and profile.user.email and interest:
        bounty_uninterested(profile.user.email, bounty, interest)
    else:
        print("no email sent -- user was not found")

    return JsonResponse({
        'success': True,
        'msg': _("You've stopped working on this, thanks for letting us know."),
    })


def onboard_avatar(request):
    return redirect('/onboard/contributor?steps=avatar')


def onboard(request, flow):
    """Handle displaying the first time user experience flow."""
    if flow not in ['funder', 'contributor', 'profile']:
        raise Http404
    elif flow == 'funder':
        onboard_steps = ['github', 'metamask', 'avatar']
    elif flow == 'contributor':
        onboard_steps = ['github', 'metamask', 'avatar', 'skills', 'job']
    elif flow == 'profile':
        onboard_steps = ['avatar']

    profile = None
    if request.user.is_authenticated and getattr(request.user, 'profile', None):
        profile = request.user.profile

    steps = []
    if request.GET:
        steps = request.GET.get('steps', [])
        if steps:
            steps = steps.split(',')

    if (steps and 'github' not in steps) or 'github' not in onboard_steps:
        if not request.user.is_authenticated or request.user.is_authenticated and not getattr(
            request.user, 'profile', None
        ):
            login_redirect = redirect('/login/github?next=' + request.get_full_path())
            return login_redirect

    if request.GET.get('eth_address') and request.user.is_authenticated and getattr(request.user, 'profile', None):
        profile = request.user.profile
        eth_address = request.GET.get('eth_address')
        profile.preferred_payout_address = eth_address
        profile.save()
        return JsonResponse({'OK': True})

    params = {
        'title': _('Onboarding Flow'),
        'steps': steps or onboard_steps,
        'flow': flow,
        'profile': profile,
    }
    params.update(get_avatar_context_for_user(request.user))
    return TemplateResponse(request, 'ftux/onboard.html', params)


def dashboard(request):
    """Handle displaying the dashboard."""

    keyword = request.GET.get('keywords', False)
    title = keyword.title() + str(_(" Bounties ")) if keyword else str(_('Issue Explorer'))
    params = {
        'active': 'dashboard',
        'title': title,
        'meta_title': "Issue & Open Bug Bounty Explorer | Gitcoin",
        'meta_description': "Find open bug bounties & freelance development jobs including crypto bounty reward value in USD, expiration date and bounty age.",
        'keywords': json.dumps([str(key) for key in Keyword.objects.all().values_list('keyword', flat=True)]),
    }
    return TemplateResponse(request, 'dashboard/index.html', params)

def accept_bounty(request):
    """Process the bounty.

    Args:
        pk (int): The primary key of the bounty to be accepted.

    Raises:
        Http404: The exception is raised if no associated Bounty is found.

    Returns:
        TemplateResponse: The accept bounty view.

    """
    bounty = handle_bounty_views(request)
    params = get_context(
        ref_object=bounty,
        user=request.user if request.user.is_authenticated else None,
        confirm_time_minutes_target=confirm_time_minutes_target,
        active='accept_bounty',
        title=_('Process Issue'),
    )
    params['open_fulfillments'] = bounty.fulfillments.filter(accepted=False)
    return TemplateResponse(request, 'process_bounty.html', params)


def contribute(request):
    """Contribute to the bounty.

    Args:
        pk (int): The primary key of the bounty to be accepted.

    Raises:
        Http404: The exception is raised if no associated Bounty is found.

    Returns:
        TemplateResponse: The accept bounty view.

    """
    bounty = handle_bounty_views(request)

    params = get_context(
        ref_object=bounty,
        user=request.user if request.user.is_authenticated else None,
        confirm_time_minutes_target=confirm_time_minutes_target,
        active='contribute_bounty',
        title=_('Contribute'),
    )
    return TemplateResponse(request, 'contribute_bounty.html', params)


def invoice(request):
    """invoice view.

    Args:
        pk (int): The primary key of the bounty to be accepted.

    Raises:
        Http404: The exception is raised if no associated Bounty is found.

    Returns:
        TemplateResponse: The invoice  view.

    """
    bounty = handle_bounty_views(request)

    # only allow invoice viewing if admin or iff bounty funder
    is_funder = bounty.is_funder(request.user.username)
    is_staff = request.user.is_staff
    has_view_privs = is_funder or is_staff
    if not has_view_privs:
        raise Http404

    params = get_context(
        ref_object=bounty,
        user=request.user if request.user.is_authenticated else None,
        confirm_time_minutes_target=confirm_time_minutes_target,
        active='invoice_view',
        title=_('Invoice'),
    )
    params['accepted_fulfillments'] = bounty.fulfillments.filter(accepted=True)
    params['tips'] = [
        tip for tip in bounty.tips.send_happy_path() if tip.username == request.user.username and tip.username
    ]
    params['total'] = bounty._val_usd_db if params['accepted_fulfillments'] else 0
    for tip in params['tips']:
        if tip.value_in_usdt:
            params['total'] += tip.value_in_usdt

    return TemplateResponse(request, 'bounty/invoice.html', params)


def social_contribution(request):
    """Social Contributuion to the bounty.

    Args:
        pk (int): The primary key of the bounty to be accepted.

    Raises:
        Http404: The exception is raised if no associated Bounty is found.

    Returns:
        TemplateResponse: The accept bounty view.

    """
    bounty = handle_bounty_views(request)
    promo_text = str(_("Check out this bounty that pays out ")) + f"{bounty.get_value_true} {bounty.token_name} {bounty.url}"
    for keyword in bounty.keywords_list:
        promo_text += f" #{keyword}"

    params = get_context(
        ref_object=bounty,
        user=request.user if request.user.is_authenticated else None,
        confirm_time_minutes_target=confirm_time_minutes_target,
        active='social_contribute',
        title=_('Social Contribute'),
    )
    params['promo_text'] = promo_text
    return TemplateResponse(request, 'social_contribution.html', params)


def social_contribution_modal(request):
    # TODO: will be changed to the new share
    """Social Contributuion to the bounty.

    Args:
        pk (int): The primary key of the bounty to be accepted.

    Raises:
        Http404: The exception is raised if no associated Bounty is found.

    Returns:
        TemplateResponse: The accept bounty view.

    """
    from .utils import get_bounty_invite_url
    bounty = handle_bounty_views(request)

    params = get_context(
        ref_object=bounty,
        user=request.user if request.user.is_authenticated else None,
        confirm_time_minutes_target=confirm_time_minutes_target,
        active='social_contribute',
        title=_('Social Contribute'),
    )
    params['invite_url'] = f'{settings.BASE_URL}issue/{get_bounty_invite_url(request.user.username, bounty.pk)}'
    promo_text = str(_("Check out this bounty that pays out ")) + f"{bounty.get_value_true} {bounty.token_name} {params['invite_url']}"
    for keyword in bounty.keywords_list:
        promo_text += f" #{keyword}"
    params['promo_text'] = promo_text
    return TemplateResponse(request, 'social_contribution_modal.html', params)

@csrf_exempt
@require_POST
def social_contribution_email(request):
    """Social Contribution Email

    Returns:
        JsonResponse: Success in sending email.
    """
    from marketing.mails import share_bounty

<<<<<<< HEAD
    print (request.POST.getlist('usersId[]', []))
    emails = []
=======
    emails = [] 
>>>>>>> efdae2b1
    user_ids = request.POST.getlist('usersId[]', [])
    url = request.POST.get('url', '')
    inviter = request.user if request.user.is_authenticated else None
    bounty = Bounty.objects.current().get(github_url=url)
    for user_id in user_ids:
        profile = Profile.objects.get(id=int(user_id))
        bounty_invite = BountyInvites.objects.create(
            status='pending'
        )
        bounty_invite.bounty.add(bounty)
        bounty_invite.inviter.add(inviter)
        bounty_invite.invitee.add(profile.user)
        emails.append(profile.email)

    msg = request.POST.get('msg', '')
    try:
        share_bounty(emails, msg, request.user.profile)
        response = {
            'status': 200,
            'msg': 'email_sent',
        }
    except Exception as e:
        logging.exception(e)
        response = {
            'status': 500,
            'msg': 'Email not sent',
        }
    return JsonResponse(response)


def payout_bounty(request):
    """Payout the bounty.

    Args:
        pk (int): The primary key of the bounty to be accepted.

    Raises:
        Http404: The exception is raised if no associated Bounty is found.

    Returns:
        TemplateResponse: The accept bounty view.

    """
    bounty = handle_bounty_views(request)

    params = get_context(
        ref_object=bounty,
        user=request.user if request.user.is_authenticated else None,
        confirm_time_minutes_target=confirm_time_minutes_target,
        active='payout_bounty',
        title=_('Payout'),
    )
    return TemplateResponse(request, 'payout_bounty.html', params)


def bulk_payout_bounty(request):
    """Payout the bounty.

    Args:
        pk (int): The primary key of the bounty to be accepted.

    Raises:
        Http404: The exception is raised if no associated Bounty is found.

    Returns:
        TemplateResponse: The accept bounty view.

    """
    bounty = handle_bounty_views(request)

    params = get_context(
        ref_object=bounty,
        user=request.user if request.user.is_authenticated else None,
        confirm_time_minutes_target=confirm_time_minutes_target,
        active='payout_bounty',
        title=_('Advanced Payout'),
    )

    return TemplateResponse(request, 'bulk_payout_bounty.html', params)


@require_GET
def fulfill_bounty(request):
    """Fulfill a bounty.

    Parameters:
        pk (int): The primary key of the Bounty.
        standard_bounties_id (int): The standard bounties ID of the Bounty.
        network (str): The network of the Bounty.
        githubUsername (str): The Github Username of the referenced user.

    Raises:
        Http404: The exception is raised if no associated Bounty is found.

    Returns:
        TemplateResponse: The fulfill bounty view.

    """
    bounty = handle_bounty_views(request)
    if not bounty.has_started_work(request.user.username):
        raise PermissionDenied
    params = get_context(
        ref_object=bounty,
        github_username=request.GET.get('githubUsername'),
        user=request.user if request.user.is_authenticated else None,
        confirm_time_minutes_target=confirm_time_minutes_target,
        active='fulfill_bounty',
        title=_('Submit Work'),
    )
    return TemplateResponse(request, 'bounty/fulfill.html', params)


def increase_bounty(request):
    """Increase a bounty as the funder.

    Args:
        pk (int): The primary key of the bounty to be increased.

    Raises:
        Http404: The exception is raised if no associated Bounty is found.

    Returns:
        TemplateResponse: The increase bounty view.

    """
    bounty = handle_bounty_views(request)
    user = request.user if request.user.is_authenticated else None
    is_funder = bounty.is_funder(user.username.lower()) if user else False

    params = get_context(
        ref_object=bounty,
        user=user,
        confirm_time_minutes_target=confirm_time_minutes_target,
        active='increase_bounty',
        title=_('Increase Bounty'),
    )

    params['is_funder'] = json.dumps(is_funder)

    return TemplateResponse(request, 'bounty/increase.html', params)


def cancel_bounty(request):
    """Kill an expired bounty.

    Args:
        pk (int): The primary key of the bounty to be cancelled.

    Raises:
        Http404: The exception is raised if no associated Bounty is found.

    Returns:
        TemplateResponse: The cancel bounty view.

    """
    bounty = handle_bounty_views(request)
    params = get_context(
        ref_object=bounty,
        user=request.user if request.user.is_authenticated else None,
        confirm_time_minutes_target=confirm_time_minutes_target,
        active='kill_bounty',
        title=_('Cancel Bounty'),
    )
    return TemplateResponse(request, 'bounty/kill.html', params)


def helper_handle_admin_override_and_hide(request, bounty):
    admin_override_and_hide = request.GET.get('admin_override_and_hide', False)
    if admin_override_and_hide:
        is_moderator = request.user.profile.is_moderator if hasattr(request.user, 'profile') else False
        if getattr(request.user, 'profile', None) and is_moderator or request.user.is_staff:
            bounty.admin_override_and_hide = True
            bounty.save()
            messages.success(request, _('Bounty is now hidden'))
        else:
            messages.warning(request, _('Only moderators may do this.'))


def helper_handle_admin_contact_funder(request, bounty):
    admin_contact_funder_txt = request.GET.get('admin_contact_funder', False)
    if admin_contact_funder_txt:
        is_staff = request.user.is_staff
        is_moderator = request.user.profile.is_moderator if hasattr(request.user, 'profile') else False
        if is_staff or is_moderator:
            # contact funder
            admin_contact_funder(bounty, admin_contact_funder_txt, request.user)
            messages.success(request, _(f'Bounty message has been sent'))
        else:
            messages.warning(request, _('Only moderators or the funder of this bounty may do this.'))


def helper_handle_mark_as_remarket_ready(request, bounty):
    admin_mark_as_remarket_ready = request.GET.get('admin_toggle_as_remarket_ready', False)
    if admin_mark_as_remarket_ready:
        is_staff = request.user.is_staff
        is_moderator = request.user.profile.is_moderator if hasattr(request.user, 'profile') else False
        if is_staff or is_moderator:
            bounty.admin_mark_as_remarket_ready = not bounty.admin_mark_as_remarket_ready
            bounty.save()
            if bounty.admin_mark_as_remarket_ready:
                messages.success(request, _(f'Bounty is now remarket ready'))
            else:
                messages.success(request, _(f'Bounty is now NOT remarket ready'))
        else:
            messages.warning(request, _('Only moderators or the funder of this bounty may do this.'))


def helper_handle_suspend_auto_approval(request, bounty):
    suspend_auto_approval = request.GET.get('suspend_auto_approval', False)
    if suspend_auto_approval:
        is_staff = request.user.is_staff
        is_moderator = request.user.profile.is_moderator if hasattr(request.user, 'profile') else False
        if is_staff or is_moderator:
            bounty.admin_override_suspend_auto_approval = True
            bounty.save()
            messages.success(request, _(f'Bounty auto approvals are now suspended'))
        else:
            messages.warning(request, _('Only moderators or the funder of this bounty may do this.'))


def helper_handle_override_status(request, bounty):
    admin_override_satatus = request.GET.get('admin_override_satatus', False)
    if admin_override_satatus:
        is_staff = request.user.is_staff
        if is_staff:
            valid_statuses = [ele[0] for ele in Bounty.STATUS_CHOICES]
            valid_statuses = valid_statuses + [""]
            valid_statuses_str = ",".join(valid_statuses)
            if admin_override_satatus not in valid_statuses:
                messages.warning(request, str(
                    _('Not a valid status choice.  Please choose a valid status (no quotes): ')) + valid_statuses_str)
            else:
                bounty.override_status = admin_override_satatus
                bounty.save()
                messages.success(request, _(f'Status updated to "{admin_override_satatus}" '))
        else:
            messages.warning(request, _('Only staff or the funder of this bounty may do this.'))


def helper_handle_snooze(request, bounty):
    snooze_days = int(request.GET.get('snooze', 0))
    if snooze_days:
        is_funder = bounty.is_funder(request.user.username.lower())
        is_staff = request.user.is_staff
        is_moderator = request.user.profile.is_moderator if hasattr(request.user, 'profile') else False
        if is_funder or is_staff or is_moderator:
            bounty.snooze_warnings_for_days = snooze_days
            bounty.save()
            messages.success(request, _(f'Warning messages have been snoozed for {snooze_days} days'))
        else:
            messages.warning(request, _('Only moderators or the funder of this bounty may do this.'))


def helper_handle_approvals(request, bounty):
    mutate_worker_action = request.GET.get('mutate_worker_action', None)
    mutate_worker_action_past_tense = 'approved' if mutate_worker_action == 'approve' else 'rejected'
    worker = request.GET.get('worker', None)

    if mutate_worker_action:
        if not request.user.is_authenticated:
            messages.warning(request, _('You must be logged in to approve or reject worker submissions. Please login and try again.'))
            return

        if not worker:
            messages.warning(request, _('You must provide the worker\'s username in order to approve or reject them.'))
            return

        is_funder = bounty.is_funder(request.user.username.lower())
        is_staff = request.user.is_staff
        if is_funder or is_staff:
            pending_interests = bounty.interested.select_related('profile').filter(profile__handle=worker, pending=True)
            # Check whether or not there are pending interests.
            if not pending_interests.exists():
                messages.warning(
                    request,
                    _('This worker does not exist or is not in a pending state. Perhaps they were already approved or rejected? Please check your link and try again.'))
                return
            interest = pending_interests.first()

            if mutate_worker_action == 'approve':
                interest.pending = False
                interest.acceptance_date = timezone.now()
                interest.save()

                start_work_approved(interest, bounty)

                maybe_market_to_github(bounty, 'work_started', profile_pairs=bounty.profile_pairs)
                maybe_market_to_slack(bounty, 'worker_approved')
                maybe_market_to_user_slack(bounty, 'worker_approved')
                maybe_market_to_twitter(bounty, 'worker_approved')
                record_bounty_activity(bounty, request.user, 'worker_approved', interest)
            else:
                start_work_rejected(interest, bounty)

                record_bounty_activity(bounty, request.user, 'worker_rejected', interest)
                bounty.interested.remove(interest)
                interest.delete()

                maybe_market_to_slack(bounty, 'worker_rejected')
                maybe_market_to_user_slack(bounty, 'worker_rejected')
                maybe_market_to_twitter(bounty, 'worker_rejected')

            messages.success(request, _(f'{worker} has been {mutate_worker_action_past_tense}'))
        else:
            messages.warning(request, _('Only the funder of this bounty may perform this action.'))


def bounty_invite_url(request, invitecode):
    """Decode the bounty details and redirect to correct bounty

    Args:
        invitecode (str): Unique invite code with bounty details and handle

    Returns:
        django.template.response.TemplateResponse: The Bounty details template response.
    """
    decoded_data = get_bounty_from_invite_url(invitecode)
    bounty = Bounty.objects.current().filter(pk=decoded_data['bounty']).first()
    inviter = User.objects.filter(username=decoded_data['inviter']).first()
    bounty_invite = BountyInvites.objects.filter(
        bounty=bounty,
        inviter=inviter,
        invitee=request.user
    ).first()
    if bounty_invite:
        bounty_invite.status = 'accepted'
        bounty_invite.save()
    else:
        bounty_invite = BountyInvites.objects.create(
            status='accepted'
        )
        bounty_invite.bounty.add(bounty)
        bounty_invite.inviter.add(inviter)
        bounty_invite.invitee.add(request.user)
    return redirect('/funding/details/?url=' + bounty.github_url)



def bounty_details(request, ghuser='', ghrepo='', ghissue=0, stdbounties_id=None):
    """Display the bounty details.

    Args:
        ghuser (str): The Github user. Defaults to an empty string.
        ghrepo (str): The Github repository. Defaults to an empty string.
        ghissue (int): The Github issue number. Defaults to: 0.

    Raises:
        Exception: The exception is raised for any exceptions in the main query block.

    Returns:
        django.template.response.TemplateResponse: The Bounty details template response.

    """
    from .utils import clean_bounty_url
    is_user_authenticated = request.user.is_authenticated
    request_url = clean_bounty_url(request.GET.get('url', ''))
    if is_user_authenticated and hasattr(request.user, 'profile'):
        _access_token = request.user.profile.get_access_token()
    else:
        _access_token = request.session.get('access_token')
    issue_url = 'https://github.com/' + ghuser + '/' + ghrepo + '/issues/' + ghissue if ghissue else request_url

    # try the /pulls url if it doesn't exist in /issues
    try:
        assert Bounty.objects.current().filter(github_url=issue_url).exists()
    except Exception:
        issue_url = 'https://github.com/' + ghuser + '/' + ghrepo + '/pull/' + ghissue if ghissue else request_url

    params = {
        'issueURL': issue_url,
        'title': _('Issue Details'),
        'card_title': _('Funded Issue Details | Gitcoin'),
        'avatar_url': static('v2/images/helmet.png'),
        'active': 'bounty_details',
        'is_github_token_valid': is_github_token_valid(_access_token),
        'github_auth_url': get_auth_url(request.path),
        "newsletter_headline": _("Be the first to know about new funded issues."),
        'is_staff': request.user.is_staff,
        'is_moderator': request.user.profile.is_moderator if hasattr(request.user, 'profile') else False,
    }
    if issue_url:
        try:
            bounties = Bounty.objects.current().filter(github_url=issue_url)
            stdbounties_id = clean_str(stdbounties_id)
            if stdbounties_id and stdbounties_id.isdigit():
                bounties = bounties.filter(standard_bounties_id=stdbounties_id)
            if bounties:
                bounty = bounties.order_by('-pk').first()
                if bounties.count() > 1 and bounties.filter(network='mainnet').count() > 1:
                    bounty = bounties.filter(network='mainnet').order_by('-pk').first()
                # Currently its not finding anyting in the database
                if bounty.title and bounty.org_name:
                    params['card_title'] = f'{bounty.title} | {bounty.org_name} Funded Issue Detail | Gitcoin'
                    params['title'] = params['card_title']
                    params['card_desc'] = ellipses(bounty.issue_description_text, 255)

                params['bounty_pk'] = bounty.pk
                params['network'] = bounty.network
                params['stdbounties_id'] = bounty.standard_bounties_id if not stdbounties_id else stdbounties_id
                params['interested_profiles'] = bounty.interested.select_related('profile').all()
                params['avatar_url'] = bounty.get_avatar_url(True)

                helper_handle_snooze(request, bounty)
                helper_handle_approvals(request, bounty)
                helper_handle_admin_override_and_hide(request, bounty)
                helper_handle_suspend_auto_approval(request, bounty)
                helper_handle_mark_as_remarket_ready(request, bounty)
                helper_handle_admin_contact_funder(request, bounty)
                helper_handle_override_status(request, bounty)
        except Bounty.DoesNotExist:
            pass
        except Exception as e:
            logger.error(e)

    return TemplateResponse(request, 'bounty/details.html', params)


def funder_payout_reminder_modal(request, bounty_network, stdbounties_id):
    bounty = Bounty.objects.current().filter(network=bounty_network, standard_bounties_id=stdbounties_id).first()

    context = {
        'bounty': bounty,
        'active': 'funder_payout_reminder_modal',
        'title': _('Send Payout Reminder')
    }
    return TemplateResponse(request, 'funder_payout_reminder_modal.html', context)


@csrf_exempt
def funder_payout_reminder(request, bounty_network, stdbounties_id):
    if not request.user.is_authenticated:
        return JsonResponse(
            {'error': 'You must be authenticated via github to use this feature!'},
            status=401)

    if hasattr(request.user, 'profile'):
        access_token = request.user.profile.get_access_token()
    else:
        access_token = request.session.get('access_token')
    github_user_data = get_github_user_data(access_token)

    try:
        bounty = Bounty.objects.current().filter(network=bounty_network, standard_bounties_id=stdbounties_id).first()
    except Bounty.DoesNotExist:
        raise Http404

    has_fulfilled = bounty.fulfillments.filter(fulfiller_github_username=github_user_data['login']).count()
    if has_fulfilled == 0:
        return JsonResponse({
            'success': False,
          },
          status=403)

    #  410 Gone Indicates that the resource requested is no longer available and will not be available again.
    if bounty.funder_last_messaged_on:
        return JsonResponse({
            'success': False,
          },
          status=410)

    user = request.user
    funder_payout_reminder_mail(to_email=bounty.bounty_owner_email, bounty=bounty, github_username=user, live=True)
    bounty.funder_last_messaged_on = timezone.now()
    bounty.save()
    return JsonResponse({
          'success': True
        },
        status=200)


def quickstart(request):
    """Display quickstart guide."""
    return TemplateResponse(request, 'quickstart.html', {})


def profile_keywords(request, handle):
    """Display profile keywords.

    Args:
        handle (str): The profile handle.

    """
    try:
        profile = profile_helper(handle, True)
    except (ProfileNotFoundException, ProfileHiddenException):
        raise Http404

    response = {
        'status': 200,
        'keywords': profile.keywords,
    }
    return JsonResponse(response)


@require_POST
def profile_job_opportunity(request, handle):
    """ Save profile job opportunity.

    Args:
        handle (str): The profile handle.
    """
    try:
        profile = profile_helper(handle, True)
        profile.job_search_status = request.POST.get('job_search_status', None)
        profile.show_job_status = request.POST.get('show_job_status', None) == 'true'
        profile.job_type = request.POST.get('job_type', None)
        profile.remote = request.POST.get('remote', None) == 'on'
        profile.job_salary = float(request.POST.get('job_salary', '0').replace(',', ''))
        profile.job_location = json.loads(request.POST.get('locations'))
        profile.linkedin_url = request.POST.get('linkedin_url', None)
        profile.resume = request.FILES.get('job_cv', None)
        profile.save()
    except (ProfileNotFoundException, ProfileHiddenException):
        raise Http404

    response = {
        'status': 200,
        'message': 'Job search status saved'
    }
    return JsonResponse(response)


def profile_filter_activities(activities, activity_name):
    """A helper function to filter a ActivityQuerySet.

    Args:
        activities (ActivityQuerySet): The ActivityQuerySet.
        activity_name (str): The activity_type to filter.

    Returns:
        ActivityQuerySet: The filtered results.

    """
    if not activity_name or activity_name == 'all':
        return activities
    if activity_name == 'start_work':
        return activities.filter(activity_type__in=['start_work', 'worker_approved'])
    return activities.filter(activity_type=activity_name)


def profile(request, handle):
    """Display profile details.

    Args:
        handle (str): The profile handle.

    Variables:
        context (dict): The template context to be used for template rendering.
        profile (dashboard.models.Profile): The Profile object to be used.
        status (int): The status code of the response.

    Returns:
        TemplateResponse: The profile templated view.

    """
    status = 200
    order_by = request.GET.get('order_by', '-modified_on')
    owned_kudos = None
    sent_kudos = None
    handle = handle.replace("@", "")

    try:
        if not handle and not request.user.is_authenticated:
            return redirect('funder_bounties')

        if not handle:
            handle = request.user.username
            profile = getattr(request.user, 'profile', None)
            if not profile:
                profile = profile_helper(handle)
        else:
            if handle.endswith('/'):
                handle = handle[:-1]
            profile = profile_helper(handle, current_user=request.user)

        activity_tabs = [
            ('all', _('All Activity')),
            ('new_bounty', _('Bounties Funded')),
            ('start_work', _('Work Started')),
            ('work_submitted', _('Work Submitted')),
            ('work_done', _('Bounties Completed')),
            ('new_tip', _('Tips Sent')),
            ('receive_tip', _('Tips Received')),
        ]
        page = request.GET.get('p', None)

        if page:
            page = int(page)
            activity_type = request.GET.get('a', '')
            all_activities = profile.get_bounty_and_tip_activities()
            paginator = Paginator(profile_filter_activities(all_activities, activity_type), 10)

            if page > paginator.num_pages:
                return HttpResponse(status=204)

            context = {}
            context['activities'] = paginator.get_page(page)

            return TemplateResponse(request, 'profiles/profile_activities.html', context, status=status)

        context = profile.to_dict(tips=False)
        all_activities = context.get('activities')
        context['is_my_profile'] = request.user.is_authenticated and request.user.username.lower() == handle.lower()
        tabs = []

        for tab, name in activity_tabs:
            activities = profile_filter_activities(all_activities, tab)
            activities_count = activities.count()

            if activities_count == 0:
                continue

            paginator = Paginator(activities, 10)

            obj = {'id': tab,
                   'name': name,
                   'objects': paginator.get_page(1),
                   'count': activities_count,
                   'type': 'activity'
                   }
            tabs.append(obj)

            context['tabs'] = tabs

    except (Http404, ProfileHiddenException, ProfileNotFoundException):
        status = 404
        context = {
            'hidden': True,
            'profile': {
                'handle': handle,
                'avatar_url': f"/dynamic/avatar/Self",
                'data': {
                    'name': f"@{handle}",
                },
            },
        }
        return TemplateResponse(request, 'profiles/profile.html', context, status=status)

    context['preferred_payout_address'] = profile.preferred_payout_address

    owned_kudos = profile.get_my_kudos.order_by('id', order_by)
    sent_kudos = profile.get_sent_kudos.order_by('id', order_by)
    kudos_limit = 8
    context['kudos'] = owned_kudos[0:kudos_limit]
    context['sent_kudos'] = sent_kudos[0:kudos_limit]
    context['kudos_count'] = owned_kudos.count()
    context['sent_kudos_count'] = sent_kudos.count()
    context['verification'] = profile.get_my_verified_check

    currently_working_bounties = Bounty.objects.current().filter(interested__profile=profile).filter(interested__status='okay') \
        .filter(interested__pending=False).filter(idx_status__in=Bounty.WORK_IN_PROGRESS_STATUSES)
    currently_working_bounties_count = currently_working_bounties.count()
    if currently_working_bounties_count > 0:
        obj = {'id': 'currently_working',
               'name': _('Currently Working'),
               'objects': Paginator(currently_working_bounties, 10).get_page(1),
               'count': currently_working_bounties_count,
               'type': 'bounty'
               }
        if 'tabs' not in context:
            context['tabs'] = []
        context['tabs'].append(obj)

    if request.method == 'POST' and request.is_ajax():
        # Update profile address data when new preferred address is sent
        validated = request.user.is_authenticated and request.user.username.lower() == profile.handle.lower()
        if validated and request.POST.get('address'):
            address = request.POST.get('address')
            profile.preferred_payout_address = address
            profile.save()
            msg = {
                'status': 200,
                'msg': _('Success!'),
                'wallets': [profile.preferred_payout_address, ],
            }

            return JsonResponse(msg, status=msg.get('status', 200))
    return TemplateResponse(request, 'profiles/profile.html', context, status=status)


@csrf_exempt
def lazy_load_kudos(request):
    page = request.POST.get('page', 1)
    context = {}
    datarequest = request.POST.get('request')
    order_by = request.GET.get('order_by', '-modified_on')
    limit = int(request.GET.get('limit', 8))
    handle = request.POST.get('handle')

    if handle:
        try:
            profile = Profile.objects.get(handle=handle)
            if datarequest == 'mykudos':
                key = 'kudos'
                context[key] = profile.get_my_kudos.order_by('id', order_by)
            else:
                key = 'sent_kudos'
                context[key] = profile.get_sent_kudos.order_by('id', order_by)
        except Profile.DoesNotExist:
            pass

    paginator = Paginator(context[key], limit)
    kudos = paginator.get_page(page)
    html_context = {}
    html_context[key] = kudos
    html_context['kudos_data'] = key
    kudos_html = loader.render_to_string('shared/kudos_card_profile.html', html_context)
    return JsonResponse({'kudos_html': kudos_html, 'has_next': kudos.has_next()})


@csrf_exempt
@ratelimit(key='ip', rate='5/m', method=ratelimit.UNSAFE, block=True)
def get_quickstart_video(request):
    """Show quickstart video."""
    context = {
        'active': 'video',
        'title': _('Quickstart Video'),
    }
    return TemplateResponse(request, 'quickstart_video.html', context)


@csrf_exempt
@ratelimit(key='ip', rate='5/m', method=ratelimit.UNSAFE, block=True)
def extend_issue_deadline(request):
    """Show quickstart video."""
    bounty = Bounty.objects.get(pk=request.GET.get("pk"))
    print(bounty)
    context = {
        'active': 'extend_issue_deadline',
        'title': _('Extend Expiration'),
        'bounty': bounty,
        'user_logged_in': request.user.is_authenticated,
        'login_link': '/login/github?next=' + request.GET.get('redirect', '/')
    }
    return TemplateResponse(request, 'extend_issue_deadline.html', context)


@require_POST
@csrf_exempt
@ratelimit(key='ip', rate='5/s', method=ratelimit.UNSAFE, block=True)
def sync_web3(request):
    """Sync up web3 with the database.

    This function has a few different uses.  It is typically called from the
    front end using the javascript `sync_web3` function.  The `issueURL` is
    passed in first, followed optionally by a `bountydetails` argument.

    Returns:
        JsonResponse: The JSON response following the web3 sync.

    """
    # setup
    result = {
        'status': '400',
        'msg': "bad request"
    }

    issue_url = request.POST.get('url')
    txid = request.POST.get('txid')
    network = request.POST.get('network')

    if issue_url and txid and network:
        # confirm txid has mined
        print('* confirming tx has mined')
        if not has_tx_mined(txid, network):
            result = {
                'status': '400',
                'msg': 'tx has not mined yet'
            }
        else:

            # get bounty id
            print('* getting bounty id')
            bounty_id = get_bounty_id(issue_url, network)
            if not bounty_id:
                result = {
                    'status': '400',
                    'msg': 'could not find bounty id'
                }
            else:
                # get/process bounty
                print('* getting bounty')
                bounty = get_bounty(bounty_id, network)
                print('* processing bounty')
                did_change = False
                max_tries_attempted = False
                counter = 0
                url = None
                while not did_change and not max_tries_attempted:
                    did_change, _, new_bounty = web3_process_bounty(bounty)
                    if not did_change:
                        print("RETRYING")
                        time.sleep(3)
                        counter += 1
                        max_tries_attempted = counter > 3
                    if new_bounty:
                        url = new_bounty.url
                result = {
                    'status': '200',
                    'msg': "success",
                    'did_change': did_change,
                    'url': url,
                }

    return JsonResponse(result, status=result['status'])


# LEGAL
@xframe_options_exempt
def terms(request):
    context = {
        'title': _('Terms of Use'),
    }
    return TemplateResponse(request, 'legal/terms.html', context)


def privacy(request):
    return TemplateResponse(request, 'legal/privacy.html', {})


def cookie(request):
    return TemplateResponse(request, 'legal/privacy.html', {})


def prirp(request):
    return TemplateResponse(request, 'legal/privacy.html', {})


def apitos(request):
    return TemplateResponse(request, 'legal/privacy.html', {})


def toolbox(request):
    access_token = request.GET.get('token')
    if access_token and is_github_token_valid(access_token):
        helper_handle_access_token(request, access_token)

    tools = Tool.objects.prefetch_related('votes').all()

    actors = [{
        "title": _("Basics"),
        "description": _("Accelerate your dev workflow with Gitcoin\'s incentivization tools."),
        "tools": tools.filter(category=Tool.CAT_BASIC)
    }, {
        "title": _("Community"),
        "description": _("Friendship, mentorship, and community are all part of the process."),
        "tools": tools.filter(category=Tool.CAT_COMMUNITY)
    }, {
        "title": _("Gas Tools"),
        "description": _("Paying Gas is a part of using Ethereum.  It's much easier with our suite of gas tools."),
        "tools": tools.filter(category=Tool.GAS_TOOLS)
    }, {
        "title": _("Developer Tools"),
        "description": _("Gitcoin is a platform that's built using Gitcoin.  Purdy cool, huh? "),
        "tools": tools.filter(category=Tool.CAT_BUILD)
    }, {
        "title": _("Tools in Alpha"),
        "description": _("These fresh new tools are looking for someone to test ride them!"),
        "tools": tools.filter(category=Tool.CAT_ALPHA)
    }, {
        "title": _("Just for Fun"),
        "description": _("Some tools that the community built *just because* they should exist."),
        "tools": tools.filter(category=Tool.CAT_FOR_FUN)
    }, {
        "title": _("Advanced"),
        "description": _("Take your OSS game to the next level!"),
        "tools": tools.filter(category=Tool.CAT_ADVANCED)
    }, {
        "title": _("Roadmap"),
        "description": _("These ideas have been floating around the community.  They'll be BUIDLt sooner if you help BUIDL them :)"),
        "tools": tools.filter(category=Tool.CAT_COMING_SOON)
    }, {
        "title": _("Retired Tools"),
        "description": _("These are tools that we've sunsetted.  Pour one out for them 🍻"),
        "tools": tools.filter(category=Tool.CAT_RETIRED)
    }]

    # setup slug
    for key in range(0, len(actors)):
        actors[key]['slug'] = slugify(actors[key]['title'])

    profile_up_votes_tool_ids = ''
    profile_down_votes_tool_ids = ''
    profile_id = request.user.profile.pk if request.user.is_authenticated and hasattr(request.user, 'profile') else None

    if profile_id:
        ups = list(request.user.profile.votes.filter(value=1).values_list('tool', flat=True))
        profile_up_votes_tool_ids = ','.join(str(x) for x in ups)
        downs = list(request.user.profile.votes.filter(value=-1).values_list('tool', flat=True))
        profile_down_votes_tool_ids = ','.join(str(x) for x in downs)

    context = {
        "active": "tools",
        'title': _("Tools"),
        'card_title': _("Community Tools"),
        'avatar_url': static('v2/images/tools/api.jpg'),
        "card_desc": _("Accelerate your dev workflow with Gitcoin\'s incentivization tools."),
        'actors': actors,
        'newsletter_headline': _("Don't Miss New Tools!"),
        'profile_up_votes_tool_ids': profile_up_votes_tool_ids,
        'profile_down_votes_tool_ids': profile_down_votes_tool_ids
    }
    return TemplateResponse(request, 'toolbox.html', context)


def labs(request):
    labs = LabsResearch.objects.all()
    tools = Tool.objects.prefetch_related('votes').filter(category=Tool.CAT_ALPHA)

    socials = [{
        "name": _("GitHub Repo"),
        "link": "https://github.com/gitcoinco/labs/",
        "class": "fab fa-github fa-2x"
    }, {
        "name": _("Slack"),
        "link": "https://gitcoin.co/slack",
        "class": "fab fa-slack fa-2x"
    }, {
        "name": _("Contact the Team"),
        "link": "mailto:founders@gitcoin.co",
        "class": "fa fa-envelope fa-2x"
    }]

    context = {
        'active': "labs",
        'title': _("Labs"),
        'card_desc': _("Gitcoin Labs provides advanced tools for busy developers"),
        'avatar_url': 'https://c.gitcoin.co/labs/Articles-Announcing_Gitcoin_Labs.png',
        'tools': tools,
        'labs': labs,
        'socials': socials
    }
    return TemplateResponse(request, 'labs.html', context)


@csrf_exempt
@require_POST
def vote_tool_up(request, tool_id):
    profile_id = request.user.profile.pk if request.user.is_authenticated and hasattr(request.user, 'profile') else None
    if not profile_id:
        return JsonResponse(
            {'error': 'You must be authenticated via github to use this feature!'},
            status=401)

    tool = Tool.objects.get(pk=tool_id)
    score_delta = 0
    try:
        vote = ToolVote.objects.get(profile_id=profile_id, tool=tool)
        if vote.value == 1:
            vote.delete()
            score_delta = -1
        if vote.value == -1:
            vote.value = 1
            vote.save()
            score_delta = 2
    except ToolVote.DoesNotExist:
        vote = ToolVote.objects.create(profile_id=profile_id, value=1)
        tool.votes.add(vote)
        score_delta = 1
    return JsonResponse({'success': True, 'score_delta': score_delta})


@csrf_exempt
@require_POST
def vote_tool_down(request, tool_id):
    profile_id = request.user.profile.pk if request.user.is_authenticated and hasattr(request.user, 'profile') else None
    if not profile_id:
        return JsonResponse(
            {'error': 'You must be authenticated via github to use this feature!'},
            status=401)

    tool = Tool.objects.get(pk=tool_id)
    score_delta = 0
    try:
        vote = ToolVote.objects.get(profile_id=profile_id, tool=tool)
        if vote.value == -1:
            vote.delete()
            score_delta = 1
        if vote.value == 1:
            vote.value = -1
            vote.save()
            score_delta = -2
    except ToolVote.DoesNotExist:
        vote = ToolVote.objects.create(profile_id=profile_id, value=-1)
        tool.votes.add(vote)
        score_delta = -1
    return JsonResponse({'success': True, 'score_delta': score_delta})


@csrf_exempt
@ratelimit(key='ip', rate='5/m', method=ratelimit.UNSAFE, block=True)
def redeem_coin(request, shortcode):
    if request.body:
        status = 'OK'

        body_unicode = request.body.decode('utf-8')
        body = json.loads(body_unicode)
        address = body['address']

        try:
            coin = CoinRedemption.objects.get(shortcode=shortcode)
            address = Web3.toChecksumAddress(address)

            if hasattr(coin, 'coinredemptionrequest'):
                status = 'error'
                message = 'Bad request'
            else:
                abi = json.loads('[{"constant":true,"inputs":[],"name":"mintingFinished","outputs":[{"name":"","type":"bool"}],"payable":false,"stateMutability":"view","type":"function"},{"constant":true,"inputs":[],"name":"name","outputs":[{"name":"","type":"string"}],"payable":false,"stateMutability":"view","type":"function"},{"constant":false,"inputs":[{"name":"_spender","type":"address"},{"name":"_value","type":"uint256"}],"name":"approve","outputs":[{"name":"","type":"bool"}],"payable":false,"stateMutability":"nonpayable","type":"function"},{"constant":true,"inputs":[],"name":"totalSupply","outputs":[{"name":"","type":"uint256"}],"payable":false,"stateMutability":"view","type":"function"},{"constant":false,"inputs":[{"name":"_from","type":"address"},{"name":"_to","type":"address"},{"name":"_value","type":"uint256"}],"name":"transferFrom","outputs":[{"name":"","type":"bool"}],"payable":false,"stateMutability":"nonpayable","type":"function"},{"constant":true,"inputs":[],"name":"decimals","outputs":[{"name":"","type":"uint8"}],"payable":false,"stateMutability":"view","type":"function"},{"constant":false,"inputs":[{"name":"_to","type":"address"},{"name":"_amount","type":"uint256"}],"name":"mint","outputs":[{"name":"","type":"bool"}],"payable":false,"stateMutability":"nonpayable","type":"function"},{"constant":true,"inputs":[],"name":"version","outputs":[{"name":"","type":"string"}],"payable":false,"stateMutability":"view","type":"function"},{"constant":false,"inputs":[{"name":"_spender","type":"address"},{"name":"_subtractedValue","type":"uint256"}],"name":"decreaseApproval","outputs":[{"name":"","type":"bool"}],"payable":false,"stateMutability":"nonpayable","type":"function"},{"constant":true,"inputs":[{"name":"_owner","type":"address"}],"name":"balanceOf","outputs":[{"name":"balance","type":"uint256"}],"payable":false,"stateMutability":"view","type":"function"},{"constant":false,"inputs":[],"name":"finishMinting","outputs":[{"name":"","type":"bool"}],"payable":false,"stateMutability":"nonpayable","type":"function"},{"constant":true,"inputs":[],"name":"owner","outputs":[{"name":"","type":"address"}],"payable":false,"stateMutability":"view","type":"function"},{"constant":true,"inputs":[],"name":"symbol","outputs":[{"name":"","type":"string"}],"payable":false,"stateMutability":"view","type":"function"},{"constant":false,"inputs":[{"name":"_to","type":"address"},{"name":"_value","type":"uint256"}],"name":"transfer","outputs":[{"name":"","type":"bool"}],"payable":false,"stateMutability":"nonpayable","type":"function"},{"constant":false,"inputs":[{"name":"_spender","type":"address"},{"name":"_addedValue","type":"uint256"}],"name":"increaseApproval","outputs":[{"name":"","type":"bool"}],"payable":false,"stateMutability":"nonpayable","type":"function"},{"constant":true,"inputs":[{"name":"_owner","type":"address"},{"name":"_spender","type":"address"}],"name":"allowance","outputs":[{"name":"","type":"uint256"}],"payable":false,"stateMutability":"view","type":"function"},{"constant":false,"inputs":[{"name":"newOwner","type":"address"}],"name":"transferOwnership","outputs":[],"payable":false,"stateMutability":"nonpayable","type":"function"},{"payable":false,"stateMutability":"nonpayable","type":"fallback"},{"anonymous":false,"inputs":[{"indexed":true,"name":"to","type":"address"},{"indexed":false,"name":"amount","type":"uint256"}],"name":"Mint","type":"event"},{"anonymous":false,"inputs":[],"name":"MintFinished","type":"event"},{"anonymous":false,"inputs":[{"indexed":true,"name":"previousOwner","type":"address"},{"indexed":true,"name":"newOwner","type":"address"}],"name":"OwnershipTransferred","type":"event"},{"anonymous":false,"inputs":[{"indexed":true,"name":"owner","type":"address"},{"indexed":true,"name":"spender","type":"address"},{"indexed":false,"name":"value","type":"uint256"}],"name":"Approval","type":"event"},{"anonymous":false,"inputs":[{"indexed":true,"name":"from","type":"address"},{"indexed":true,"name":"to","type":"address"},{"indexed":false,"name":"value","type":"uint256"}],"name":"Transfer","type":"event"}]')

                # Instantiate Colorado Coin contract
                contract = w3.eth.contract(coin.contract_address, abi=abi)

                tx = contract.functions.transfer(address, coin.amount * 10**18).buildTransaction({
                    'nonce': w3.eth.getTransactionCount(settings.COLO_ACCOUNT_ADDRESS),
                    'gas': 100000,
                    'gasPrice': recommend_min_gas_price_to_confirm_in_time(5) * 10**9
                })

                signed = w3.eth.account.signTransaction(tx, settings.COLO_ACCOUNT_PRIVATE_KEY)
                transaction_id = w3.eth.sendRawTransaction(signed.rawTransaction).hex()

                CoinRedemptionRequest.objects.create(
                    coin_redemption=coin,
                    ip=get_ip(request),
                    sent_on=timezone.now(),
                    txid=transaction_id,
                    txaddress=address
                )

                message = transaction_id
        except CoinRedemption.DoesNotExist:
            status = 'error'
            message = _('Bad request')
        except Exception as e:
            status = 'error'
            message = str(e)

        # http response
        response = {
            'status': status,
            'message': message,
        }

        return JsonResponse(response)

    try:
        coin = CoinRedemption.objects.get(shortcode=shortcode)

        params = {
            'class': 'redeem',
            'title': _('Coin Redemption'),
            'coin_status': _('PENDING')
        }

        try:
            coin_redeem_request = CoinRedemptionRequest.objects.get(coin_redemption=coin)
            params['colo_txid'] = coin_redeem_request.txid
        except CoinRedemptionRequest.DoesNotExist:
            params['coin_status'] = _('INITIAL')

        return TemplateResponse(request, 'yge/redeem_coin.html', params)
    except CoinRedemption.DoesNotExist:
        raise Http404


def new_bounty(request):
    """Create a new bounty."""
    from .utils import clean_bounty_url
    bounty_params = {
        'newsletter_headline': _('Be the first to know about new funded issues.'),
        'issueURL': clean_bounty_url(request.GET.get('source') or request.GET.get('url', '')),
        'amount': request.GET.get('amount'),
    }

    params = get_context(
        user=request.user if request.user.is_authenticated else None,
        confirm_time_minutes_target=confirm_time_minutes_target,
        active='submit_bounty',
        title=_('Create Funded Issue'),
        update=bounty_params,
    )
    return TemplateResponse(request, 'bounty/new.html', params)


@csrf_exempt
@ratelimit(key='ip', rate='5/m', method=ratelimit.UNSAFE, block=True)
def change_bounty(request, bounty_id):
    user = request.user if request.user.is_authenticated else None

    if not user:
        if request.body:
            return JsonResponse(
                {'error': _('You must be authenticated via github to use this feature!')},
                status=401)
        else:
            return redirect('/login/github?next=' + request.get_full_path())

    try:
        bounty_id = int(bounty_id)
        bounty = Bounty.objects.get(pk=bounty_id)
    except:
        if request.body:
            return JsonResponse({'error': _('Bounty doesn\'t exist!')}, status=404)
        else:
            raise Http404

    keys = ['experience_level', 'project_length', 'bounty_type', 'featuring_date',
            'permission_type', 'project_type', 'reserved_for_user_handle', 'is_featured']

    if request.body:
        can_change = (bounty.status in Bounty.OPEN_STATUSES) or \
                (bounty.can_submit_after_expiration_date and bounty.status is 'expired')
        if not can_change:
            return JsonResponse({
                'error': _('The bounty can not be changed anymore.')
            }, status=405)

        is_funder = bounty.is_funder(user.username.lower()) if user else False
        is_staff = request.user.is_staff if user else False
        if not is_funder and not is_staff:
            return JsonResponse({
                'error': _('You are not authorized to change the bounty.')
            }, status=401)

        try:
            params = json.loads(request.body)
        except Exception:
            return JsonResponse({'error': 'Invalid JSON.'}, status=400)

        bounty_changed = False
        new_reservation = False
        for key in keys:
            value = params.get(key, 0)
            if key == 'featuring_date':
                value = timezone.make_aware(
                    timezone.datetime.fromtimestamp(int(value)),
                    timezone=UTC)
            old_value = getattr(bounty, key)
            if value != old_value:
                setattr(bounty, key, value)
                bounty_changed = True
                if key == 'reserved_for_user_handle' and value:
                    new_reservation = True

        if not bounty_changed:
            return JsonResponse({
                'success': True,
                'msg': _('Bounty details are unchanged.'),
                'url': bounty.absolute_url,
            })

        bounty.save()
        record_bounty_activity(bounty, user, 'bounty_changed')
        record_user_action(user, 'bounty_changed', bounty)

        maybe_market_to_email(bounty, 'bounty_changed')
        maybe_market_to_slack(bounty, 'bounty_changed')
        maybe_market_to_user_slack(bounty, 'bounty_changed')
        maybe_market_to_user_discord(bounty, 'bounty_changed')

        # notify a user that a bounty has been reserved for them
        if new_reservation and bounty.bounty_reserved_for_user:
            new_reserved_issue('founders@gitcoin.co', bounty.bounty_reserved_for_user, bounty)

        return JsonResponse({
            'success': True,
            'msg': _('You successfully changed bounty details.'),
            'url': bounty.absolute_url,
        })

    result = {}
    for key in keys:
        result[key] = getattr(bounty, key)
    del result['featuring_date']

    params = {
        'title': _('Change Bounty Details'),
        'pk': bounty.pk,
        'result': json.dumps(result)
    }
    return TemplateResponse(request, 'bounty/change.html', params)


def get_users(request):
    token = request.GET.get('token', None)
    add_non_gitcoin_users = not request.GET.get('suppress_non_gitcoiners', None)

    if request.is_ajax():
        q = request.GET.get('term')
        profiles = Profile.objects.filter(handle__icontains=q)
        results = []
        # try gitcoin
        for user in profiles:
            profile_json = {}
            profile_json['id'] = user.id
            profile_json['text'] = user.handle
            profile_json['email'] = user.email
            if user.avatar_baseavatar_related.exists():
                profile_json['avatar_id'] = user.avatar_baseavatar_related.first().pk
                profile_json['avatar_url'] = user.avatar_baseavatar_related.first().avatar_url
            profile_json['preferred_payout_address'] = user.preferred_payout_address
            results.append(profile_json)
        # try github
        if not len(results) and add_non_gitcoin_users:
            search_results = search_users(q, token=token)
            for result in search_results:
                profile_json = {}
                profile_json['id'] = -1
                profile_json['text'] = result.login
                profile_json['email'] = None
                profile_json['avatar_id'] = None
                profile_json['avatar_url'] = result.avatar_url
                profile_json['preferred_payout_address'] = None
                # dont dupe github profiles and gitcoin profiles in user search
                if profile_json['text'].lower() not in [p['text'].lower() for p in profiles]:
                    results.append(profile_json)
        # just take users word for it
        if not len(results) and add_non_gitcoin_users:
            profile_json = {}
            profile_json['id'] = -1
            profile_json['text'] = q
            profile_json['email'] = None
            profile_json['avatar_id'] = None
            profile_json['preferred_payout_address'] = None
            results.append(profile_json)
        data = json.dumps(results)
    else:
        raise Http404
    mimetype = 'application/json'
    return HttpResponse(data, mimetype)


def get_kudos(request):
    autocomplete_kudos = {
        'copy': "No results found.  Try these categories: ",
        'autocomplete': ['rare','common','ninja','soft skills','programming']
    }
    if request.is_ajax():
        q = request.GET.get('term')
        network = request.GET.get('network', None)
        eth_to_usd = convert_token_to_usdt('ETH')
        kudos_by_name = Token.objects.filter(name__icontains=q)
        kudos_by_desc = Token.objects.filter(description__icontains=q)
        kudos_by_tags = Token.objects.filter(tags__icontains=q)
        kudos_pks = (kudos_by_desc | kudos_by_name | kudos_by_tags).values_list('pk', flat=True)
        kudos = Token.objects.filter(pk__in=kudos_pks, hidden=False, num_clones_allowed__gt=0).order_by('name')
        is_staff = request.user.is_staff if request.user.is_authenticated else False
        if not is_staff:
            kudos = kudos.filter(send_enabled_for_non_gitcoin_admins=True)
        if network:
            kudos = kudos.filter(contract__network=network)
        results = []
        for token in kudos:
            kudos_json = {}
            kudos_json['id'] = token.id
            kudos_json['token_id'] = token.token_id
            kudos_json['name'] = token.name
            kudos_json['name_human'] = humanize_name(token.name)
            kudos_json['description'] = token.description
            kudos_json['image'] = token.image

            kudos_json['price_finney'] = token.price_finney / 1000
            kudos_json['price_usd'] = eth_to_usd * kudos_json['price_finney']
            kudos_json['price_usd_humanized'] = f"${round(kudos_json['price_usd'], 2)}"

            results.append(kudos_json)
        if not results:
            results = [autocomplete_kudos]
        data = json.dumps(results)
    else:
        raise Http404
    mimetype = 'application/json'
    return HttpResponse(data, mimetype)<|MERGE_RESOLUTION|>--- conflicted
+++ resolved
@@ -800,12 +800,8 @@
     """
     from marketing.mails import share_bounty
 
-<<<<<<< HEAD
     print (request.POST.getlist('usersId[]', []))
     emails = []
-=======
-    emails = [] 
->>>>>>> efdae2b1
     user_ids = request.POST.getlist('usersId[]', [])
     url = request.POST.get('url', '')
     inviter = request.user if request.user.is_authenticated else None
