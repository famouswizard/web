--- conflicted
+++ resolved
@@ -31,11 +31,7 @@
 from django.core import serializers
 from django.core.exceptions import PermissionDenied
 from django.core.paginator import Paginator
-<<<<<<< HEAD
 from django.db.models import Count, Q
-=======
-from django.db.models import Q
->>>>>>> 2bdd096a
 from django.http import Http404, HttpResponse, JsonResponse
 from django.shortcuts import redirect
 from django.template import loader
