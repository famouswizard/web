--- conflicted
+++ resolved
@@ -769,12 +769,9 @@
     if q:
         user_list = user_list.filter(Q(handle__icontains=q) | Q(keywords__icontains=q))
 
-<<<<<<< HEAD
     if skills:
         user_list = user_list.filter(keywords__icontains=skills)
 
-=======
->>>>>>> 79b1cdb5
     if len(bounties_completed) == 2:
         user_list = user_list.annotate(count=Count('fulfilled')) \
             .filter(
