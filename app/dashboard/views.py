'''
    Copyright (C) 2017 Gitcoin Core

    This program is free software: you can redistribute it and/or modify
    it under the terms of the GNU Affero General Public License as published
    by the Free Software Foundation, either version 3 of the License, or
    (at your option) any later version.

    This program is distributed in the hope that it will be useful,
    but WITHOUT ANY WARRANTY; without even the implied warranty of
    MERCHANTABILITY or FITNESS FOR A PARTICULAR PURPOSE. See the
    GNU Affero General Public License for more details.

    You should have received a copy of the GNU Affero General Public License
    along with this program. If not, see <http://www.gnu.org/licenses/>.

'''
# -*- coding: utf-8 -*-
from __future__ import print_function, unicode_literals

import json
import logging

from django.conf import settings
from django.contrib.auth.decorators import login_required
from django.core.paginator import EmptyPage, PageNotAnInteger, Paginator
from django.http import Http404, JsonResponse
from django.shortcuts import redirect
from django.template.response import TemplateResponse
from django.utils import timezone
from django.views.decorators.csrf import csrf_exempt
from django.views.decorators.http import require_GET, require_POST

from app.utils import ellipses, sync_profile
from dashboard.models import (
    Bounty, CoinRedemption, CoinRedemptionRequest, Interest, Profile, ProfileSerializer, Subscription, Tip,
)
from dashboard.notifications import maybe_market_tip_to_email, maybe_market_tip_to_github, maybe_market_tip_to_slack
from dashboard.utils import get_bounty, get_bounty_id, has_tx_mined, web3_process_bounty
from gas.utils import conf_time_spread, eth_usd_conv_rate, recommend_min_gas_price_to_confirm_in_time
from github.utils import get_auth_url, get_github_emails, get_github_primary_email, is_github_token_valid
from marketing.models import Keyword
from ratelimit.decorators import ratelimit
from retail.helpers import get_ip
from web3 import HTTPProvider, Web3

logging.basicConfig(level=logging.DEBUG)

confirm_time_minutes_target = 4

# web3.py instance
w3 = Web3(HTTPProvider(settings.WEB3_HTTP_PROVIDER))


def send_tip(request):
    """Handle the first stage of sending a tip."""
    params = {
        'issueURL': request.GET.get('source'),
        'title': 'Send Tip',
        'class': 'send',
    }

    return TemplateResponse(request, 'yge/send1.html', params)


@csrf_exempt
@login_required
@require_POST
def new_interest(request, bounty_id):
    """Claim Work for a Bounty.

    :request method: POST

    Args:
        post_id (int): ID of the Bounty.

    Returns:
        dict: The success key with a boolean value and accompanying error.

    """
    profile_id = request.user.profile.pk
    if not profile_id:
        return JsonResponse(
            {'error': 'You must be authenticated!'},
            status=401)

    try:
        bounty = Bounty.objects.get(pk=bounty_id)
    except Bounty.DoesNotExist:
        raise Http404

    try:
        Interest.objects.get(profile_id=profile_id, bounty=bounty)
        return JsonResponse({
            'error': 'You have already expressed interest in this bounty!',
            'success': False},
            status=401)
    except Interest.DoesNotExist:
        interest = Interest.objects.create(profile_id=profile_id)
        bounty.interested.add(interest)
    except Interest.MultipleObjectsReturned:
        bounty_ids = bounty.interested \
            .filter(profile_id=profile_id) \
            .values_list('id', flat=True) \
            .order_by('-created')[1:]

        Interest.objects.filter(pk__in=list(bounty_ids)).delete()

        return JsonResponse({
            'error': 'You have already expressed interest in this bounty!',
            'success': False},
            status=401)

    return JsonResponse({'success': True, 'profile': ProfileSerializer(interest.profile).data})


@csrf_exempt
@login_required
@require_POST
def remove_interest(request, bounty_id):
    """Unclaim work from the Bounty.

    :request method: POST

    post_id (int): ID of the Bounty.

    Returns:
        dict: The success key with a boolean value and accompanying error.

    """
    profile_id = request.user.profile.pk
    if not profile_id:
        return JsonResponse(
            {'error': 'You must be authenticated!'},
            status=401)

    try:
        bounty = Bounty.objects.get(pk=bounty_id)
    except Bounty.DoesNotExist:
        return JsonResponse({'errors': ['Bounty doesn\'t exist!']},
                            status=401)

    try:
        interest = Interest.objects.get(profile_id=profile_id, bounty=bounty)
        bounty.interested.remove(interest)
        interest.delete()
    except Interest.DoesNotExist:
        return JsonResponse({
            'errors': ['You haven\'t expressed interest on this bounty.'],
            'success': False},
            status=401)
    except Interest.MultipleObjectsReturned:
        interest_ids = bounty.interested \
            .filter(
                profile_id=profile_id,
                bounty=bounty
            ).values_list('id', flat=True) \
            .order_by('-created')

        bounty.interested.remove(*interest_ids)
        Interest.objects.filter(pk__in=list(interest_ids)).delete()

    return JsonResponse({'success': True})


@csrf_exempt
@require_GET
def interested_profiles(request, bounty_id):
    """Retrieve memberships who like a Status in a community.

    :request method: GET

    Args:
        bounty_id (int): ID of the Bounty.

    Parameters:
        page (int): The page number.
        limit (int): The number of interests per page.

    Returns:
        django.core.paginator.Paginator: Paged interest results.

    """
    page = request.GET.get('page', 1)
    limit = request.GET.get('limit', 10)

    # Get all interests for the Bounty.
    interests = Interest.objects \
        .filter(bounty__id=bounty_id) \
        .select_related('profile') \
        .order_by('created')

    paginator = Paginator(interests, limit)
    try:
        interests = paginator.page(page)
    except PageNotAnInteger:
        interests = paginator.page(1)
    except EmptyPage:
        return JsonResponse([])

    interests_data = []
    for interest in interests:
        interest_data = ProfileSerializer(interest.profile).data
        interests_data.append(interest_data)

    if request.is_ajax():
        return JsonResponse(json.dumps(interests_data), safe=False)

    return JsonResponse({
        'paginator': {
            'num_pages': interests.paginator.num_pages,
        },
        'data': interests_data,
    })


@csrf_exempt
@ratelimit(key='ip', rate='2/m', method=ratelimit.UNSAFE, block=True)
def receive_tip(request):
    """Receive a tip."""
    if request.body:
        status = 'OK'
        message = 'Tip has been received'
        params = json.loads(request.body)

        # db mutations
        try:
            tip = Tip.objects.get(txid=params['txid'])
            tip.receive_address = params['receive_address']
            tip.receive_txid = params['receive_txid']
            tip.received_on = timezone.now()
            tip.save()
        except Exception as e:
            status = 'error'
            message = str(e)

        # http response
        response = {
            'status': status,
            'message': message,
        }

        return JsonResponse(response)

    params = {
        'issueURL': request.GET.get('source'),
        'class': 'receive',
        'title': 'Receive Tip',
        'recommend_gas_price': recommend_min_gas_price_to_confirm_in_time(confirm_time_minutes_target),
    }

    return TemplateResponse(request, 'yge/receive.html', params)


@csrf_exempt
@ratelimit(key='ip', rate='1/m', method=ratelimit.UNSAFE, block=True)
def send_tip_2(request):
    """Handle the second stage of sending a tip.

    TODO:
        * Convert this view-based logic to a django form.

    Returns:
        JsonResponse: If submitting tip, return response with success state.
        TemplateResponse: Render the submission form.

    """
    is_user_authenticated = request.user.is_authenticated
    from_username = request.user.username if is_user_authenticated else ''
    primary_from_email = request.user.email if is_user_authenticated else ''
    access_token = request.user.profile.get_access_token() if is_user_authenticated else ''
    to_emails = []

    if request.body:
        # http response
        response = {
            'status': 'OK',
            'message': 'Notification has been sent',
        }
        params = json.loads(request.body)

        to_username = params['username'].lstrip('@')
        try:
            to_profile = Profile.objects.get(handle__iexact=to_username)
            if to_profile.email:
                to_emails.append(to_profile.email)
            if to_profile.github_access_token:
                to_emails = get_github_emails(to_profile.github_access_token)
        except Profile.DoesNotExist:
            pass

        if params.get('email'):
            to_emails.append(params['email'])

        # If no primary email in session, try the POST data. If none, fetch from GH.
        if params.get('fromEmail'):
            primary_from_email = params['fromEmail']
        elif access_token and not primary_from_email:
            primary_from_email = get_github_primary_email(access_token)

        to_emails = list(set(to_emails))
        expires_date = timezone.now() + timezone.timedelta(seconds=params['expires_date'])

        # db mutations
        tip = Tip.objects.create(
            emails=to_emails,
            url=params['url'],
            tokenName=params['tokenName'],
            amount=params['amount'],
            comments_priv=params['comments_priv'],
            comments_public=params['comments_public'],
            ip=get_ip(request),
            expires_date=expires_date,
            github_url=params['github_url'],
            from_name=params['from_name'],
            from_email=params['from_email'],
            from_username=from_username,
            username=params['username'],
            network=params['network'],
            tokenAddress=params['tokenAddress'],
            txid=params['txid'],
            from_address=params['from_address'],
        )
        # notifications
        maybe_market_tip_to_github(tip)
        maybe_market_tip_to_slack(tip, 'new_tip')
        maybe_market_tip_to_email(tip, to_emails)
        if not to_emails:
            response['status'] = 'error'
            response['message'] = 'Uh oh! No email addresses for this user were found via Github API.  Youll have to let the tipee know manually about their tip.'

        return JsonResponse(response)

    params = {
        'issueURL': request.GET.get('source'),
        'class': 'send2',
        'title': 'Send Tip',
        'recommend_gas_price': recommend_min_gas_price_to_confirm_in_time(confirm_time_minutes_target),
        'from_email': primary_from_email,
        'from_handle': from_username,
    }

    return TemplateResponse(request, 'yge/send2.html', params)


def process_bounty(request):
    """Process the bounty."""
    params = {
        'issueURL': request.GET.get('source'),
        'fulfillment_id': request.GET.get('id'),
        'fulfiller_address': request.GET.get('address'),
        'title': 'Process Issue',
        'recommend_gas_price': recommend_min_gas_price_to_confirm_in_time(confirm_time_minutes_target),
        'eth_usd_conv_rate': eth_usd_conv_rate(),
        'conf_time_spread': conf_time_spread(),
    }

    return TemplateResponse(request, 'process_bounty.html', params)


def dashboard(request):
    """Handle displaying the dashboard."""
    params = {
        'active': 'dashboard',
        'title': 'Issue Explorer',
        'keywords': json.dumps([str(key) for key in Keyword.objects.all().values_list('keyword', flat=True)]),
    }
    return TemplateResponse(request, 'dashboard.html', params)

def external_bounties(request):
    """Handle Dummy External Bounties index page."""

    bounties = [
        {
            "title": "Add Web3 1.0 Support",
            "source": "www.google.com",
            "crypto_price": 0.3,
            "fiat_price": 337.88,
            "crypto_label": "ETH",
            "tags": ["javascript", "python", "eth"],
        },
        {
            "title": "Simulate proposal execution and display execution results",
            "source": "gitcoin.com",
            "crypto_price": 1,
            "fiat_price": 23.23,
            "crypto_label": "BTC",
            "tags": ["ruby", "js", "btc"]
        },
        {
            "title": "Build out Market contract explorer",
            "crypto_price": 22,
            "fiat_price": 203.23,
            "crypto_label": "LTC",
            "tags": ["ruby on rails", "ios", "mobile", "design"]
        },
    ]

    categories = ["Blockchain", "Web Development", "Design", "Browser Extension", "Beginner"]

    params = {
        'active': 'dashboard',
        'title': 'Issue Explorer',
        'bounties': bounties,
        'categories': categories
    }
    return TemplateResponse(request, 'external_bounties.html', params)

def external_bounties_show(request):
    """Handle Dummy External Bounties show page."""
    bounty = {
        "title": "Simulate proposal execution and display execution results",
        "crypto_price": 0.5,
        "crypto_label": "ETH",
        "fiat_price": 339.34,
        "source": "gitcoin.co",
        "content": "Lorem"
    }
    params = {
        'active': 'dashboard',
        'title': 'Issue Explorer',
        "bounty": bounty,
    }
    return TemplateResponse(request, 'external_bounties_show.html', params)


def gas(request):
    context = {
        'conf_time_spread': conf_time_spread(),
        'title': 'Live Gas Usage => Predicted Conf Times'
        }
    return TemplateResponse(request, 'gas.html', context)


def new_bounty(request):
    """Create a new bounty."""
    issue_url = request.GET.get('source') or request.GET.get('url', '')
    is_user_authenticated = request.user.is_authenticated
    params = {
        'issueURL': issue_url,
        'active': 'submit_bounty',
        'title': 'Create Funded Issue',
        'recommend_gas_price': recommend_min_gas_price_to_confirm_in_time(confirm_time_minutes_target),
        'eth_usd_conv_rate': eth_usd_conv_rate(),
        'conf_time_spread': conf_time_spread(),
        'from_email': request.user.email if is_user_authenticated else '',
        'from_handle': request.user.username if is_user_authenticated else '',
        'newsletter_headline': 'Be the first to know about new funded issues.'
    }

    return TemplateResponse(request, 'submit_bounty.html', params)


def fulfill_bounty(request):
    """Fulfill a bounty."""
    is_user_authenticated = request.user.is_authenticated
    params = {
        'issueURL': request.GET.get('source'),
        'title': 'Submit Work',
        'active': 'fulfill_bounty',
        'recommend_gas_price': recommend_min_gas_price_to_confirm_in_time(confirm_time_minutes_target),
        'eth_usd_conv_rate': eth_usd_conv_rate(),
        'conf_time_spread': conf_time_spread(),
        'email': request.user.email if is_user_authenticated else '',
        'handle': request.user.username if is_user_authenticated else '',
    }

    return TemplateResponse(request, 'fulfill_bounty.html', params)


def kill_bounty(request):
    """Kill an expired bounty."""
    params = {
        'issueURL': request.GET.get('source'),
        'title': 'Kill Bounty',
        'active': 'kill_bounty',
        'recommend_gas_price': recommend_min_gas_price_to_confirm_in_time(confirm_time_minutes_target),
        'eth_usd_conv_rate': eth_usd_conv_rate(),
        'conf_time_spread': conf_time_spread(),
    }

    return TemplateResponse(request, 'kill_bounty.html', params)


def bounty_details(request, ghuser='', ghrepo='', ghissue=0):
<<<<<<< HEAD
    """Display the bounty details.

    Args:
        ghuser (str): The Github user. Defaults to an empty string.
        ghrepo (str): The Github repository. Defaults to an empty string.
        ghissue (int): The Github issue number. Defaults to: 0.

    Raises:
        Exception: The exception is raised for any exceptions in the main query block.

    Returns:
        django.template.response.TemplateResponse: The Bounty details template response.

    """
    is_user_authenticated = request.user.is_authenticated
    _access_token = request.user.profile.get_access_token() if is_user_authenticated else ''

    issue_url = 'https://github.com/' + ghuser + '/' + ghrepo + '/issues/' + ghissue if ghissue else request.GET.get('url')
=======
    """Display the bounty details."""
    _access_token = request.session.get('access_token')
    profile_id = request.session.get('profile_id')
    issueURL = 'https://github.com/' + ghuser + '/' + ghrepo + '/issues/' + ghissue if ghissue else request.GET.get('url')
    
    # try the /pulls url if it doesnt exist in /issues
    try:
        assert Bounty.objects.current().filter(github_url=issueURL).exists()
    except:
        issueURL = 'https://github.com/' + ghuser + '/' + ghrepo + '/pull/' + ghissue if ghissue else request.GET.get('url')
        print(issueURL)
        pass

    bounty_url = issueURL
>>>>>>> 99507397
    params = {
        'issueURL': issue_url,
        'title': 'Issue Details',
        'card_title': 'Funded Issue Details | Gitcoin',
        'avatar_url': 'https://gitcoin.co/static/v2/images/helmet.png',
        'active': 'bounty_details',
        'is_github_token_valid': is_github_token_valid(_access_token),
        "newsletter_headline": "Be the first to know about new funded issues."
    }

    if issue_url:
        try:
            bounties = Bounty.objects.current().filter(github_url=issue_url)
            if bounties:
                bounty = bounties.order_by('pk').first()
                # Currently its not finding anyting in the database
                if bounty.title and bounty.org_name:
                    params['card_title'] = f'{bounty.title} | {bounty.org_name} Funded Issue Detail | Gitcoin'
                    params['title'] = params['card_title']
                    params['card_desc'] = ellipses(bounty.issue_description_text, 255)

                params['bounty_pk'] = bounty.pk
                params['interested_profiles'] = bounty.interested.select_related('profile').all()
                params['avatar_url'] = bounty.local_avatar_url
                params['is_legacy'] = bounty.is_legacy  # TODO: Remove this following legacy contract sunset.
        except Bounty.DoesNotExist:
            pass
        except Exception as e:
            print(e)
            logging.error(e)

    return TemplateResponse(request, 'bounty_details.html', params)


def profile_helper(handle):
    """Define the profile helper.

    Args:
        handle (str): The profile handle.

    Raises:
        DoesNotExist: The exception is raised if a Profile isn't found matching the handle.
            Remediation is attempted by syncing the profile data.
        MultipleObjectsReturned: The exception is raised if multiple Profiles are found.
            The latest Profile will be returned.

    Returns:
        dashboard.models.Profile: The Profile associated with the provided handle.

    """
    try:
        profile = Profile.objects.get(handle__iexact=handle)
    except Profile.DoesNotExist:
        profile = sync_profile(handle)
        if not profile:
            raise Http404
    except Profile.MultipleObjectsReturned as e:
        # Handle edge case where multiple Profile objects exist for the same handle.
        # We should consider setting Profile.handle to unique.
        # TODO: Should we handle merging or removing duplicate profiles?
        profile = Profile.objects.filter(handle__iexact=handle).latest('id')
        logging.error(e)
    return profile


def profile_keywords_helper(handle):
    """Define the profile keywords helper.

    Args:
        handle (str): The profile handle.

    """
    profile = profile_helper(handle)

    keywords = []
    for repo in profile.repos_data:
        language = repo.get('language') if repo.get('language') else ''
        _keywords = language.split(',')
        for key in _keywords:
            if key != '' and key not in keywords:
                keywords.append(key)
    return keywords


def profile_keywords(request, handle):
    """Display profile keywords.

    Args:
        handle (str): The profile handle.

    """
    keywords = profile_keywords_helper(handle)

    response = {
        'status': 200,
        'keywords': keywords,
    }
    return JsonResponse(response)


def profile(request, handle):
    """Display profile details.

    Args:
        handle (str): The profile handle.

    """
    params = {
        'title': 'Profile',
        'active': 'profile_details',
        'newsletter_headline': 'Be the first to know about new funded issues.',
    }

    profile = profile_helper(handle)
    params['card_title'] = f"@{handle} | Gitcoin"
    params['card_desc'] = profile.desc
    params['title'] = f"@{handle}"
    params['avatar_url'] = profile.local_avatar_url
    params['profile'] = profile
    params['stats'] = profile.stats
    params['bounties'] = profile.bounties
    params['tips'] = Tip.objects.filter(username=handle)

    return TemplateResponse(request, 'profile_details.html', params)


@csrf_exempt
@ratelimit(key='ip', rate='5/m', method=ratelimit.UNSAFE, block=True)
def save_search(request):
    """Save the search."""
    email = request.POST.get('email')
    if email:
        raw_data = request.POST.get('raw_data')
        Subscription.objects.create(
            email=email,
            raw_data=raw_data,
            ip=get_ip(request),
        )
        response = {
            'status': 200,
            'msg': 'Success!',
        }
        return JsonResponse(response)

    context = {
        'active': 'save',
        'title': 'Save Search',
    }
    return TemplateResponse(request, 'save_search.html', context)


@require_POST
@csrf_exempt
@ratelimit(key='ip', rate='5/s', method=ratelimit.UNSAFE, block=True)
def sync_web3(request):
    """ Sync up web3 with the database.  This function has a few different uses.  It is typically
        called from the front end using the javascript `sync_web3` function.  The `issueURL` is
        passed in first, followed optionally by a `bountydetails` argument.
    """
    # setup
    result = {
        'status': '400',
        'msg': "bad request"
    }

    issue_url = request.POST.get('url')
    txid = request.POST.get('txid')
    network = request.POST.get('network')

    if issue_url and txid and network:
        # confirm txid has mined
        print('* confirming tx has mined')
        if not has_tx_mined(txid, network):
            result = {
                'status': '400',
                'msg': 'tx has not mined yet'
            }
        else:

            # get bounty id
            print('* getting bounty id')
            bounty_id = get_bounty_id(issue_url, network)
            if not bounty_id:
                result = {
                    'status': '400',
                    'msg': 'could not find bounty id'
                }
            else:
                # get/process bounty
                print('* getting bounty')
                bounty = get_bounty(bounty_id, network)
                print('* processing bounty')
                did_change, _, _ = web3_process_bounty(bounty)
                result = {
                    'status': '200',
                    'msg': "success",
                    'did_change': did_change
                }

    return JsonResponse(result, status=result['status'])


# LEGAL

def terms(request):
    return TemplateResponse(request, 'legal/terms.txt', {})


def privacy(request):
    return redirect('https://gitcoin.co/terms#privacy')


def cookie(request):
    return redirect('https://gitcoin.co/terms#privacy')


def prirp(request):
    return redirect('https://gitcoin.co/terms#privacy')


def apitos(request):
    return redirect('https://gitcoin.co/terms#privacy')

def toolbox(request):
    actors = [{
        "title": "The Basics",
        "description": "Accelerate your dev workflow with Gitcoin\'s incentivization tools.",
        "tools": [{
            "name": "Issue Explorer",
            "img": "/static/v2/images/why-different/code_great.png",
            "description": '''A searchable index of all of the funded work available in
                            the system.''',
            "link": "https://gitcoin.co/explorer",
            "active": "true",
            'stat_graph': 'bounties_fulfilled',
        }, {
             "name": "Fund Work",
             "img": "/static/v2/images/tldr/bounties.jpg",
             "description": '''Got work that needs doing?  Create an issue and offer a bounty to get folks
                            working on it.''',
             "link": "/funding/new",
             "active": "false",
             'stat_graph': 'bounties_fulfilled',
        }, {
             "name": "Tips",
             "img": "/static/v2/images/tldr/tips.jpg",
             "description": '''Leave a tip to thank someone for
                        helping out.''',
             "link": "https://gitcoin.co/tips",
             "active": "false",
             'stat_graph': 'tips',
        }, {
             "name": "Code Sponsor",
             "img": "/static/v2/images/codesponsor.jpg",
             "description": '''CodeSponsor sustains open source
                        by connecting sponsors with open source projects.''',
             "link": "https://codesponsor.io",
             "active": "false",
             'stat_graph': 'codesponsor',
        }
        ]
      }, {
          "title": "The Powertools",
          "description": "Take your OSS game to the next level!",
          "tools": [ {
              "name": "Browser Extension",
              "img": "/static/v2/images/tools/browser_extension.png",
              "description": '''Browse Gitcoin where you already work.
                    On Github''',
              "link": "/extension",
              "active": "false",
              'stat_graph': 'browser_ext_chrome',
          },
          {
              "name": "iOS app",
              "img": "/static/v2/images/tools/iOS.png",
              "description": '''Gitcoin has an iOS app in alpha. Install it to
                browse funded work on-the-go.''',
              "link": "/ios",
              "active": "false",
              'stat_graph': 'ios_app_users',  # TODO
        }
          ]
      }, {
          "title": "Community Tools",
          "description": "Friendship, mentorship, and community are all part of the process.",
          "tools": [
          {
              "name": "Slack Community",
              "img": "/static/v2/images/tldr/community.jpg",
              "description": '''Questions / Discussion / Just say hi ? Swing by
                                our slack channel.''',
              "link": "/slack",
              "active": "false",
              'stat_graph': 'slack_users',
         },
          {
              "name": "Gitter Community",
              "img": "/static/v2/images/tools/community2.png",
              "description": '''The gitter channel is less active than slack, but
                is still a good place to ask questions.''',
              "link": "/gitter",
              "active": "false",
              'stat_graph': 'gitter_users',
        },
          {
              "name": "Refer a Friend",
              "img": "/static/v2/images/freedom.jpg",
              "description": '''Got a colleague who wants to level up their career?
              Refer them to Gitcoin, and we\'ll happily give you a bonus for their
              first bounty. ''',
              "link": "/refer",
              "active": "false",
              'stat_graph': 'email_subscriberse',
        },
          ]
       }, {
          "title": "Tools in Beta",
          "description": "These fresh new tools are looking someone to test ride them!",
          "tools": [{
              "name": "Leaderboard",
              "img": "/static/v2/images/tools/leaderboard.png",
              "description": '''Check out who is topping the charts in
                the Gitcoin community this month.''',
              "link": "/leaderboard",
              "active": "false",
              'stat_graph': 'bounties_fulfilled',
          },
           {
            "name": "Profiles",
            "img": "/static/v2/images/tools/profiles.png",
            "description": '''Browse the work that you\'ve done, and how your OSS repuation is growing. ''',
            "link": "/profile/mbeacom",
            "active": "true",
            'stat_graph': 'profiles_ingested',
            },
           {
            "name": "ETH Tx Time Predictor",
            "img": "/static/v2/images/tradeoffs.png",
            "description": '''Estimate Tradeoffs between Ethereum Network Tx Fees and Confirmation Times ''',
            "link": "/gas",
            "active": "true",
            'stat_graph': 'gas_page',
            },
          ]
       }, {
          "title": "Tools for Building Gitcoin",
          "description": "Gitcoin is built using Gitcoin.  Purdy cool, huh? ",
          "tools": [{
              "name": "Github Repos",
              "img": "/static/v2/images/tools/science.png",
              "description": '''All of our development is open source, and managed
              via Github.''',
              "link": "/github",
              "active": "false",
              'stat_graph': 'github_stargazers_count',
          },
           {
            "name": "API",
            "img": "/static/v2/images/tools/api.jpg",
            "description": '''Gitcoin provides a simple HTTPS API to access data
                            without having to run your own Ethereum node.''',
            "link": "https://github.com/gitcoinco/web#https-api",
            "active": "true",
            'stat_graph': 'github_forks_count',
            },
          {
              "class": 'new',
              "name": "Build your own",
              "img": "/static/v2/images/dogfood.jpg",
              "description": '''Dogfood.. Yum! Gitcoin is built using Gitcoin.
                Got something you want to see in the world? Let the community know
                <a href="/slack">on slack</a>
                or <a href="https://github.com/gitcoinco/gitcoinco/issues/new">our github repos</a>
                .''',
              "link": "",
              "active": "false",
          }
          ]
       }, {
           "title": "Just for Fun",
           "description": "Some tools that the community built *just because* they should exist.",
           "tools": [{
               "name": "Ethwallpaper",
               "img": "/static/v2/images/tools/ethwallpaper.png",
               "description": '''Repository of
                        Ethereum wallpapers.''',
               "link": "https://ethwallpaper.co",
               "active": "false",
               'stat_graph': 'google_analytics_sessions_ethwallpaper',
           }]
        }]

    context = {
        "active": "tools",
        'title': "Toolbox",
        'card_title': "Gitcoin Toolbox",
        'avatar_url': 'https://gitcoin.co/static/v2/images/tools/api.jpg',
        "card_desc": "Accelerate your dev workflow with Gitcoin\'s incentivization tools.",
        'actors': actors,
        'newsletter_headline': "Don't Miss New Tools!"
    }
    return TemplateResponse(request, 'toolbox.html', context)


@csrf_exempt
@ratelimit(key='ip', rate='5/m', method=ratelimit.UNSAFE, block=True)
def redeem_coin(request, shortcode):
    if request.body:
        status = 'OK'

        body_unicode = request.body.decode('utf-8')
        body = json.loads(body_unicode)
        address = body['address']

        try:
            coin = CoinRedemption.objects.get(shortcode=shortcode)
            address = Web3.toChecksumAddress(address)

            if hasattr(coin, 'coinredemptionrequest'):
                status = 'error'
                message = 'Bad request'
            else:
                abi = json.loads('[{"constant":true,"inputs":[],"name":"mintingFinished","outputs":[{"name":"","type":"bool"}],"payable":false,"stateMutability":"view","type":"function"},{"constant":true,"inputs":[],"name":"name","outputs":[{"name":"","type":"string"}],"payable":false,"stateMutability":"view","type":"function"},{"constant":false,"inputs":[{"name":"_spender","type":"address"},{"name":"_value","type":"uint256"}],"name":"approve","outputs":[{"name":"","type":"bool"}],"payable":false,"stateMutability":"nonpayable","type":"function"},{"constant":true,"inputs":[],"name":"totalSupply","outputs":[{"name":"","type":"uint256"}],"payable":false,"stateMutability":"view","type":"function"},{"constant":false,"inputs":[{"name":"_from","type":"address"},{"name":"_to","type":"address"},{"name":"_value","type":"uint256"}],"name":"transferFrom","outputs":[{"name":"","type":"bool"}],"payable":false,"stateMutability":"nonpayable","type":"function"},{"constant":true,"inputs":[],"name":"decimals","outputs":[{"name":"","type":"uint8"}],"payable":false,"stateMutability":"view","type":"function"},{"constant":false,"inputs":[{"name":"_to","type":"address"},{"name":"_amount","type":"uint256"}],"name":"mint","outputs":[{"name":"","type":"bool"}],"payable":false,"stateMutability":"nonpayable","type":"function"},{"constant":true,"inputs":[],"name":"version","outputs":[{"name":"","type":"string"}],"payable":false,"stateMutability":"view","type":"function"},{"constant":false,"inputs":[{"name":"_spender","type":"address"},{"name":"_subtractedValue","type":"uint256"}],"name":"decreaseApproval","outputs":[{"name":"","type":"bool"}],"payable":false,"stateMutability":"nonpayable","type":"function"},{"constant":true,"inputs":[{"name":"_owner","type":"address"}],"name":"balanceOf","outputs":[{"name":"balance","type":"uint256"}],"payable":false,"stateMutability":"view","type":"function"},{"constant":false,"inputs":[],"name":"finishMinting","outputs":[{"name":"","type":"bool"}],"payable":false,"stateMutability":"nonpayable","type":"function"},{"constant":true,"inputs":[],"name":"owner","outputs":[{"name":"","type":"address"}],"payable":false,"stateMutability":"view","type":"function"},{"constant":true,"inputs":[],"name":"symbol","outputs":[{"name":"","type":"string"}],"payable":false,"stateMutability":"view","type":"function"},{"constant":false,"inputs":[{"name":"_to","type":"address"},{"name":"_value","type":"uint256"}],"name":"transfer","outputs":[{"name":"","type":"bool"}],"payable":false,"stateMutability":"nonpayable","type":"function"},{"constant":false,"inputs":[{"name":"_spender","type":"address"},{"name":"_addedValue","type":"uint256"}],"name":"increaseApproval","outputs":[{"name":"","type":"bool"}],"payable":false,"stateMutability":"nonpayable","type":"function"},{"constant":true,"inputs":[{"name":"_owner","type":"address"},{"name":"_spender","type":"address"}],"name":"allowance","outputs":[{"name":"","type":"uint256"}],"payable":false,"stateMutability":"view","type":"function"},{"constant":false,"inputs":[{"name":"newOwner","type":"address"}],"name":"transferOwnership","outputs":[],"payable":false,"stateMutability":"nonpayable","type":"function"},{"payable":false,"stateMutability":"nonpayable","type":"fallback"},{"anonymous":false,"inputs":[{"indexed":true,"name":"to","type":"address"},{"indexed":false,"name":"amount","type":"uint256"}],"name":"Mint","type":"event"},{"anonymous":false,"inputs":[],"name":"MintFinished","type":"event"},{"anonymous":false,"inputs":[{"indexed":true,"name":"previousOwner","type":"address"},{"indexed":true,"name":"newOwner","type":"address"}],"name":"OwnershipTransferred","type":"event"},{"anonymous":false,"inputs":[{"indexed":true,"name":"owner","type":"address"},{"indexed":true,"name":"spender","type":"address"},{"indexed":false,"name":"value","type":"uint256"}],"name":"Approval","type":"event"},{"anonymous":false,"inputs":[{"indexed":true,"name":"from","type":"address"},{"indexed":true,"name":"to","type":"address"},{"indexed":false,"name":"value","type":"uint256"}],"name":"Transfer","type":"event"}]')

                # Instantiate Colorado Coin contract
                contract = w3.eth.contract(coin.contract_address, abi=abi)

                tx = contract.functions.transfer(address, coin.amount * 10**18).buildTransaction({
                    'nonce': w3.eth.getTransactionCount(settings.COLO_ACCOUNT_ADDRESS),
                    'gas': 100000,
                    'gasPrice': recommend_min_gas_price_to_confirm_in_time(5) * 10**9
                })

                signed = w3.eth.account.signTransaction(tx, settings.COLO_ACCOUNT_PRIVATE_KEY)
                transaction_id = w3.eth.sendRawTransaction(signed.rawTransaction).hex()

                CoinRedemptionRequest.objects.create(
                    coin_redemption=coin,
                    ip=get_ip(request),
                    sent_on=timezone.now(),
                    txid=transaction_id,
                    txaddress=address
                )

                message = transaction_id
        except CoinRedemption.DoesNotExist:
            status = 'error'
            message = 'Bad request'
        except Exception as e:
            status = 'error'
            message = str(e)

        # http response
        response = {
            'status': status,
            'message': message,
        }

        return JsonResponse(response)

    try:
        coin = CoinRedemption.objects.get(shortcode=shortcode)

        params = {
            'class': 'redeem',
            'title': 'Coin Redemption',
            'coin_status': 'PENDING'
        }

        try:
            coin_redeem_request = CoinRedemptionRequest.objects.get(coin_redemption=coin)
            params['colo_txid'] = coin_redeem_request.txid
        except CoinRedemptionRequest.DoesNotExist:
            params['coin_status'] = 'INITIAL'

        return TemplateResponse(request, 'yge/redeem_coin.html', params)
    except CoinRedemption.DoesNotExist:
        raise Http404<|MERGE_RESOLUTION|>--- conflicted
+++ resolved
@@ -483,7 +483,6 @@
 
 
 def bounty_details(request, ghuser='', ghrepo='', ghissue=0):
-<<<<<<< HEAD
     """Display the bounty details.
 
     Args:
@@ -502,22 +501,14 @@
     _access_token = request.user.profile.get_access_token() if is_user_authenticated else ''
 
     issue_url = 'https://github.com/' + ghuser + '/' + ghrepo + '/issues/' + ghissue if ghissue else request.GET.get('url')
-=======
-    """Display the bounty details."""
-    _access_token = request.session.get('access_token')
-    profile_id = request.session.get('profile_id')
-    issueURL = 'https://github.com/' + ghuser + '/' + ghrepo + '/issues/' + ghissue if ghissue else request.GET.get('url')
-    
     # try the /pulls url if it doesnt exist in /issues
     try:
-        assert Bounty.objects.current().filter(github_url=issueURL).exists()
+        assert Bounty.objects.current().filter(github_url=issue_url).exists()
     except:
-        issueURL = 'https://github.com/' + ghuser + '/' + ghrepo + '/pull/' + ghissue if ghissue else request.GET.get('url')
-        print(issueURL)
+        issue_url = 'https://github.com/' + ghuser + '/' + ghrepo + '/pull/' + ghissue if ghissue else request.GET.get('url')
+        print(issue_url)
         pass
 
-    bounty_url = issueURL
->>>>>>> 99507397
     params = {
         'issueURL': issue_url,
         'title': 'Issue Details',
