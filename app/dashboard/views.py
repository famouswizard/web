--- conflicted
+++ resolved
@@ -943,13 +943,8 @@
             {
                   "name": _("Firefox Browser Extension"),
                   "img": static("v2/images/tools/comingsoon.png"),
-<<<<<<< HEAD
                   "description": _('''Firefox version of our browser extension'''),
-                  "link": 'https://github.com/gitcoinco/chrome_ext/issues/1',
-=======
-                  "description": '''Firefox version of our browser extension''',
                   "link": 'https://github.com/gitcoinco/browser-extension/issues/1',
->>>>>>> 19c41a8a
                   'link_copy': 'Details',
                   "active": "false",
                   'stat_graph': 'na',  # TODO
