{% load static %}
<!DOCTYPE html>
<html lang="en">

<head>
    {% include 'shared/head.html' %}
    {% include 'shared/cards_pic.html' %}
</head>

<body class="interior {{active}}">
    {% include 'shared/tag_manager_2.html' %}
    <div class="container-fluid header dash">
        {% include 'shared/nav_internal.html' %}
    </div>
    <div class="row no-gutter">
        <div class="col-2 left-rails" style="background: #eee; ">
            {% include 'shared/current_balance.html' %}
            {% include 'shared/sidebar_search.html' %}
        </div>

        <div class="col body">
            <div class="alert info transaction-status" style="display:none;">
                <strong style="font-size: 22px;">Your transaction has been posted to web3</strong>
                <br>
                This funded issue has recently been updated and while the blockchain syncs it has
                <a target="_blank" href="javascript:void(0)" id="pending_changes">pending changes</a>.
                <br>
                Please wait a minute or two for web3 to sync
                <a target="_blank" href="javascript:void(0)" id="transaction_url">this transaction</a>.
                <br>
                (You may close the browser tab. This page will automatically refresh as soon as the blockchain is updated.)
            </div>

            <div class="row loading justify-content-center align-items-center loading_img">
                <img src="{% static "v2/images/loading_v2.gif" %}">
            </div>

            <div class="row nonefound" style="display:none;">
                <img src="{% static "v2/images/shrug_bot.png" %}">
                <h3>No funded issue found.</h3>
                <p>Please go back to the <a href="{% url 'explorer' %}">Issue Explorer</a> and try again.</p>
                <br>
                <h6>Be the OSS Funding you wish to see in the world.</h6>
                <p id='submitsolicitation'>Looking to fund some work?  You can submit a new Funded Issue <a href="{% url 'new_funding' %}">here</a>.</p>
            </div>

            <div class="row ml-2 mr-2 pl-4 pr-4 waiting_room_entertainment" style="display: none;">
                {% include 'shared/rain.html' with class="color" %}
                <div class="quote-container">
                    <div class="quote_text"></div>
                    <div class="quote_author"></div>
                    <input id="quoteRefresh" name="refresh" type='submit' onclick='javascript:waitingRoomEntertainment()' value="Refresh Quote" >
                </div>
            </div>

            <div class="row" id="bounty_details">
                <div class="col-12 col-md-2 left_details">
                    <div id="avatar_url"></div>
                    <span><span id="web3_created"></span></span>
                    <div id="left_actions"></div>
                    <a class="issue-nav-link" href="{% url 'explorer' %}">&lt; Issue Explorer</a>
                </div>
                <div class="col-12 col-md-8 right_details">
                  <div class="row">
                    <div class="col-12">
                        <span title="{%include "shared/status_tooltip.html" %}" class=boldLabel>
                          STATUS <i class="fa fa-info-circle"></i>:
                        </span>
<<<<<<< HEAD

                        <h4 id="title">
                        </h4>
                        <span class="boldLabel">Funding Amount:</span> <span id="value_in_token"></span> (<span id="value_in_usdt"></span> USD @ <span id="token_value_in_usdt"></span>)
                        <div id="right_actions"></div>
                        <h5>Issue Description</h5>
                        <div id="issue_description"></div>
                        <div style="width: 39%; display: inline-block;">
                            <h5>Issue Info</h5>
                            Experience Level: <span id="experience_level"></span>
                            <br>
                            Project Length: <span id="project_length"></span>
                            <br>
                            Issue Type: <span id="bounty_type"></span>
                            <br>
                            Expiration: <span id="expires_date"></span>
                            <br>
=======
                        <span id="status"></span>
                    </div>
                    <div class="col-12">
                        <h4 id="title"></h4>
                    </div>
                    <div class="col-12 funding-amount">
                        <span class=boldLabel>Funding Amount:</span>
                        <span id="value_in_token"></span>
                        <span id="value_in_usdt"></span> USD
                    </div>
                    <div class="col-12" id="right_actions"></div>
                    <div class="col-12">
                        <h5 class="bounty-heading">Issue Description</h5>
                        <div class="bounty-text" id="issue_description"></div>
                    </div>
                    <div class="col-12 col-md-6">
                        <h5 class="bounty-heading">Issue Info</h5>
                        <div>
                            <span class="bounty-subheading">Experience Level :</span>
                            <span class="bounty-text" id="experience_level"></span>
                        </div>
                        <div>
                            <span class="bounty-subheading">Project Length : </span>
                            <span class="bounty-text" id="project_length"></span>
>>>>>>> 856048ac
                        </div>
                        <div>
                            <span class="bounty-subheading">Issue Type : </span>
                            <span class="bounty-text" id="bounty_type"></span>
                        </div>
                        <div>
                            <span class="bounty-subheading">Expiration : </span>
                            <span class="bounty-text" id="expires_date"></span>
                        </div>
                    </div>
                    <div class="col-12 col-md-6">
                        <h5 class="bounty-heading">Funder Info</h5>
                        <div>
                            <span class="bounty-subheading">ETH Address : </span>
                            <span class="bounty-text" id="bounty_owner_address"></span>
                        </div>
                        <div>
                            <span class="bounty-subheading">Email :</span>
                            <span class="bounty-text" id="bounty_owner_email"></span>
                        </div>
                        <div>
                            <span class="bounty-subheading">Gitcoin Profile : </span>
                            <span class="bounty-text" id="bounty_owner_github_username"></span>
                        </div>
                    </div>
                    <div class="col-12">
                      <h5 class="bounty-heading">Started Work</h5>
                      <div><ul id="interest_list"></ul></div>
                    </div>
                    <div class="col-12">
                      <h5 id="submission_head" class="bounty-heading">Submissions</h5>
                      <div id="submission_list"></div>
                    </div>
                  </div>
                </div>
                <div class="col-12 offset-md-1 col-md-10">
                  {% include 'shared/newsletter.html' %}
                </div>
            </div>
        </div>
    </div>

    <script id="action" type="text/x-jsrender">
        <span title='[[:title]]'>
            <a class="btn btn-sm btn-[[:color]] [[:extraClass]]" role="button" href="[[:href]]" target="[[:target]]">
                <span class="font-smaller-4">[[:text]]</span>
            </a>
        </span>
    </script>

    <script id="interested" type="text/x-jsrender">
      <li>
        <div class="row">
          <div class="col-sm-12 col-md-2 interested_icon">
            <img src="[[:local_avatar_url]]" class="avatar">
          </div>
          <div class="col-sm-12 col-md-10">
            <span class="bounty-subheading">Gitcoin Profile :</span>
            <span class="bounty-text">
              <a target=new href="[[:url]]">[[:handle]]</a>
            </span>
          </div>
        </div>
      </li>
    </script>

    <script id="submission" type="text/x-jsrender">
        <div class="row" id="submission_row">
            <div class="col-sm-12 col-md-2 submitter_icon">
                [[if fulfiller.fulfiller_github_username != '']]
                    <a href="/profile/[[:fulfiller.fulfiller_github_username]]">
                        <img src="{% url 'avatar' %}?repo=https://github.com/[[:fulfiller.fulfiller_github_username]]" class="avatar">
                    </a>
                [[else]]
                    <img src="{% url 'avatar' %}?repo=https://github.com/self" class="avatar">
                [[/if]]
            </div>
            <div class="col-sm-12 col-md-8">
                <ul style="list-style-type:none" id="submitter_ul">
                    <li>
                      <span class="bounty-subheading">Name :</span>
                      <span id="fulfiller_name" class="bounty-text">[[:fulfiller.fulfiller_name]]</span>
                    </li>
                    <li>
                      <span class="bounty-subheading">ETH Address :</span>
                      <span class="bounty-text" id="fulfiller_address">
                        <a target=new href="https://etherscan.io/address/[[:fulfiller.fulfiller_address]]">[[:fulfiller.fulfiller_address]]</a>
                      </span>
                    </li>
                    <li>
                      <span class="bounty-subheading">Email :</span>
                      <span class="bounty-text" id="fulfiller_email">
                        <a href="mailto:[[:fulfiller.email]]">[[:fulfiller.fulfiller_email]]</a>
                      </span>
                    </li>
                    <li>
                      <span class="bounty-subheading">Gitcoin Profile :</span>
                      <span class="bounty-text" id="fulfiller_github_username">
                        <a target=new href="{% url 'profile' %}[[:fulfiller.fulfiller_github_username]]">[[:fulfiller.fulfiller_github_username]]</a>
                      </span>
                    </li>
                    <li>
                      <span class="bounty-subheading">Submission ID :</span>
                      <span class="bounty-text" id="fulfillment_id">[[:fulfiller.fulfillment_id]]</span>
                    </li>
                    <li>
                      <span class="bounty-subheading">Created :</span>
                      <span class="bounty-text" id="fulfillment_created">[[:fulfiller.created_on]]</span>
                    </li>
                </ul>
            </div>
            <div class="col-sm-12 col-md-2 text-center actions">
              <span title='[[:button.title]]'>
                <a class="btn btn-sm btn-[[:button.color]] [[:button.extraClass]]" role="button" href="[[:button.href]]" target="[[:button.target]]">
                  <span class="font-smaller-4">[[:button.text]]</span>
                </a>
              </span>
            </div>
        </div>
    </script>

    {% include 'shared/bottom_notification.html' %}
    {% include 'shared/analytics.html' %}
    {% include 'shared/footer_scripts.html' %}
    {% include 'shared/rollbar.html' %}
    {% include 'shared/footer.html' %}

</body>

<!-- jQuery -->
<script src="{% static "v2/js/showdown.js" %}"></script>
{% if is_legacy %}
<script src="{% static "legacy/v2/js/abi.js" %}"></script>
<script src="{% static "legacy/v2/js/tokens.js" %}"></script>
<script src="{% static "legacy/v2/js/pages/bounty_details.js" %}"></script>
<script src="{% static "legacy/v2/js/shared.js" %}"></script>
{% else %}
<script src="{% static "v2/js/abi.js" %}"></script>
<script src="{% static "v2/js/tokens.js" %}"></script>
<script src="{% static "v2/js/pages/bounty_details.js" %}"></script>
<script src="{% static "v2/js/shared.js" %}"></script>
{% endif %}
<script src="{% static "v2/js/ipfs-api.js" %}"></script>
<script src="{% static "v2/js/ipfs.js" %}"></script>
<script src="{% static "v2/js/waiting_room_entertainment.js" %}"></script>
</html><|MERGE_RESOLUTION|>--- conflicted
+++ resolved
@@ -66,25 +66,6 @@
                         <span title="{%include "shared/status_tooltip.html" %}" class=boldLabel>
                           STATUS <i class="fa fa-info-circle"></i>:
                         </span>
-<<<<<<< HEAD
-
-                        <h4 id="title">
-                        </h4>
-                        <span class="boldLabel">Funding Amount:</span> <span id="value_in_token"></span> (<span id="value_in_usdt"></span> USD @ <span id="token_value_in_usdt"></span>)
-                        <div id="right_actions"></div>
-                        <h5>Issue Description</h5>
-                        <div id="issue_description"></div>
-                        <div style="width: 39%; display: inline-block;">
-                            <h5>Issue Info</h5>
-                            Experience Level: <span id="experience_level"></span>
-                            <br>
-                            Project Length: <span id="project_length"></span>
-                            <br>
-                            Issue Type: <span id="bounty_type"></span>
-                            <br>
-                            Expiration: <span id="expires_date"></span>
-                            <br>
-=======
                         <span id="status"></span>
                     </div>
                     <div class="col-12">
@@ -93,7 +74,7 @@
                     <div class="col-12 funding-amount">
                         <span class=boldLabel>Funding Amount:</span>
                         <span id="value_in_token"></span>
-                        <span id="value_in_usdt"></span> USD
+                        (<span id="value_in_usdt"></span> USD @ <span id="token_value_in_usdt"></span>)
                     </div>
                     <div class="col-12" id="right_actions"></div>
                     <div class="col-12">
@@ -109,7 +90,6 @@
                         <div>
                             <span class="bounty-subheading">Project Length : </span>
                             <span class="bounty-text" id="project_length"></span>
->>>>>>> 856048ac
                         </div>
                         <div>
                             <span class="bounty-subheading">Issue Type : </span>
