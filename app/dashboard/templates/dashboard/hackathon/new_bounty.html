--- conflicted
+++ resolved
@@ -156,7 +156,6 @@
                     <input type="radio" name="bounty_chain" id="1_chain" value="1" v-model="chainId"><img class="mr-2" src="{% static 'v2/images/chains/ethereum.svg' %}" alt="" width="16"> ETH
                   </label>
 
-<<<<<<< HEAD
                     <label class="btn btn-radio chain-btn d-flex align-items-center mr-2 mb-2 font-weight-bold py-2 px-4" :class="{'active': chainId === '0'}">
                       <input type="radio" name="bounty_chain" id="0_chain" value="0" v-model="chainId"><img class="mr-2" src="{% static 'v2/images/chains/bitcoin.svg' %}" alt="" width="20"> BTC
                     </label>
@@ -169,7 +168,6 @@
                     <label class="btn btn-radio chain-btn d-flex align-items-center mr-2 mb-2 font-weight-bold py-2 px-4" :class="{'active': chainId === '56'}">
                       <input type="radio" name="bounty_chain" id="56_chain" value="56" v-model="chainId"><img class="mr-2" src="{% static 'v2/images/chains/binance.svg' %}" alt="" width="16"> Binance
                     </label>
-=======
                   <label class="btn btn-radio chain-btn d-flex align-items-center mr-2 mb-2 font-weight-bold py-2 px-4" :class="{'active': chainId === '0'}">
                     <input type="radio" name="bounty_chain" id="0_chain" value="0" v-model="chainId"><img class="mr-2" src="{% static 'v2/images/chains/bitcoin.svg' %}" alt="" width="20"> BTC
                   </label>
@@ -177,7 +175,6 @@
                   <label class="btn btn-radio chain-btn d-flex align-items-center mr-2 mb-2 font-weight-bold py-2 px-4" :class="{'active': chainId === '666'}">
                     <input type="radio" name="bounty_chain" id="666_chain" value="666" v-model="chainId"><img class="mr-2" src="{% static 'v2/images/chains/paypal.svg' %}" alt="" width="16"> PayPal
                   </label>
->>>>>>> 5edf8b01
 
                   <label class="btn btn-radio chain-btn d-flex align-items-center mr-2 mb-2 font-weight-bold py-2 px-4" :class="{'active': chainId === '1000'}">
                     <input type="radio" name="bounty_chain" id="1000_chain" value="1000" v-model="chainId"><img class="mr-2" src="{% static 'v2/images/chains/harmony.svg' %}" alt="" width="16"> Harmony
