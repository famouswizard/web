{% comment %}
    Copyright (C) 2018 Gitcoin Core

    This program is free software: you can redistribute it and/or modify
    it under the terms of the GNU Affero General Public License as published
    by the Free Software Foundation, either version 3 of the License, or
    (at your option) any later version.

    This program is distributed in the hope that it will be useful,
    but WITHOUT ANY WARRANTY; without even the implied warranty of
    MERCHANTABILITY or FITNESS FOR A PARTICULAR PURPOSE. See the
    GNU Affero General Public License for more details.

    You should have received a copy of the GNU Affero General Public License
    along with this program. If not, see <http://www.gnu.org/licenses/>.

{% endcomment %}
{% load static %}
<<<<<<< HEAD
{% if user.is_authenticated %}
  <div class="nav-item dropdown">
    <a class="nav-link dropdown-toggle" href="#" id="navbarDropdown" role="button" data-toggle="dropdown" aria-haspopup="true" aria-expanded="false">
      {{user}}
    </a>
    <div class="dropdown-menu" aria-labelledby="navbarDropdown">
      {% if source == 'authed' %}
        <a class="dropdown-item" href="{% url "tip" %}"><img src="{% static "v2/images/icons/paperplane.png" %}" width=20px height=20px> Send Tip</a>
        <a class="dropdown-item" href="{% url "new_funding" %}"><img src="{% static "v2/images/icons/accelerator.png" %}" width=20px height=20px> Fund Issue</a>
      {% else %}
        <a class="dropdown-item" href="{% url "get_gitcoin" %}"><img src="{% static "v2/images/icons/bolt.png" %}" width=20px height=20px>  Get Started</a>
      {% endif %}

      <div class="dropdown-divider"></div>
      <a class="dropdown-item" href="{% url "profile" %}{{ github_handle }}"><img src="{% static "v2/images/icons/anchor.png" %}" width=20px height=20px>  View Profile</a>
      <a class="dropdown-item" href="{% url "email_settings" "" %}"><img src="{% static "v2/images/icons/mail.png" %}" width=20px height=20px>  Email Settings</a>

      {% if unclaimed_tips %}
        <div class="dropdown-divider"></div>
        {% for tip in unclaimed_tips %}
          <a class="dropdown-item" href="{{ tip.url }}"><img src="{% static "v2/images/icons/cards_diamonds.png" %}" width=20px height=20px> Claim ${{ tip.value_in_usdt }} Tip</a>
        {% endfor %}
      {% endif %}

      <div class="dropdown-divider"></div>
      <a class="dropdown-item" href="{% url 'logout' %}?next={{ request.get_full_path }}"><img src="{% static "v2/images/icons/lock_open.png" %}" width=20px height=20px>  Log Out</a>
    </div>
  </div>
{% else %}
  <a class="nav-link" href="{% url 'social:begin' 'github' %}?next={{ request.get_full_path }}" onclick="dataLayer.push({'event': 'login'});">
    Login
  </a>
{% endif %}
<img class="nav_avatar" src="{% url "avatar" %}?repo=https://github.com/{% if user and user.username %}{{ user.username }}{% else %}Self{% endif %}" width=50 height=50 >
=======
{% if github_handle %}
  <div class="nav-item dropdown">
    <a class="nav-link dropdown-toggle" href="#" id="navbarDropdown" role="button"
        data-toggle="dropdown" aria-haspopup="true" aria-expanded="false">
      {{github_handle}}
    </a>
    <div class="dropdown-menu" aria-labelledby="navbarDropdown">
      {% if source == 'authed' %}
        <a class="dropdown-item" href="{% url "tip" %}">
          <i class="fa fa-paper-plane-o"></i>
          Send Tip
        </a>
        <a class="dropdown-item" href="{% url "new_funding" %}">
          <i class="fa fa-credit-card"></i>
          Fund Issue
        </a>
      {% else %}
        <a class="dropdown-item" href="{% url "get_gitcoin" %}">
          <i class="fa fa-bolt"></i>
          Get Started
        </a>
      {% endif %}
      <div class="dropdown-divider"></div>
      <a class="dropdown-item" href="{% url "profile" %}{{github_handle}}">
        <i class="fa fa-user"></i>
        View Profile
      </a>
      <a class="dropdown-item" href="{% url "email_settings" "" %}">
        <i class="fa fa-envelope-o"></i>
        Email Settings
      </a>
      {% if unclaimed_tips %}
        <div class="dropdown-divider"></div>
        {% for tip in unclaimed_tips %}
          <a class="dropdown-item" href="{{tip.url}}">
            <i class="fa fa-usd"></i>
            Claim ${{tip.value_in_usdt}} Tip
          </a>
        {% endfor %}
      {% endif %}
      <div class="dropdown-divider"></div>
      <a class="dropdown-item" href="{% url "github:github_logout" %}?redirect_uri={{ request.get_full_path }}">
        <i class="fa fa-lock"></i>
        Log Out
      </a>
    </div>
  </div>
{% else %}
<a class="nav-link" href="{% url "github:github_auth" %}?redirect_uri={{ request.get_full_path }}"
    onclick="dataLayer.push({'event': 'login'});">
    Login
</a>
{% endif %}
<img class="nav_avatar" width=50 height=50
    src="{% url "avatar" %}?repo=https://github.com/{% if github_handle %}{{github_handle}}{%else%}Self{%endif%}">
>>>>>>> ca7a9a5a
<|MERGE_RESOLUTION|>--- conflicted
+++ resolved
@@ -16,47 +16,11 @@
 
 {% endcomment %}
 {% load static %}
-<<<<<<< HEAD
 {% if user.is_authenticated %}
-  <div class="nav-item dropdown">
-    <a class="nav-link dropdown-toggle" href="#" id="navbarDropdown" role="button" data-toggle="dropdown" aria-haspopup="true" aria-expanded="false">
-      {{user}}
-    </a>
-    <div class="dropdown-menu" aria-labelledby="navbarDropdown">
-      {% if source == 'authed' %}
-        <a class="dropdown-item" href="{% url "tip" %}"><img src="{% static "v2/images/icons/paperplane.png" %}" width=20px height=20px> Send Tip</a>
-        <a class="dropdown-item" href="{% url "new_funding" %}"><img src="{% static "v2/images/icons/accelerator.png" %}" width=20px height=20px> Fund Issue</a>
-      {% else %}
-        <a class="dropdown-item" href="{% url "get_gitcoin" %}"><img src="{% static "v2/images/icons/bolt.png" %}" width=20px height=20px>  Get Started</a>
-      {% endif %}
-
-      <div class="dropdown-divider"></div>
-      <a class="dropdown-item" href="{% url "profile" %}{{ github_handle }}"><img src="{% static "v2/images/icons/anchor.png" %}" width=20px height=20px>  View Profile</a>
-      <a class="dropdown-item" href="{% url "email_settings" "" %}"><img src="{% static "v2/images/icons/mail.png" %}" width=20px height=20px>  Email Settings</a>
-
-      {% if unclaimed_tips %}
-        <div class="dropdown-divider"></div>
-        {% for tip in unclaimed_tips %}
-          <a class="dropdown-item" href="{{ tip.url }}"><img src="{% static "v2/images/icons/cards_diamonds.png" %}" width=20px height=20px> Claim ${{ tip.value_in_usdt }} Tip</a>
-        {% endfor %}
-      {% endif %}
-
-      <div class="dropdown-divider"></div>
-      <a class="dropdown-item" href="{% url 'logout' %}?next={{ request.get_full_path }}"><img src="{% static "v2/images/icons/lock_open.png" %}" width=20px height=20px>  Log Out</a>
-    </div>
-  </div>
-{% else %}
-  <a class="nav-link" href="{% url 'social:begin' 'github' %}?next={{ request.get_full_path }}" onclick="dataLayer.push({'event': 'login'});">
-    Login
-  </a>
-{% endif %}
-<img class="nav_avatar" src="{% url "avatar" %}?repo=https://github.com/{% if user and user.username %}{{ user.username }}{% else %}Self{% endif %}" width=50 height=50 >
-=======
-{% if github_handle %}
   <div class="nav-item dropdown">
     <a class="nav-link dropdown-toggle" href="#" id="navbarDropdown" role="button"
         data-toggle="dropdown" aria-haspopup="true" aria-expanded="false">
-      {{github_handle}}
+      {{user}}
     </a>
     <div class="dropdown-menu" aria-labelledby="navbarDropdown">
       {% if source == 'authed' %}
@@ -93,18 +57,17 @@
         {% endfor %}
       {% endif %}
       <div class="dropdown-divider"></div>
-      <a class="dropdown-item" href="{% url "github:github_logout" %}?redirect_uri={{ request.get_full_path }}">
+      <a class="dropdown-item" href="{% url "logout" %}?next={{ request.get_full_path }}">
         <i class="fa fa-lock"></i>
         Log Out
       </a>
     </div>
   </div>
 {% else %}
-<a class="nav-link" href="{% url "github:github_auth" %}?redirect_uri={{ request.get_full_path }}"
+<a class="nav-link" href="{% url 'social:begin' 'github' %}?next={{ request.get_full_path }}"
     onclick="dataLayer.push({'event': 'login'});">
     Login
 </a>
 {% endif %}
 <img class="nav_avatar" width=50 height=50
-    src="{% url "avatar" %}?repo=https://github.com/{% if github_handle %}{{github_handle}}{%else%}Self{%endif%}">
->>>>>>> ca7a9a5a
+    src="{% url "avatar" %}?repo=https://github.com/{% if user and user.username %}{{ user.username }}{% else %}Self{% endif %}">