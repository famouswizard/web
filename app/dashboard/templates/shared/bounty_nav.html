--- conflicted
+++ resolved
@@ -17,78 +17,40 @@
 {% endcomment %}
 {% load i18n %}
 
-<<<<<<< HEAD
-                            <div class="w-100" style="text-align: center;">
-                                <ol class="bounty_nav">
-                                    <li class="{% if active_item == 1 %}active{%endif%} submit" >
-                                        1.
-                                        {% if past_tense %}
-                                            {% trans "Open" %}
-                                        {%else%}
-                                            {% trans "Create Work" %}
-                                        {%endif%}
-                                    </li>
-                                    <li class="{% if active_item == 2 %}active{%endif%} fulfill">
-                                        2.
-                                        {% if past_tense %}
-                                            {% trans "Work Started" %}
-                                        {%else%}
-                                            {% trans "Start Work" %}
-                                        {%endif%}
-                                    </li>
-                                    <li class="{% if active_item == 3 %}active{%endif%} fulfill">
-                                        3.
-                                        {% if past_tense %}
-                                            {% trans "Work Submitted" %}
-                                        {%else%}
-                                            {% trans "Submit Work" %}
-                                        {%endif%}
-                                    </li>
-                                    <li class="{% if active_item == 4 %}active{%endif%} accept">
-                                        4.
-                                        {% if past_tense %}
-                                            {% trans "Work Done" %}
-                                        {%else%}
-                                            {% trans "Accept Work" %}
-                                        {%endif%}
-                                    </li>
-                                </ol>
-                            </div>
-=======
+
 <div class="w-100" style="text-align: center;">
   <ol class="bounty_nav">
     <li class="{% if active_item == 1 %}active{%endif%} submit" >
       1.
       {% if past_tense %}
-        Open
+        {% trans "Open" %}
       {%else%}
-        Create Work
+        {% trans "Create Work" %}
       {%endif%}
     </li>
     <li class="{% if active_item == 2 %}active{%endif%} fulfill">
       2.
       {% if past_tense %}
-        Work Started
+        {% trans "Work Started" %}
       {%else%}
-        Start Work
+        {% trans "Start Work" %}
       {%endif%}
     </li>
     <li class="{% if active_item == 3 %}active{%endif%} fulfill">
       3.
       {% if past_tense %}
-        Work Submitted
+        {% trans "Work Submitted" %}
       {%else%}
-        Submit Work
+        {% trans "Submit Work" %}
       {%endif%}
     </li>
     <li class="{% if active_item == 4 %}active{%endif%} accept">
       4.
       {% if past_tense %}
-        Work Done
+        {% trans "Work Done" %}
       {%else%}
-        Accept Work
+        {% trans "Accept Work" %}
       {%endif%}
     </li>
   </ol>
-</div>
->>>>>>> 19c41a8a
+</div>