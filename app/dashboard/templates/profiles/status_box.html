--- conflicted
+++ resolved
@@ -29,7 +29,6 @@
       </button>
     </div>
   </div>
-<<<<<<< HEAD
   <div class="btn-group-toggle text-center text-md-left" style="margin-top: 8px; margin-bottom: 8px">
     <div class="btn-group" data-toggle="actions">
       <button class="btn btn-outline-gc-blue font-smaller-4 dropdown-toggle" data-toggle="dropdown" id="btn_gif" aria-haspopup="true" aria-expanded="false">
@@ -46,24 +45,6 @@
       </div>
     </div>
   </div>
-
-  <div id="thumbnail" class="mt-1 mb-2" style="display: none; top: initial; left: initial; background-color: #FAFAFA">
-    <div class="row" style="display: flex; justify-content: center; align-items: center; ">
-    <div class="col ml-1 col-sm-3 col-md-2"><img id="thumbnail-img" style="width: 130%;" src=""></div>
-      <div class="col ml-2 text-left">
-      <p id="thumbnail-title" class="mt-2 mb-1" style="font-size: 1.2em; font-weight: bold"></p>
-      <p id="thumbnail-desc" class="small"></p>
-      <p id="thumbnail-provider" class="small" style="color: #0056b3"></p>
-    </div>
-    </div>
-  </div>
-  <div id="preview" class="mt-1 mb-2" style="display: none; top: initial; left: initial;">
-    <div class="row ml-2" style=" ">
-        <img id="preview-img" style="max-width: 80%; max-height: 350px;" src="">
-    </div>
-  </div>
-</div>
-=======
   <div id="thumbnail" class="mt-1 mb-2" style="display: none; top: initial; left: initial; background-color: #FAFAFA">
     <div class="row" style="display: flex; justify-content: center; align-items: center; ">
       <div class="col ml-1 col-sm-3 col-md-2"><img id="thumbnail-img" style="width: 130%;" src=""></div>
@@ -74,6 +55,10 @@
       </div>
     </div>
   </div>
+  <div id="preview" class="mt-1 mb-2" style="display: none; top: initial; left: initial;">
+    <div class="row ml-2" style=" ">
+        <img id="preview-img" style="max-width: 80%; max-height: 350px;" src="">
+    </div>
+  </div>
 </div>
-<input type="hidden" name="what" value="{{what}}:{{whatid}}">
->>>>>>> ab113127
+<input type="hidden" name="what" value="{{what}}:{{whatid}}">