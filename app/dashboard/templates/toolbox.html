--- conflicted
+++ resolved
@@ -44,11 +44,7 @@
             </div>
 
             <div id="toc">
-<<<<<<< HEAD
-              <h3 class="sub-title">{% trans "Table of Contents" %}</h3>
-=======
-              <p>Table of Contents</p>
->>>>>>> 19c41a8a
+              <p>{% trans "Table of Contents" %}</p>
                 <ol>
                     {% for actor in actors %}
                         <li>
