--- conflicted
+++ resolved
@@ -186,13 +186,10 @@
         <button type="button" id="save-3d-avatar" class="button button--primary">
           Save Avatar
         </button>
-<<<<<<< HEAD
         <button type="button" id="upload-3d-avatar" class="button button--primary">
           Upload to 3Box
         </button>
-=======
         {% if possible_skin_tones|length %}
->>>>>>> 30791cc9
         <div id=skin_tones class=tones>
           Skin:
           {% for st in possible_skin_tones %}
