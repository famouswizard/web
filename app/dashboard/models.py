--- conflicted
+++ resolved
@@ -5082,7 +5082,6 @@
             profile=instance,
             description=htmls,
             key='sybil',
-<<<<<<< HEAD
         )
 
 
@@ -5098,7 +5097,4 @@
         ordering = ['-pk']
 
     def __str__(self):
-        return f"{self.viewer} => {self.target} on {self.created_on}"
-=======
-        )
->>>>>>> 226fac35
+        return f"{self.viewer} => {self.target} on {self.created_on}"