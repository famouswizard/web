# -*- coding: utf-8 -*-
'''
    Copyright (C) 2019 Gitcoin Core

    This program is free software: you can redistribute it and/or modify
    it under the terms of the GNU Affero General Public License as published
    by the Free Software Foundation, either version 3 of the License, or
    (at your option) any later version.

    This program is distributed in the hope that it will be useful,
    but WITHOUT ANY WARRANTY; without even the implied warranty of
    MERCHANTABILITY or FITNESS FOR A PARTICULAR PURPOSE. See the
    GNU Affero General Public License for more details.

    You should have received a copy of the GNU Affero General Public License
    along with this program. If not, see <http://www.gnu.org/licenses/>.

'''
from __future__ import unicode_literals

import base64
import collections
import json
import logging
from datetime import datetime, timedelta
from decimal import Decimal
from urllib.parse import urlsplit

from django.conf import settings
from django.contrib.auth.models import User
from django.contrib.auth.signals import user_logged_in, user_logged_out
from django.contrib.contenttypes.fields import GenericForeignKey
from django.contrib.contenttypes.models import ContentType
from django.contrib.humanize.templatetags.humanize import naturalday, naturaltime
from django.contrib.postgres.fields import ArrayField, JSONField
from django.core.validators import MaxValueValidator, MinValueValidator
from django.db import connection, models
from django.db.models import Count, F, Q, Sum
from django.db.models.signals import m2m_changed, post_delete, post_save, pre_save
from django.dispatch import receiver
from django.forms.models import model_to_dict
from django.templatetags.static import static
from django.urls import reverse
from django.urls.exceptions import NoReverseMatch
from django.utils import timezone
from django.utils.text import slugify
from django.utils.translation import gettext_lazy as _

import pytz
import requests
from app.utils import get_upload_filename
from bleach import clean
from dashboard.tokens import addr_to_token, token_by_name
from economy.models import ConversionRate, EncodeAnything, SuperModel, get_time
from economy.utils import ConversionRateNotFoundError, convert_amount, convert_token_to_usdt
from gas.utils import recommend_min_gas_price_to_confirm_in_time
from git.utils import (
    _AUTH, HEADERS, TOKEN_URL, build_auth_dict, get_gh_issue_details, get_issue_comments, issue_number, org_name,
    repo_name,
)
from marketing.mails import featured_funded_bounty, start_work_approved
from marketing.models import LeaderboardRank
from rest_framework import serializers
from web3 import Web3

from .notifications import maybe_market_to_github, maybe_market_to_slack, maybe_market_to_user_slack
from .signals import m2m_changed_interested

logger = logging.getLogger(__name__)


class BountyQuerySet(models.QuerySet):
    """Handle the manager queryset for Bounties."""

    def current(self):
        """Filter results down to current bounties only."""
        return self.filter(current_bounty=True, admin_override_and_hide=False)

    def stats_eligible(self):
        """Exclude results that we don't want to track in statistics."""
        return self.current().exclude(idx_status__in=['unknown', 'cancelled'])

    def exclude_by_status(self, excluded_statuses=None):
        """Exclude results with a status matching the provided list."""
        if excluded_statuses is None:
            excluded_statuses = []

        return self.exclude(idx_status__in=excluded_statuses)

    def filter_by_status(self, filtered_status=None):
        """Filter results with a status matching the provided list."""
        if filtered_status is None:
            filtered_status = list()
        elif isinstance(filtered_status, list):
            return self.filter(idx_status__in=filtered_status)
        else:
            return

    def keyword(self, keyword):
        """Filter results to all Bounty objects containing the keywords.

        Args:
            keyword (str): The keyword to search title, issue description, and issue keywords by.

        Returns:
            dashboard.models.BountyQuerySet: The QuerySet of bounties filtered by keyword.

        """
        return self.filter(
            Q(metadata__issueKeywords__icontains=keyword) | \
            Q(title__icontains=keyword) | \
            Q(issue_description__icontains=keyword)
        )

    def hidden(self):
        """Filter results to only bounties that have been manually hidden by moderators."""
        return self.filter(admin_override_and_hide=True)

    def visible(self):
        """Filter results to only bounties not marked as hidden."""
        return self.filter(admin_override_and_hide=False)

    def needs_review(self):
        """Filter results by bounties that need reviewed."""
        return self.prefetch_related('activities') \
            .filter(
                activities__activity_type__in=['bounty_abandonment_escalation_to_mods', 'bounty_abandonment_warning'],
                activities__needs_review=True,
            )

    def reviewed(self):
        """Filter results by bounties that have been reviewed."""
        return self.prefetch_related('activities') \
            .filter(
                activities__activity_type__in=['bounty_abandonment_escalation_to_mods', 'bounty_abandonment_warning'],
                activities__needs_review=False,
            )

    def has_applicant(self):
        """Filter results by bounties that have applicants."""
        return self.prefetch_related('activities') \
            .filter(
                activities__activity_type='worker_applied',
                activities__needs_review=False,
            )

    def warned(self):
        """Filter results by bounties that have been warned for inactivity."""
        return self.prefetch_related('activities') \
            .filter(
                activities__activity_type='bounty_abandonment_warning',
                activities__needs_review=True,
            )

    def escalated(self):
        """Filter results by bounties that have been escalated for review."""
        return self.prefetch_related('activities') \
            .filter(
                activities__activity_type='bounty_abandonment_escalation_to_mods',
                activities__needs_review=True,
            )

    def closed(self):
        """Filter results by bounties that have been closed on Github."""
        return self.filter(github_issue_details__state='closed')

    def not_started(self):
        """Filter results by bounties that have not been picked up in 3+ days."""
        dt = timezone.now() - timedelta(days=3)
        return self.prefetch_related('interested').filter(interested__isnull=True, created_on__gt=dt)

    def has_funds(self):
        """Filter results by bounties that are actively funded or funds have been dispersed."""
        return self.filter(idx_status__in=Bounty.FUNDED_STATUSES)


"""Fields that bonties table should index together."""
def get_bounty_index_together():
    import copy
    index_together = [
            ["network", "idx_status"],
            ["current_bounty", "network"],
            ["current_bounty", "network", "idx_status"],
            ["current_bounty", "network", "web3_created"],
            ["current_bounty", "network", "idx_status", "web3_created"],
        ]
    additions = ['admin_override_and_hide', 'experience_level', 'is_featured', 'project_length', 'bounty_owner_github_username', 'event']
    for addition in additions:
        for ele in copy.copy(index_together):
            index_together.append([addition] + ele)
    return index_together


class Bounty(SuperModel):
    """Define the structure of a Bounty.

    Attributes:
        BOUNTY_TYPES (list of tuples): The valid bounty types.
        EXPERIENCE_LEVELS (list of tuples): The valid experience levels.
        PROJECT_LENGTHS (list of tuples): The possible project lengths.
        STATUS_CHOICES (list of tuples): The valid status stages.
        FUNDED_STATUSES (list of str): The list of status types considered to have retained value.
        OPEN_STATUSES (list of str): The list of status types considered open.
        CLOSED_STATUSES (list of str): The list of status types considered closed.
        TERMINAL_STATUSES (list of str): The list of status types considered terminal states.

    """

    PERMISSION_TYPES = [
        ('permissionless', 'permissionless'),
        ('approval', 'approval'),
    ]
    REPO_TYPES = [
        ('public', 'public'),
        ('private', 'private'),
    ]
    PROJECT_TYPES = [
        ('traditional', 'traditional'),
        ('contest', 'contest'),
        ('cooperative', 'cooperative'),
    ]
    BOUNTY_CATEGORIES = [
        ('frontend', 'frontend'),
        ('backend', 'backend'),
        ('design', 'design'),
        ('documentation', 'documentation'),
        ('other', 'other'),
    ]
    BOUNTY_TYPES = [
        ('Bug', 'Bug'),
        ('Security', 'Security'),
        ('Feature', 'Feature'),
        ('Unknown', 'Unknown'),
    ]
    EXPERIENCE_LEVELS = [
        ('Beginner', 'Beginner'),
        ('Intermediate', 'Intermediate'),
        ('Advanced', 'Advanced'),
        ('Unknown', 'Unknown'),
    ]
    PROJECT_LENGTHS = [
        ('Hours', 'Hours'),
        ('Days', 'Days'),
        ('Weeks', 'Weeks'),
        ('Months', 'Months'),
        ('Unknown', 'Unknown'),
    ]

    STATUS_CHOICES = (
        ('cancelled', 'cancelled'),
        ('done', 'done'),
        ('expired', 'expired'),
        ('reserved', 'reserved'),
        ('open', 'open'),
        ('started', 'started'),
        ('submitted', 'submitted'),
        ('unknown', 'unknown'),
    )

    BOUNTY_STATES = (
        ('open', 'Open Bounty'),
        ('work_started', 'Work Started'),
        ('work_submitted', 'Work Submitted'),
        ('done', 'Done'),
        ('cancelled', 'Cancelled'),
        ('expired', 'Expired'),
    )

    FUNDED_STATUSES = ['reserved', 'open', 'started', 'submitted', 'done']
    OPEN_STATUSES = ['reserved', 'open', 'started', 'submitted']
    CLOSED_STATUSES = ['expired', 'unknown', 'cancelled', 'done']
    WORK_IN_PROGRESS_STATUSES = ['reserved', 'open', 'started', 'submitted']
    TERMINAL_STATUSES = ['done', 'expired', 'cancelled']

    bounty_state = models.CharField(max_length=50, choices=BOUNTY_STATES, default='open', db_index=True)
    web3_type = models.CharField(max_length=50, default='bounties_network')
    title = models.CharField(max_length=1000)
    web3_created = models.DateTimeField(db_index=True)
    value_in_token = models.DecimalField(default=1, decimal_places=2, max_digits=50)
    token_name = models.CharField(max_length=50)
    token_address = models.CharField(max_length=50)
    bounty_type = models.CharField(max_length=50, choices=BOUNTY_TYPES, blank=True, db_index=True)
    project_length = models.CharField(max_length=50, choices=PROJECT_LENGTHS, blank=True)
    estimated_hours = models.PositiveIntegerField(blank=True, null=True)
    experience_level = models.CharField(max_length=50, choices=EXPERIENCE_LEVELS, blank=True, db_index=True)
    github_url = models.URLField(db_index=True)
    github_issue_details = JSONField(default=dict, blank=True, null=True)
    github_comments = models.IntegerField(default=0)
    bounty_owner_address = models.CharField(max_length=50)
    bounty_owner_email = models.CharField(max_length=255, blank=True)
    bounty_owner_github_username = models.CharField(max_length=255, blank=True, db_index=True)
    bounty_owner_name = models.CharField(max_length=255, blank=True)
    bounty_owner_profile = models.ForeignKey(
        'dashboard.Profile', null=True, on_delete=models.SET_NULL, related_name='bounties_funded', blank=True
    )
    bounty_reserved_for_user = models.ForeignKey(
        'dashboard.Profile', null=True, on_delete=models.SET_NULL, related_name='reserved_bounties', blank=True
    )
    reserved_for_user_from = models.DateTimeField(blank=True, null=True)
    reserved_for_user_expiration = models.DateTimeField(blank=True, null=True)
    is_open = models.BooleanField(help_text=_('Whether the bounty is still open for fulfillments.'))
    expires_date = models.DateTimeField()
    raw_data = JSONField()
    metadata = JSONField(default=dict, blank=True)
    current_bounty = models.BooleanField(
        default=False, help_text=_('Whether this bounty is the most current revision one or not'), db_index=True)
    _val_usd_db = models.DecimalField(default=0, decimal_places=2, max_digits=50)
    contract_address = models.CharField(max_length=50, default='')
    network = models.CharField(max_length=255, blank=True, db_index=True)
    idx_experience_level = models.IntegerField(default=0, db_index=True)
    idx_project_length = models.IntegerField(default=0, db_index=True)
    idx_status = models.CharField(max_length=9, choices=STATUS_CHOICES, default='open', db_index=True)
    issue_description = models.TextField(default='', blank=True)
    funding_organisation = models.CharField(max_length=255, default='', blank=True)
    standard_bounties_id = models.IntegerField(default=0)
    num_fulfillments = models.IntegerField(default=0)
    balance = models.DecimalField(default=0, decimal_places=2, max_digits=50)
    accepted = models.BooleanField(default=False, help_text=_('Whether the bounty has been done'))
    interested = models.ManyToManyField('dashboard.Interest', blank=True)
    interested_comment = models.IntegerField(null=True, blank=True)
    submissions_comment = models.IntegerField(null=True, blank=True)
    override_status = models.CharField(max_length=255, blank=True)
    last_comment_date = models.DateTimeField(null=True, blank=True)
    funder_last_messaged_on = models.DateTimeField(null=True, blank=True)
    fulfillment_accepted_on = models.DateTimeField(null=True, blank=True)
    fulfillment_submitted_on = models.DateTimeField(null=True, blank=True)
    fulfillment_started_on = models.DateTimeField(null=True, blank=True)
    canceled_on = models.DateTimeField(null=True, blank=True)
    canceled_bounty_reason = models.TextField(default='', blank=True, verbose_name=_('Cancelation reason'))
    project_type = models.CharField(max_length=50, choices=PROJECT_TYPES, default='traditional', db_index=True)
    permission_type = models.CharField(max_length=50, choices=PERMISSION_TYPES, default='permissionless', db_index=True)
    bounty_categories = ArrayField(models.CharField(max_length=50, choices=BOUNTY_CATEGORIES), default=list, blank=True)
    repo_type = models.CharField(max_length=50, choices=REPO_TYPES, default='public')
    snooze_warnings_for_days = models.IntegerField(default=0)
    is_featured = models.BooleanField(
        default=False, help_text=_('Whether this bounty is featured'))
    featuring_date = models.DateTimeField(blank=True, null=True, db_index=True)
    last_remarketed = models.DateTimeField(blank=True, null=True, db_index=True)
    remarketed_count = models.PositiveSmallIntegerField(default=0, blank=True, null=True)
    fee_amount = models.DecimalField(default=0, decimal_places=18, max_digits=50)
    fee_tx_id = models.CharField(default="0x0", max_length=255, blank=True)
    coupon_code = models.ForeignKey('dashboard.Coupon', blank=True, null=True, related_name='coupon', on_delete=models.SET_NULL)
    unsigned_nda = models.ForeignKey('dashboard.BountyDocuments', blank=True, null=True, related_name='bounty', on_delete=models.SET_NULL)

    token_value_time_peg = models.DateTimeField(blank=True, null=True)
    token_value_in_usdt = models.DecimalField(default=0, decimal_places=2, max_digits=50, blank=True, null=True)
    value_in_usdt_now = models.DecimalField(default=0, decimal_places=2, max_digits=50, blank=True, null=True)
    value_in_usdt = models.DecimalField(default=0, decimal_places=2, max_digits=50, blank=True, null=True)
    value_in_eth = models.DecimalField(default=0, decimal_places=2, max_digits=50, blank=True, null=True)
    value_true = models.DecimalField(default=0, decimal_places=2, max_digits=50, blank=True, null=True)
    privacy_preferences = JSONField(default=dict, blank=True)
    admin_override_and_hide = models.BooleanField(
        default=False, help_text=_('Admin override to hide the bounty from the system')
    )
    admin_override_suspend_auto_approval = models.BooleanField(
        default=False, help_text=_('Admin override to suspend work auto approvals')
    )
    admin_mark_as_remarket_ready = models.BooleanField(
        default=False, help_text=_('Admin override to mark as remarketing ready')
    )
    admin_override_org_name = models.CharField(max_length=255, blank=True) # TODO: Remove POST ORGS
    admin_override_org_logo = models.ImageField(
        upload_to=get_upload_filename,
        null=True,
        blank=True,
        help_text=_('Organization Logo - Override'),
    ) # TODO: Remove POST ORGS
    attached_job_description = models.URLField(blank=True, null=True, db_index=True)
    event = models.ForeignKey('dashboard.HackathonEvent', related_name='bounties', null=True, on_delete=models.SET_NULL, blank=True)

    # Bounty QuerySet Manager
    objects = BountyQuerySet.as_manager()

    class Meta:
        """Define metadata associated with Bounty."""

        verbose_name_plural = 'Bounties'
        index_together = [
            ["network", "idx_status"],
        ] + get_bounty_index_together()

    def __str__(self):
        """Return the string representation of a Bounty."""
        return f"{'(C) ' if self.current_bounty else ''}{self.pk}: {self.title}, {self.value_true} " \
               f"{self.token_name} @ {naturaltime(self.web3_created)}"

    def save(self, *args, **kwargs):
        """Define custom handling for saving bounties."""
        from .utils import clean_bounty_url
        if self.bounty_owner_github_username:
            self.bounty_owner_github_username = self.bounty_owner_github_username.lstrip('@')
        if self.github_url:
            self.github_url = clean_bounty_url(self.github_url)
        super().save(*args, **kwargs)

    EVENT_HANDLERS = {
        'traditional': {
            'open': {
                'accept_worker': 'work_started',
                'cancel_bounty': 'cancelled'},
            'work_started': {
                'submit_work': 'work_submitted',
                'stop_work': 'open_bounty',
                'cancel_bounty': 'cancelled'},
            'work_submitted': {
                'payout_bounty': 'done',
                'cancel_bounty': 'cancelled'},
        },
        'cooperative': {
            'open': {
                'accept_worker': 'work_started',
                'cancel_bounty': 'cancelled'},
            'work_started': {
                'submit_work': 'work_submitted',
                'stop_work': 'open_bounty',
                'cancel_bounty': 'cancelled'},
            'work_submitted': {
                'close_bounty': 'done',
                'cancel_bounty': 'cancelled'},
        },
        'contest': {
            'open': {
                'payout_bounty': 'done',
                'cancel_bounty': 'cancelled'}
        }
    }


    def handle_event(self, event):
        """Handle a new BountyEvent, and potentially change state"""
        next_state = self.EVENT_HANDLERS[self.project_type][self.bounty_state].get(event.event_type)
        if next_state:
            self.bounty_state = next_state
            self.save()

    @property
    def latest_activity(self):
        activity = Activity.objects.filter(bounty=self.pk).order_by('-pk')
        if activity.exists():
            from dashboard.router import ActivitySerializer
            return ActivitySerializer(activity.first()).data
        return None

    @property
    def profile_pairs(self):
        profile_handles = []

        for profile in self.interested.select_related('profile').all().order_by('pk'):
            profile_handles.append((profile.profile.handle, profile.profile.absolute_url))

        return profile_handles

    def get_absolute_url(self):
        """Get the absolute URL for the Bounty.

        Returns:
            str: The absolute URL for the Bounty.

        """
        return settings.BASE_URL + self.get_relative_url(preceding_slash=False)

    def get_relative_url(self, preceding_slash=True):
        """Get the relative URL for the Bounty.

        Attributes:
            preceding_slash (bool): Whether or not to include a preceding slash.

        Returns:
            str: The relative URL for the Bounty.

        """
        try:
            _org_name = org_name(self.github_url)
            _issue_num = int(issue_number(self.github_url))
            _repo_name = repo_name(self.github_url)
            return f"{'/' if preceding_slash else ''}issue/{_org_name}/{_repo_name}/{_issue_num}/{self.standard_bounties_id}"
        except Exception:
            return f"{'/' if preceding_slash else ''}funding/details?url={self.github_url}"

    def get_canonical_url(self):
        """Get the canonical URL of the Bounty for SEO purposes.

        Returns:
            str: The canonical URL of the Bounty.

        """
        _org_name = org_name(self.github_url)
        _repo_name = repo_name(self.github_url)
        _issue_num = int(issue_number(self.github_url))
        return settings.BASE_URL.rstrip('/') + reverse('issue_details_new2', kwargs={'ghuser': _org_name, 'ghrepo': _repo_name, 'ghissue': _issue_num})

    def get_natural_value(self):
        token = addr_to_token(self.token_address)
        if not token:
            return 0
        decimals = token.get('decimals', 0)
        return float(self.value_in_token) / 10**decimals

    @property
    def no_of_applicants(self):
        return self.interested.count()

    @property
    def has_applicant(self):
        """Filter results by bounties that have applicants."""
        return self.prefetch_related('activities') \
            .filter(
                activities__activity_type='worker_applied',
                activities__needs_review=False,
            )

    @property
    def warned(self):
        """Filter results by bounties that have been warned for inactivity."""
        return self.prefetch_related('activities') \
            .filter(
                activities__activity_type='bounty_abandonment_warning',
                activities__needs_review=True,
            )

    @property
    def escalated(self):
        """Filter results by bounties that have been escalated for review."""
        return self.prefetch_related('activities') \
            .filter(
                activities__activity_type='bounty_abandonment_escalation_to_mods',
                activities__needs_review=True,
            )

    @property
    def url(self):
        return self.get_absolute_url()

    @property
    def canonical_url(self):
        return self.get_canonical_url()

    def snooze_url(self, num_days):
        """Get the bounty snooze URL.

        Args:
            num_days (int): The number of days to snooze the Bounty.

        Returns:
            str: The snooze URL based on the provided number of days.

        """
        return f'{self.get_absolute_url()}?snooze={num_days}'

    def approve_worker_url(self, worker):
        """Get the bounty work approval URL.

        Args:
            worker (string): The handle to approve

        Returns:
            str: The work approve URL based on the worker name

        """
        return f'{self.get_absolute_url()}?mutate_worker_action=approve&worker={worker}'

    def reject_worker_url(self, worker):
        """Get the bounty work rejection URL.

        Args:
            worker (string): The handle to reject

        Returns:
            str: The work reject URL based on the worker name

        """
        return f'{self.get_absolute_url()}?mutate_worker_action=reject&worker={worker}'

    @property
    def can_submit_after_expiration_date(self):
        if self.is_legacy:
            # legacy bounties could submit after expiration date
            return True

        # standardbounties
        contract_deadline = self.raw_data.get('contract_deadline')
        ipfs_deadline = self.raw_data.get('ipfs_deadline')
        if not ipfs_deadline:
            # if theres no expiry date in the payload, then expiration date is not mocked, and one cannot submit after expiration date
            return False

        # if contract_deadline > ipfs_deadline, then by definition, can be submitted after expiry date
        return contract_deadline > ipfs_deadline

    @property
    def title_or_desc(self):
        """Return the title of the issue."""
        if not self.title:
            title = self.fetch_issue_item('title') or self.github_url
            return title
        return self.title

    @property
    def issue_description_text(self):
        import re
        tag_re = re.compile(r'(<!--.*?-->|<[^>]*>)')
        return tag_re.sub('', self.issue_description).strip()

    @property
    def github_issue_number(self):
        try:
            return int(issue_number(self.github_url))
        except Exception:
            return None

    @property
    def org_name(self):
        return self.github_org_name

    @property
    def org_profile(self):
        profiles = Profile.objects.filter(handle__iexact=self.org_name)
        if profiles.exists():
            return profiles.first()
        return None

    @property
    def org_display_name(self): # TODO: Remove POST ORGS
        if self.admin_override_org_name:
            return self.admin_override_org_name
        return org_name(self.github_url)

    @property
    def github_org_name(self):
        try:
            return org_name(self.github_url)
        except Exception:
            return None

    @property
    def github_repo_name(self):
        try:
            return repo_name(self.github_url)
        except Exception:
            return None

    def is_hunter(self, handle):
        """Determine whether or not the profile is the bounty hunter.

        Args:
            handle (str): The profile handle to be compared.

        Returns:
            bool: Whether or not the user is the bounty hunter.

        """
        return any(profile.fulfiller_github_username == handle for profile in self.fulfillments.all())

    def is_fulfiller(self, handle):
        """Determine whether or not the profile is the bounty is_fulfiller.

        Args:
            handle (str): The profile handle to be compared.

        Returns:
            bool: Whether or not the user is the bounty is_fulfiller.

        """
        return any(profile.fulfiller_github_username == handle for profile in self.fulfillments.filter(accepted=True).all())

    def is_funder(self, handle):
        """Determine whether or not the profile is the bounty funder.

        Args:
            handle (str): The profile handle to be compared.

        Returns:
            bool: Whether or not the user is the bounty funder.

        """
        return handle.lower().lstrip('@') == self.bounty_owner_github_username.lower().lstrip('@')

    def has_started_work(self, handle, pending=False):
        """Determine whether or not the profile has started work

        Args:
            handle (str): The profile handle to be compared.

        Returns:
            bool: Whether or not the user has started work.

        """
        return self.interested.filter(pending=pending, profile__handle__iexact=handle).exists()

    @property
    def absolute_url(self):
        return self.get_absolute_url()

    @property
    def avatar_url(self):
        return self.get_avatar_url(False)

    @property
    def avatar_url_w_gitcoin_logo(self):
        return self.get_avatar_url(True)

    def get_avatar_url(self, gitcoin_logo_flag=False):
        """Return the local avatar URL."""

        if self.admin_override_org_logo:
            return self.admin_override_org_logo.url

        org_name = self.github_org_name
        gitcoin_logo_flag = "/1" if gitcoin_logo_flag else ""
        if org_name:
            return f"{settings.BASE_URL}dynamic/avatar/{org_name}{gitcoin_logo_flag}"
        return f"{settings.BASE_URL}funding/avatar?repo={self.github_url}&v=3"

    @property
    def keywords(self):
        try:
            return self.metadata.get('issueKeywords', False)
        except Exception:
            return False

    @property
    def keywords_list(self):
        keywords = self.keywords
        if not keywords:
            return []
        else:
            try:
                return [keyword.strip() for keyword in keywords.split(",")]
            except AttributeError:
                return []

    @property
    def fulfillers_handles(self):
        bounty_fulfillers = self.fulfillments.filter(accepted=True).values_list('fulfiller_github_username', flat=True)
        tip_fulfillers = self.tips.values_list('username', flat=True)
        return list(bounty_fulfillers) + list(tip_fulfillers)

    @property
    def now(self):
        """Return the time now in the current timezone."""
        return timezone.now()

    @property
    def past_expiration_date(self):
        """Return true IFF issue is past expiration date"""
        return timezone.localtime().replace(tzinfo=None) > self.expires_date.replace(tzinfo=None)

    @property
    def past_hard_expiration_date(self):
        """Return true IFF issue is past smart contract expiration date
        and therefore cannot ever be claimed again"""
        return self.past_expiration_date and not self.can_submit_after_expiration_date

    @property
    def status(self):
        """Determine the status of the Bounty.

        Raises:
            Exception: Catch whether or not any exception is encountered and
                return unknown for status.

        Returns:
            str: The status of the Bounty.

        """
        if self.override_status:
            return self.override_status
        if self.is_legacy:
            return self.idx_status

        # standard bounties
        is_traditional_bounty_type = self.project_type == 'traditional'
        try:
            has_tips = self.tips.filter(is_for_bounty_fulfiller=False).send_happy_path().exists()
            if has_tips and is_traditional_bounty_type and not self.is_open :
                return 'done'
            if not self.is_open:
                if self.accepted:
                    return 'done'
                elif self.past_hard_expiration_date:
                    return 'expired'
                elif has_tips:
                    return 'done'
                # If its not expired or done, and no tips, it must be cancelled.
                return 'cancelled'
            # per https://github.com/gitcoinco/web/pull/1098 ,
            # cooperative/contest are open no matter how much started/submitted work they have
            if self.pk and self.project_type in ['contest', 'cooperative']:
                return 'open'
            if self.num_fulfillments == 0:
                if self.pk and self.interested.filter(pending=False).exists():
                    return 'started'
                elif self.is_reserved:
                    return 'reserved'
                return 'open'
            return 'submitted'
        except Exception as e:
            logger.warning(e)
            return 'unknown'

    @property
    def get_value_true(self):
        return self.get_natural_value()

    @property
    def get_value_in_eth(self):
        if self.token_name == 'ETH':
            return self.value_in_token / 10**18
        try:
            return convert_amount(self.value_true, self.token_name, 'ETH')
        except Exception:
            return None

    @property
    def get_value_in_usdt_now(self):
        return self.value_in_usdt_at_time(None)

    @property
    def get_value_in_usdt(self):
        if self.status in self.OPEN_STATUSES:
            return self.value_in_usdt_now
        return self.value_in_usdt_then

    @property
    def value_in_usdt_then(self):
        return self.value_in_usdt_at_time(self.web3_created)

    def value_in_usdt_at_time(self, at_time):
        decimals = 10 ** 18
        if self.token_name == 'USDT':
            return float(self.value_in_token)
        if self.token_name in settings.STABLE_COINS:
            return float(self.value_in_token / 10 ** 18)
        try:
            return round(float(convert_amount(self.value_true, self.token_name, 'USDT', at_time)), 2)
        except ConversionRateNotFoundError:
            try:
                in_eth = round(float(convert_amount(self.value_true, self.token_name, 'ETH', at_time)), 2)
                return round(float(convert_amount(in_eth, 'USDT', 'USDT', at_time)), 2)
            except ConversionRateNotFoundError:
                return None

    @property
    def token_value_in_usdt_now(self):
        if self.token_name in settings.STABLE_COINS:
            return 1
        try:
            return round(convert_token_to_usdt(self.token_name), 2)
        except ConversionRateNotFoundError:
            return None

    @property
    def token_value_in_usdt_then(self):
        try:
            return round(convert_token_to_usdt(self.token_name, self.web3_created), 2)
        except ConversionRateNotFoundError:
            return None

    @property
    def get_token_value_in_usdt(self):
        if self.status in self.OPEN_STATUSES:
            return self.token_value_in_usdt_now
        return self.token_value_in_usdt_then

    @property
    def get_token_value_time_peg(self):
        if self.status in self.OPEN_STATUSES:
            return timezone.now()
        return self.web3_created

    @property
    def desc(self):
        return f"{naturaltime(self.web3_created)} {self.idx_project_length} {self.bounty_type} {self.experience_level}"

    @property
    def turnaround_time_accepted(self):
        try:
            return (self.get_fulfillment_accepted_on - self.web3_created).total_seconds()
        except Exception:
            return None

    @property
    def turnaround_time_started(self):
        try:
            return (self.get_fulfillment_started_on - self.web3_created).total_seconds()
        except Exception:
            return None

    @property
    def turnaround_time_submitted(self):
        try:
            return (self.get_fulfillment_submitted_on - self.web3_created).total_seconds()
        except Exception:
            return None

    @property
    def get_fulfillment_accepted_on(self):
        try:
            return self.fulfillments.filter(accepted=True).first().accepted_on
        except Exception:
            return None

    @property
    def get_fulfillment_submitted_on(self):
        try:
            return self.fulfillments.first().created_on
        except Exception:
            return None

    @property
    def get_fulfillment_started_on(self):
        try:
            return self.interested.first().created
        except Exception:
            return None

    @property
    def hourly_rate(self):
        try:
            hours_worked = self.fulfillments.filter(accepted=True).first().fulfiller_hours_worked
            return float(self.value_in_usdt) / float(hours_worked)
        except Exception:
            return None

    @property
    def is_legacy(self):
        """Determine if the Bounty is legacy based on sunset date.

        Todo:
            * Remove this method following legacy bounty sunsetting.

        Returns:
            bool: Whether or not the Bounty is using the legacy contract.

        """
        return (self.web3_type == 'legacy_gitcoin')

    def get_github_api_url(self):
        """Get the Github API URL associated with the bounty.

        Returns:
            str: The Github API URL associated with the issue.

        """
        from urllib.parse import urlparse
        if self.github_url.lower()[:19] != 'https://github.com/':
            return ''
        url_path = urlparse(self.github_url).path
        return 'https://api.github.com/repos' + url_path

    def fetch_issue_item(self, item_type='body'):
        """Fetch the item type of an issue.

        Args:
            type (str): The github API response body item to be fetched.

        Returns:
            str: The item content.

        """
        github_url = self.get_github_api_url()
        if github_url:
            issue_description = requests.get(github_url, auth=_AUTH)
            if issue_description.status_code == 200:
                item = issue_description.json().get(item_type, '')
                if item_type == 'body' and item:
                    self.issue_description = item
                elif item_type == 'title' and item:
                    self.title = item
                self.save()
                return item
        return ''

    def fetch_issue_comments(self, save=True):
        """Fetch issue comments for the associated Github issue.

        Args:
            save (bool): Whether or not to save the Bounty after fetching.

        Returns:
            dict: The comments data dictionary provided by Github.

        """
        if self.github_url.lower()[:19] != 'https://github.com/':
            return []

        parsed_url = urlsplit(self.github_url)
        try:
            github_user, github_repo, _, github_issue = parsed_url.path.split('/')[1:5]
        except ValueError:
            logger.info(f'Invalid github url for Bounty: {self.pk} -- {self.github_url}')
            return []
        comments = get_issue_comments(github_user, github_repo, github_issue)
        if isinstance(comments, dict) and comments.get('message', '') == 'Not Found':
            logger.info(f'Bounty {self.pk} contains an invalid github url {self.github_url}')
            return []
        comment_count = 0
        for comment in comments:
            if (isinstance(comment, dict) and comment.get('user', {}).get('login', '') not in settings.IGNORE_COMMENTS_FROM):
                comment_count += 1
        self.github_comments = comment_count
        if comment_count:
            comment_times = [datetime.strptime(comment['created_at'], '%Y-%m-%dT%H:%M:%SZ') for comment in comments]
            max_comment_time = max(comment_times)
            max_comment_time = max_comment_time.replace(tzinfo=pytz.utc)
            self.last_comment_date = max_comment_time
        if save:
            self.save()
        return comments

    @property
    def next_bounty(self):
        if self.current_bounty:
            return None
        try:
            return Bounty.objects.filter(standard_bounties_id=self.standard_bounties_id, created_on__gt=self.created_on).order_by('created_on').first()
        except Exception:
            return None

    @property
    def prev_bounty(self):
        try:
            return Bounty.objects.filter(standard_bounties_id=self.standard_bounties_id, created_on__lt=self.created_on).order_by('-created_on').first()
        except Exception:
            return None

    # returns true if this bounty was active at _time
    def was_active_at(self, _time):
        if _time < self.web3_created:
            return False
        if _time < self.created_on:
            return False
        next_bounty = self.next_bounty
        if next_bounty is None:
            return True
        if next_bounty.created_on > _time:
            return True
        return False

    def action_urls(self):
        """Provide URLs for bounty related actions.

        Returns:
            dict: A dictionary of action URLS for this bounty.

        """
        params = f'pk={self.pk}&network={self.network}'
        urls = {}
        for item in ['fulfill', 'increase', 'accept', 'cancel', 'payout', 'contribute',
                     'advanced_payout', 'social_contribution', 'invoice', ]:
            urls.update({item: f'/issue/{item}?{params}'})
        return urls

    def is_notification_eligible(self, var_to_check=True):
        """Determine whether or not a notification is eligible for transmission outside of production.

        Returns:
            bool: Whether or not the Bounty is eligible for outbound notifications.

        """
        if not var_to_check or self.get_natural_value() < 0.0001 or (
           self.network != settings.ENABLE_NOTIFICATIONS_ON_NETWORK):
            return False
        if self.network == 'mainnet' and (settings.DEBUG or settings.ENV != 'prod'):
            return False
        if (settings.DEBUG or settings.ENV != 'prod') and settings.GITHUB_API_USER != self.github_org_name:
            return False

        return True

    @property
    def is_project_type_fulfilled(self):
        """Determine whether or not the Project Type is currently fulfilled.

        Todo:
            * Add remaining Project Type fulfillment handling.

        Returns:
            bool: Whether or not the Bounty Project Type is fully staffed.

        """
        fulfilled = False
        if self.project_type == 'traditional':
            fulfilled = self.interested.filter(pending=False).exists()
        return fulfilled

    @property
    def needs_review(self):
        if self.activities.filter(needs_review=True).exists():
            return True
        return False

    @property
    def github_issue_state(self):
        current_github_state = self.github_issue_details.get('state') if self.github_issue_details else None
        if not current_github_state:
            try:
                _org_name = org_name(self.github_url)
                _repo_name = repo_name(self.github_url)
                _issue_num = issue_number(self.github_url)
                gh_issue_details = get_gh_issue_details(_org_name, _repo_name, int(_issue_num))
                if gh_issue_details:
                    self.github_issue_details = gh_issue_details
                    self.save()
                    current_github_state = self.github_issue_details.get('state', 'open')
            except Exception as e:
                logger.info(e)
                return 'open'
        return current_github_state

    @property
    def is_issue_closed(self):
        if self.github_issue_state == 'closed':
            return True
        return False

    @property
    def tips(self):
        """Return the tips associated with this bounty."""
        try:
            return Tip.objects.filter(github_url__iexact=self.github_url, network=self.network).order_by('-created_on')
        except:
            return Tip.objects.none()

    @property
    def bulk_payout_tips(self):
        """Return the Bulk payout tips associated with this bounty."""
        queryset = self.tips.filter(is_for_bounty_fulfiller=False, metadata__is_clone__isnull=True)
        return (queryset.filter(from_address=self.bounty_owner_address) |
                queryset.filter(from_name=self.bounty_owner_github_username))

    @property
    def paid(self):
        """Return list of users paid for this bounty."""
        if self.status != 'done':
            return []  # to save the db hits

        return_list = []
        for fulfillment in self.fulfillments.filter(accepted=True):
            if fulfillment.fulfiller_github_username:
                return_list.append(fulfillment.fulfiller_github_username)
        for tip in self.tips.send_happy_path():
            if tip.username:
                return_list.append(tip.username)
        return list(set(return_list))

    @property
    def additional_funding_summary(self):
        """Return a dict describing the additional funding from crowdfunding that this object has"""
        ret = {}
        for tip in self.tips.filter(is_for_bounty_fulfiller=True).send_happy_path():
            token = tip.tokenName
            obj = ret.get(token, {})

            if not obj:
                obj['amount'] = 0.0

                conversion_rate = ConversionRate.objects.filter(
                    from_currency=token,
                    to_currency='USDT',
                ).order_by('-timestamp').first()

                if conversion_rate:
                    obj['ratio'] = (float(conversion_rate.to_amount) / float(conversion_rate.from_amount))
                    obj['timestamp'] = conversion_rate.timestamp
                else:
                    obj['ratio'] = 0.0
                    obj['timestamp'] = datetime.now()

                ret[token] = obj

            obj['amount'] += tip.amount_in_whole_units
        return ret

    @property
    def additional_funding_summary_sentence(self):
        afs = self.additional_funding_summary
        tokens = afs.keys()

        if not tokens:
            return ''

        items = []
        usd_value = 0.0

        for token_name in tokens:
            obj = afs[token_name]
            ratio = obj['ratio']
            amount = obj['amount']
            usd_value += amount * ratio
            items.append(f"{amount} {token_name}")

        sentence = ", ".join(items)

        if usd_value:
            sentence += f" worth {usd_value} USD"

        return sentence

    @property
    def reserved_for_user_handle(self):
        if self.bounty_reserved_for_user:
            return self.bounty_reserved_for_user.handle
        return ''

    @reserved_for_user_handle.setter
    def reserved_for_user_handle(self, handle):
        profile = None

        if handle:
            try:
                profile = Profile.objects.filter(handle__iexact=handle).first()
            except:
                logger.warning(f'reserved_for_user_handle: Unknown handle: ${handle}')

        self.bounty_reserved_for_user = profile

    @property
    def can_remarket(self):
        result = True

        if self.remarketed_count and self.remarketed_count >= 2:
            result = False

        if self.last_remarketed:
            minimum_wait_after_remarketing = self.last_remarketed + timezone.timedelta(minutes=settings.MINUTES_BETWEEN_RE_MARKETING)
            if timezone.now() < minimum_wait_after_remarketing:
                result = False

        if self.interested.count() > 0:
            result = False

        return result

    @property
    def is_reserved(self):
        if self.bounty_reserved_for_user and self.reserved_for_user_from:
            if timezone.now() < self.reserved_for_user_from:
                return False

            if self.reserved_for_user_expiration and timezone.now() > self.reserved_for_user_expiration:
                return False

            return True

    @property
    def total_reserved_length_label(self):
        if self.bounty_reserved_for_user and self.reserved_for_user_from:
            if self.reserved_for_user_expiration is None:
                return 'indefinitely'

            if self.reserved_for_user_from == self.reserved_for_user_expiration:
                return ''

            delta = self.reserved_for_user_expiration - self.reserved_for_user_from
            days = delta.days

            if days > 0:
                if days % 7 == 0:
                    if days == 7:
                        return '1 week'
                    else:
                        weeks = int(days / 7)
                        return f'{weeks} weeks'

                if days == 1:
                    return '1 day'
                else:
                    return f'{days} days'
            else:
                hours = int(int(delta.total_seconds()) / 3600)
                if hours == 1:
                    return '1 hour'
                else:
                    return f'{hours} hours'
        else:
            return ''


class BountyEvent(SuperModel):
    """An Event taken by a user, which may change the state of a Bounty"""

    EVENT_TYPES = (
        ('accept_worker', 'Accept Worker'),
        ('cancel_bounty', 'Cancel Bounty'),
        ('submit_work', 'Submit Work'),
        ('stop_work', 'Stop Work'),
        ('express_interest', 'Express Interest'),
        ('payout_bounty', 'Payout Bounty'),
        ('expire_bounty', 'Expire Bounty'),
        ('extend_expiration', 'Extend Expiration'),
        ('close_bounty', 'Close Bounty'),
    )

    bounty = models.ForeignKey('dashboard.Bounty', on_delete=models.CASCADE,
        related_name='events')
    created_by = models.ForeignKey('dashboard.Profile',
        on_delete=models.SET_NULL, related_name='events', blank=True, null=True)
    event_type = models.CharField(max_length=50, choices=EVENT_TYPES)
    metadata = JSONField(default=dict, blank=True)


class BountyFulfillmentQuerySet(models.QuerySet):
    """Handle the manager queryset for BountyFulfillments."""

    def accepted(self):
        """Filter results to accepted bounty fulfillments."""
        return self.filter(accepted=True)

    def submitted(self):
        """Exclude results that have not been submitted."""
        return self.exclude(fulfiller_address='0x0000000000000000000000000000000000000000')

class BountyFulfillment(SuperModel):
    """The structure of a fulfillment on a Bounty."""

    fulfiller_address = models.CharField(max_length=50)
    fulfiller_email = models.CharField(max_length=255, blank=True)
    fulfiller_github_username = models.CharField(max_length=255, blank=True)
    fulfiller_name = models.CharField(max_length=255, blank=True)
    fulfiller_metadata = JSONField(default=dict, blank=True)
    fulfillment_id = models.IntegerField(null=True, blank=True)
    fulfiller_hours_worked = models.DecimalField(null=True, blank=True, decimal_places=2, max_digits=50)
    fulfiller_github_url = models.CharField(max_length=255, blank=True, null=True)
    funder_last_notified_on = models.DateTimeField(null=True, blank=True)
    accepted = models.BooleanField(default=False)
    accepted_on = models.DateTimeField(null=True, blank=True)

    bounty = models.ForeignKey(Bounty, related_name='fulfillments', on_delete=models.CASCADE)
    profile = models.ForeignKey('dashboard.Profile', related_name='fulfilled', on_delete=models.CASCADE, null=True)

    def __str__(self):
        """Define the string representation of BountyFulfillment.

        Returns:
            str: The string representation of the object.

        """
        return f'BountyFulfillment ID: ({self.pk}) - Bounty ID: ({self.bounty.pk})'

    def save(self, *args, **kwargs):
        """Define custom handling for saving bounty fulfillments."""
        if self.fulfiller_github_username:
            self.fulfiller_github_username = self.fulfiller_github_username.lstrip('@')
        super().save(*args, **kwargs)


    @property
    def should_hide(self):
        return self.fulfiller_github_username in settings.BLOCKED_USERS

    @property
    def to_json(self):
        """Define the JSON representation of BountyFulfillment.

        Returns:
            dict: A JSON representation of BountyFulfillment.

        """
        return {
            'address': self.fulfiller_address,
            'bounty_id': self.bounty.pk,
            'email': self.fulfiller_email,
            'githubUsername': self.fulfiller_github_username,
            'name': self.fulfiller_name,
        }


class BountySyncRequest(SuperModel):
    """Define the structure for bounty syncing."""

    github_url = models.URLField()
    processed = models.BooleanField()


class RefundFeeRequest(SuperModel):
    """Define the Refund Fee Request model."""
    profile = models.ForeignKey(
        'dashboard.Profile',
        null=True,
        on_delete=models.SET_NULL,
        related_name='refund_requests',
    )
    bounty = models.ForeignKey(
        'dashboard.Bounty',
        on_delete=models.CASCADE
    )
    fulfilled = models.BooleanField(default=False)
    rejected = models.BooleanField(default=False)
    comment = models.TextField(max_length=500, blank=True)
    comment_admin = models.TextField(max_length=500, blank=True)
    fee_amount = models.FloatField()
    token = models.CharField(max_length=10)
    address = models.CharField(max_length=255)
    txnId = models.CharField(max_length=255, blank=True)

    def __str__(self):
        """Return the string representation of RefundFeeRequest."""
        return f"bounty: {self.bounty}, fee: {self.fee_amount}, token: {self.token}. Time: {self.created_on}"


class Subscription(SuperModel):

    email = models.EmailField(max_length=255)
    raw_data = models.TextField()
    ip = models.CharField(max_length=50)

    def __str__(self):
        return f"{self.email} {self.created_on}"


class BountyDocuments(SuperModel):

    doc = models.FileField(upload_to=get_upload_filename, null=True, blank=True, help_text=_('Bounty documents.'))
    doc_type = models.CharField(max_length=50)


class SendCryptoAssetQuerySet(models.QuerySet):
    """Handle the manager queryset for SendCryptoAsset."""

    def send_success(self):
        """Filter results down to successful sends only."""
        return self.filter(tx_status='success').exclude(txid='')

    def send_pending(self):
        """Filter results down to pending sends only."""
        return self.filter(tx_status='pending').exclude(txid='')

    def send_happy_path(self):
        """Filter results down to pending/success sends only."""
        return self.filter(tx_status__in=['pending', 'success']).exclude(txid='')

    def send_fail(self):
        """Filter results down to failed sends only."""
        return self.filter(Q(txid='') | Q(tx_status__in=['dropped', 'unknown', 'na', 'error']))

    def receive_success(self):
        """Filter results down to successful receives only."""
        return self.filter(receive_tx_status='success').exclude(receive_txid='')

    def receive_pending(self):
        """Filter results down to pending receives only."""
        return self.filter(receive_tx_status='pending').exclude(receive_txid='')

    def receive_happy_path(self):
        """Filter results down to pending receives only."""
        return self.filter(receive_tx_status__in=['pending', 'success']).exclude(receive_txid='')

    def receive_fail(self):
        """Filter results down to failed receives only."""
        return self.filter(Q(receive_txid='') | Q(receive_tx_status__in=['dropped', 'unknown', 'na', 'error']))


class SendCryptoAsset(SuperModel):
    """Abstract Base Class to handle the model for both Tips and Kudos."""

    TX_STATUS_CHOICES = (
        ('na', 'na'),  # not applicable
        ('pending', 'pending'),
        ('success', 'success'),
        ('error', 'error'),
        ('unknown', 'unknown'),
        ('dropped', 'dropped'),
    )

    web3_type = models.CharField(max_length=50, default='v3')
    emails = JSONField(blank=True)
    url = models.CharField(max_length=255, default='', blank=True)
    primary_email = models.CharField(max_length=255, default='', blank=True)
    tokenName = models.CharField(max_length=255, default='ETH')
    tokenAddress = models.CharField(max_length=255, blank=True)
    amount = models.DecimalField(default=1, decimal_places=4, max_digits=50)
    comments_public = models.TextField(default='', blank=True)
    ip = models.CharField(max_length=50)
    github_url = models.URLField(null=True, blank=True)
    from_name = models.CharField(max_length=255, default='', blank=True)
    from_email = models.CharField(max_length=255, default='', blank=True)
    from_username = models.CharField(max_length=255, default='', blank=True)
    username = models.CharField(max_length=255, default='', blank=True)  # to username
    network = models.CharField(max_length=255, default='')
    txid = models.CharField(max_length=255, default='')
    receive_txid = models.CharField(max_length=255, default='', blank=True)
    received_on = models.DateTimeField(null=True, blank=True)
    from_address = models.CharField(max_length=255, default='', blank=True)
    receive_address = models.CharField(max_length=255, default='', blank=True)
    metadata = JSONField(default=dict, blank=True)
    is_for_bounty_fulfiller = models.BooleanField(
        default=False,
        help_text='If this option is chosen, this tip will be automatically paid to the bounty'
                  ' fulfiller, not self.usernameusername.',
    )

    tx_status = models.CharField(max_length=9, choices=TX_STATUS_CHOICES, default='na', db_index=True)
    receive_tx_status = models.CharField(max_length=9, choices=TX_STATUS_CHOICES, default='na', db_index=True)
    tx_time = models.DateTimeField(null=True, blank=True)
    receive_tx_time = models.DateTimeField(null=True, blank=True)

    # QuerySet Manager
    objects = SendCryptoAssetQuerySet.as_manager()

    class Meta:
        abstract = True

    def __str__(self):
        """Return the string representation for a tip."""
        if self.web3_type == 'yge':
            return f"({self.network}) - {self.status}{' ORPHAN' if not self.emails else ''} " \
               f"{self.amount} {self.tokenName} to {self.username} from {self.from_name or 'NA'}, " \
               f"created: {naturalday(self.created_on)}, expires: {naturalday(self.expires_date)}"
        status = 'funded' if self.txid else 'not funded'
        status = status if not self.receive_txid else 'received'
        return f"({self.web3_type}) {status} {self.amount} {self.tokenName} to {self.username} from {self.from_name or 'NA'}"

    # TODO: DRY
    def get_natural_value(self):
        token = addr_to_token(self.tokenAddress)
        decimals = token['decimals']
        return float(self.amount) / 10**decimals

    @property
    def value_true(self):
        return self.get_natural_value()

    @property
    def amount_in_wei(self):
        token = addr_to_token(self.tokenAddress)
        decimals = token['decimals'] if token else 18
        return float(self.amount) * 10**decimals

    @property
    def amount_in_whole_units(self):
        return float(self.amount)

    @property
    def org_name(self):
        try:
            return org_name(self.github_url)
        except Exception:
            return None

    @property
    def org_profile(self):
        profiles = Profile.objects.filter(handle__iexact=self.org_name)
        if profiles.count():
            return profiles.first()
        return None

    # TODO: DRY
    @property
    def value_in_eth(self):
        if self.tokenName == 'ETH':
            return self.amount
        try:
            return convert_amount(self.amount, self.tokenName, 'ETH')
        except Exception:
            return None

    @property
    def value_in_usdt_now(self):
        return self.value_in_usdt_at_time(None)

    @property
    def value_in_usdt(self):
        return self.value_in_usdt_then

    @property
    def value_in_usdt_then(self):
        return self.value_in_usdt_at_time(self.created_on)

    @property
    def token_value_in_usdt_now(self):
        try:
            return round(convert_token_to_usdt(self.tokenName), 2)
        except ConversionRateNotFoundError:
            return None

    @property
    def token_value_in_usdt_then(self):
        try:
            return round(convert_token_to_usdt(self.tokenName, self.created_on), 2)
        except ConversionRateNotFoundError:
            return None

    def value_in_usdt_at_time(self, at_time):
        decimals = 1
        if self.tokenName in settings.STABLE_COINS:
            return float(self.amount)
        try:
            return round(float(convert_amount(self.amount, self.tokenName, 'USDT', at_time)) / decimals, 2)
        except ConversionRateNotFoundError:
            try:
                in_eth = convert_amount(self.amount, self.tokenName, 'ETH', at_time)
                return round(float(convert_amount(in_eth, 'ETH', 'USDT', at_time)) / decimals, 2)
            except ConversionRateNotFoundError:
                return None

    @property
    def status(self):
        if self.receive_txid:
            return "RECEIVED"
        return "PENDING"

    @property
    def github_org_name(self):
        try:
            return org_name(self.github_url)
        except Exception:
            return None

    def is_notification_eligible(self, var_to_check=True):
        """Determine whether or not a notification is eligible for transmission outside of production.

        Returns:
            bool: Whether or not the Tip is eligible for outbound notifications.

        """
        if not var_to_check or self.network != settings.ENABLE_NOTIFICATIONS_ON_NETWORK:
            return False
        if self.network == 'mainnet' and (settings.DEBUG or settings.ENV != 'prod'):
            return False
        if (settings.DEBUG or settings.ENV != 'prod') and settings.GITHUB_API_USER != self.github_org_name:
            return False
        return True

    def update_tx_status(self):
        """ Updates the tx status according to what infura says about the tx

        """
        from dashboard.utils import get_tx_status
        self.tx_status, self.tx_time = get_tx_status(self.txid, self.network, self.created_on)
        return bool(self.tx_status)

    def update_receive_tx_status(self):
        """ Updates the receive tx status according to what infura says about the receive tx

        """
        from dashboard.utils import get_tx_status
        self.receive_tx_status, self.receive_tx_time = get_tx_status(self.receive_txid, self.network, self.created_on)
        return bool(self.receive_tx_status)

    @property
    def bounty(self):
        try:
            return Bounty.objects.current().filter(
                github_url__iexact=self.github_url,
                network=self.network).order_by('-web3_created').first()
        except Bounty.DoesNotExist:
            return None


class Tip(SendCryptoAsset):
    """ Inherit from SendCryptoAsset base class, and extra fields that are needed for Tips. """
    expires_date = models.DateTimeField(null=True, blank=True)
    comments_priv = models.TextField(default='', blank=True)
    recipient_profile = models.ForeignKey(
        'dashboard.Profile', related_name='received_tips', on_delete=models.SET_NULL, null=True, blank=True
    )
    sender_profile = models.ForeignKey(
        'dashboard.Profile', related_name='sent_tips', on_delete=models.SET_NULL, null=True, blank=True
    )

    @property
    def receive_url(self):
        if self.web3_type == 'yge':
            return self.url
        elif self.web3_type == 'v3':
            return self.receive_url_for_recipient
        elif self.web3_type != 'v2':
            raise Exception

        return self.receive_url_for_recipient

    @property
    def receive_url_for_recipient(self):
        if self.web3_type != 'v3':
            logger.error('Web3 type is not "v3"')
            return ''

        try:
            key = self.metadata['reference_hash_for_receipient']
            return f"{settings.BASE_URL}tip/receive/v3/{key}/{self.txid}/{self.network}"
        except Exception as e:
            logger.warning('Receive url for Tip recipient not found')
            return ''


class TipPayoutException(Exception):
    pass


@receiver(pre_save, sender=Tip, dispatch_uid="psave_tip")
def psave_tip(sender, instance, **kwargs):
    # when a new tip is saved, make sure it doesnt have whitespace in it
    instance.username = instance.username.replace(' ', '')
    # set missing attributes
    if not instance.sender_profile:
        profiles = Profile.objects.filter(handle__iexact=instance.from_username)
        if profiles.exists():
            instance.sender_profile = profiles.first()
    if not instance.recipient_profile:
        profiles = Profile.objects.filter(handle__iexact=instance.username)
        if profiles.exists():
            instance.recipient_profile = profiles.first()


@receiver(post_save, sender=Tip, dispatch_uid="post_save_tip")
def postsave_tip(sender, instance, **kwargs):
    is_valid = instance.sender_profile != instance.recipient_profile and instance.txid
    if is_valid:
        Earning.objects.update_or_create(
            source_type=ContentType.objects.get(app_label='dashboard', model='tip'),
            source_id=instance.pk,
            defaults={
                "created_on":instance.created_on,
                "org_profile":instance.org_profile,
                "from_profile":instance.sender_profile,
                "to_profile":instance.recipient_profile,
                "value_usd":instance.value_in_usdt_then,
                "url":'https://gitcoin.co/tips',
                "network":instance.network,
            }
            )


# method for updating
@receiver(pre_save, sender=Bounty, dispatch_uid="psave_bounty")
def psave_bounty(sender, instance, **kwargs):
    idx_experience_level = {
        'Unknown': 1,
        'Beginner': 2,
        'Intermediate': 3,
        'Advanced': 4,
    }

    idx_project_length = {
        'Unknown': 1,
        'Hours': 2,
        'Days': 3,
        'Weeks': 4,
        'Months': 5,
    }

    instance.idx_status = instance.status
    instance.fulfillment_accepted_on = instance.get_fulfillment_accepted_on
    instance.fulfillment_submitted_on = instance.get_fulfillment_submitted_on
    instance.fulfillment_started_on = instance.get_fulfillment_started_on
    instance._val_usd_db = instance.get_value_in_usdt if instance.get_value_in_usdt else 0
    instance._val_usd_db_now = instance.get_value_in_usdt_now if instance.get_value_in_usdt_now else 0
    instance.idx_experience_level = idx_experience_level.get(instance.experience_level, 0)
    instance.idx_project_length = idx_project_length.get(instance.project_length, 0)
    instance.token_value_time_peg = instance.get_token_value_time_peg
    instance.token_value_in_usdt = instance.get_token_value_in_usdt
    instance.value_in_usdt_now = instance.get_value_in_usdt_now
    instance.value_in_usdt = instance.get_value_in_usdt
    instance.value_in_eth = instance.get_value_in_eth
    instance.value_true = instance.get_value_true

    if not instance.bounty_owner_profile:
        if instance.bounty_owner_github_username:
            profiles = Profile.objects.filter(handle=instance.bounty_owner_github_username.lower().replace('@',''))
            if profiles.exists():
                instance.bounty_owner_profile = profiles.first()


@receiver(post_save, sender=BountyFulfillment, dispatch_uid="psave_bounty_fulfill")
def psave_bounty_fulfilll(sender, instance, **kwargs):
    if instance.accepted:
        Earning.objects.update_or_create(
            source_type=ContentType.objects.get(app_label='dashboard', model='bountyfulfillment'),
            source_id=instance.pk,
            defaults={
                "created_on":instance.created_on,
                "org_profile":instance.bounty.org_profile,
                "from_profile":instance.bounty.bounty_owner_profile,
                "to_profile":instance.profile,
                "value_usd":instance.bounty.value_in_usdt_then,
                "url":instance.bounty.url,
                "network":instance.bounty.network,
            }
            )


class InterestQuerySet(models.QuerySet):
    """Handle the manager queryset for Interests."""

    def needs_review(self):
        """Filter results to Interest objects requiring review by moderators."""
        return self.filter(status=Interest.STATUS_REVIEW)

    def warned(self):
        """Filter results to Interest objects that are currently in warning."""
        return self.filter(status=Interest.STATUS_WARNED)


class Interest(SuperModel):
    """Define relationship for profiles expressing interest on a bounty."""

    STATUS_REVIEW = 'review'
    STATUS_WARNED = 'warned'
    STATUS_OKAY = 'okay'
    STATUS_SNOOZED = 'snoozed'
    STATUS_PENDING = 'pending'

    WORK_STATUSES = (
        (STATUS_REVIEW, 'Needs Review'),
        (STATUS_WARNED, 'Hunter Warned'),
        (STATUS_OKAY, 'Okay'),
        (STATUS_SNOOZED, 'Snoozed'),
        (STATUS_PENDING, 'Pending'),
    )

    profile = models.ForeignKey('dashboard.Profile', related_name='interested', on_delete=models.CASCADE)
    created = models.DateTimeField(auto_now_add=True, blank=True, null=True, verbose_name=_('Date Created'))
    issue_message = models.TextField(default='', blank=True, verbose_name=_('Issue Comment'))
    pending = models.BooleanField(
        default=False,
        help_text=_('If this option is chosen, this interest is pending and not yet active'),
        verbose_name=_('Pending'),
    )
    acceptance_date = models.DateTimeField(blank=True, null=True, verbose_name=_('Date Accepted'))
    status = models.CharField(
        choices=WORK_STATUSES,
        default=STATUS_OKAY,
        max_length=7,
        help_text=_('Whether or not the interest requires review'),
        verbose_name=_('Needs Review'))
    signed_nda = models.ForeignKey('dashboard.BountyDocuments', blank=True, null=True, related_name='interest', on_delete=models.SET_NULL)

    # Interest QuerySet Manager
    objects = InterestQuerySet.as_manager()

    def __str__(self):
        """Define the string representation of an interested profile."""
        return f"{self.profile.handle} / pending: {self.pending} / status: {self.status}"

    @property
    def bounties(self):
        return Bounty.objects.filter(interested=self)

    def change_status(self, status=None):
        if status is None or status not in self.WORK_STATUSES:
            return self
        self.status = status
        self.save()
        return self

    def mark_for_review(self):
        """Flag the Interest for review by the moderation team."""
        self.status = self.STATUS_REVIEW
        self.save()
        return self

def auto_user_approve(interest, bounty):
    interest.pending = False
    interest.acceptance_date = timezone.now()
    start_work_approved(interest, bounty)
    maybe_market_to_github(bounty, 'work_started', profile_pairs=bounty.profile_pairs)
    maybe_market_to_slack(bounty, 'worker_approved')
    maybe_market_to_user_slack(bounty, 'worker_approved')


@receiver(post_save, sender=Interest, dispatch_uid="psave_interest")
@receiver(post_delete, sender=Interest, dispatch_uid="pdel_interest")
def psave_interest(sender, instance, **kwargs):
    # when a new interest is saved, update the status on frontend
    print("signal: updating bounties psave_interest")
    for bounty in Bounty.objects.filter(interested=instance):

        if bounty.bounty_reserved_for_user == instance.profile:
            auto_user_approve(instance, bounty)
        bounty.save()


class ActivityQuerySet(models.QuerySet):
    """Handle the manager queryset for Activities."""

    def needs_review(self):
        """Filter results to Activity objects to be reviewed by moderators."""
        return self.select_related('bounty', 'profile').filter(needs_review=True)

    def reviewed(self):
        """Filter results to Activity objects to be reviewed by moderators."""
        return self.select_related('bounty', 'profile').filter(
            needs_review=False,
            activity_type__in=['bounty_abandonment_escalation_to_mods', 'bounty_abandonment_warning'],
        )

    def warned(self):
        """Filter results to Activity objects to be reviewed by moderators."""
        return self.select_related('bounty', 'profile').filter(
            activity_type='bounty_abandonment_warning',
        )

    def escalated_for_removal(self):
        """Filter results to Activity objects to be reviewed by moderators."""
        return self.select_related('bounty', 'profile').filter(
            activity_type='bounty_abandonment_escalation_to_mods',
        )


class Activity(SuperModel):
    """Represent Start work/Stop work event.

    Attributes:
        ACTIVITY_TYPES (list of tuples): The valid activity types.

    """

    ACTIVITY_TYPES = [
        ('status_update', 'Update status'),
        ('new_bounty', 'New Bounty'),
        ('start_work', 'Work Started'),
        ('stop_work', 'Work Stopped'),
        ('work_submitted', 'Work Submitted'),
        ('work_done', 'Work Done'),
        ('worker_approved', 'Worker Approved'),
        ('worker_rejected', 'Worker Rejected'),
        ('worker_applied', 'Worker Applied'),
        ('increased_bounty', 'Increased Funding'),
        ('killed_bounty', 'Canceled Bounty'),
        ('new_tip', 'New Tip'),
        ('receive_tip', 'Tip Received'),
        ('bounty_abandonment_escalation_to_mods', 'Escalated checkin from @gitcoinbot about bounty status'),
        ('bounty_abandonment_warning', 'Checkin from @gitcoinbot about bounty status'),
        ('bounty_removed_slashed_by_staff', 'Dinged and Removed from Bounty by Staff'),
        ('bounty_removed_by_staff', 'Removed from Bounty by Staff'),
        ('bounty_removed_by_funder', 'Removed from Bounty by Funder'),
        ('new_crowdfund', 'New Crowdfund Contribution'),
        # Grants
        ('new_grant', 'New Grant'),
        ('update_grant', 'Updated Grant'),
        ('killed_grant', 'Cancelled Grant'),
        ('new_grant_contribution', 'Contributed to Grant'),
        ('new_grant_subscription', 'Subscribed to Grant'),
        ('killed_grant_contribution', 'Cancelled Grant Contribution'),
        ('new_milestone', 'New Milestone'),
        ('update_milestone', 'Updated Milestone'),
        ('new_kudos', 'New Kudos'),
        ('joined', 'Joined Gitcoin'),
        ('played_quest', 'Played Quest'),
        ('beat_quest', 'Beat Quest'),
        ('created_quest', 'Created Quest'),
        ('updated_avatar', 'Updated Avatar'),
    ]

    profile = models.ForeignKey(
        'dashboard.Profile',
        related_name='activities',
        on_delete=models.CASCADE
    )
    bounty = models.ForeignKey(
        'dashboard.Bounty',
        related_name='activities',
        on_delete=models.CASCADE,
        blank=True,
        null=True
    )
    tip = models.ForeignKey(
        'dashboard.Tip',
        related_name='activities',
        on_delete=models.CASCADE,
        blank=True,
        null=True
    )
    kudos = models.ForeignKey(
        'kudos.KudosTransfer',
        related_name='activities',
        on_delete=models.CASCADE,
        blank=True, null=True
    )
    grant = models.ForeignKey(
        'grants.Grant',
        related_name='activities',
        on_delete=models.CASCADE,
        blank=True, null=True
    )
    subscription = models.ForeignKey(
        'grants.Subscription',
        related_name='activities',
        on_delete=models.CASCADE,
        blank=True, null=True
    )
    created = models.DateTimeField(auto_now_add=True, blank=True, null=True, db_index=True)
    activity_type = models.CharField(max_length=50, choices=ACTIVITY_TYPES, blank=True, db_index=True)
    metadata = JSONField(default=dict)
    needs_review = models.BooleanField(default=False)

    # Activity QuerySet Manager
    objects = ActivityQuerySet.as_manager()

    def __str__(self):
        """Define the string representation of an interested profile."""
        return f"{self.profile.handle} type: {self.activity_type} created: {naturalday(self.created)} " \
               f"needs review: {self.needs_review}"

    @property
    def action_url(self):
        if self.bounty:
            return self.bounty.url
        if self.grant:
            return self.grant.url
        if self.kudos:
            return self.kudos.url
        if self.profile:
            return self.profile.url
        return ""

    @property
    def humanized_activity_type(self):
        """Turn snake_case into Snake Case.

        Returns:
            str: The humanized nameactivity_type
        """
        for activity_type in self.ACTIVITY_TYPES:
            if activity_type[0] == self.activity_type:
                return activity_type[1]
        return ' '.join([x.capitalize() for x in self.activity_type.split('_')])

    def point_value(self):
        """

        Returns:
            int the Point value of this activity
        """
        return point_values.get(self.activity_type, 0)

    def i18n_name(self):
        return _(next((x[1] for x in self.ACTIVITY_TYPES if x[0] == self.activity_type), 'Unknown type'))

    @property
    def view_props(self):
        from kudos.models import Token
        icons = {
            'new_tip': 'fa-thumbs-up',
            'start_work': 'fa-lightbulb',
            'new_bounty': 'fa-money-bill-alt',
            'work_done': 'fa-check-circle',
            'status_update': 'fa-user',
            'new_kudos': 'fa-thumbs-up',
            'new_grant': 'fa-envelope',
            'update_grant': 'fa-edit',
            'killed_grant': 'fa-trash',
            'new_grant_contribution': 'fa-coins',
            'new_grant_subscription': 'fa-calendar-check',
            'killed_grant_contribution': 'fa-calendar-times',
        }

        # load up this data package with all of the information in the already existing objects
        properties = [
            'i18n_name'
            'title',
            'token_name',
            'created_human_time',
            'humanized_name',
            'url',
        ]
        activity = self.to_standard_dict(properties=properties)
        for key, value in model_to_dict(self).items():
            activity[key] = value
        for fk in ['bounty', 'tip', 'kudos', 'profile']:
            if getattr(self, fk):
                activity[fk] = getattr(self, fk).to_standard_dict(properties=properties)
        activity['secondary_avatar_url'] = self.secondary_avatar_url
        # KO notes 2019/01/30
        # this is a bunch of bespoke information that is computed for the views
        # in a later release, it couild be refactored such that its just contained in the above code block ^^.
        activity['icon'] = icons.get(self.activity_type, 'fa-check-circle')
        if activity.get('kudos'):
            activity['kudos_data'] = Token.objects.get(pk=self.kudos.kudos_token_cloned_from_id)
        obj = self.metadata
        if 'new_bounty' in self.metadata:
            obj = self.metadata['new_bounty']
        activity['title'] = clean(obj.get('title', ''), strip=True)
        if 'id' in obj:
            if 'category' not in obj or obj['category'] == 'bounty': # backwards-compatible for category-lacking metadata
                activity['bounty_url'] = Bounty.objects.get(pk=obj['id']).get_relative_url()
                if activity.get('title'):
                    activity['urled_title'] = f'<a href="{activity["bounty_url"]}">{activity["title"]}</a>'
                else:
                    activity['urled_title'] = activity.get('title')
            activity['humanized_activity_type'] = self.humanized_activity_type
        if 'value_in_usdt_now' in obj:
            activity['value_in_usdt_now'] = obj['value_in_usdt_now']
        if 'token_name' in obj:
            activity['token'] = token_by_name(obj['token_name'])
            if 'value_in_token' in obj and activity['token']:
                activity['value_in_token_disp'] = round((float(obj['value_in_token']) /
                                                      10 ** activity['token']['decimals']) * 1000) / 1000

        # finally done!

        return activity

    @property
    def secondary_avatar_url(self):
        if self.metadata.get('to_username'):
            return f"/dynamic/avatar/{self.metadata['to_username']}"
        if self.metadata.get('worker_handle'):
            return f"/dynamic/avatar/{self.metadata['worker_handle']}"
        if self.metadata.get('url'):
            return self.metadata['url']
        if self.bounty:
            return self.bounty.avatar_url
        if self.metadata.get('grant_logo'):
            return self.metadata['grant_logo']
        if self.grant:
            return self.grant.logo.url if self.grant.logo else None
        return None

    @property
    def token_name(self):
        if self.bounty:
            return self.bounty.token_name
        if 'token_name' in self.metadata.keys():
            return self.metadata['token_name']
        return None

    def to_dict(self, fields=None, exclude=None):
        """Define the standard to dict representation of the object.

        Args:
            fields (list): The list of fields to include. If not provided,
                include all fields. If not provided, all fields are included.
                Defaults to: None.
            exclude (list): The list of fields to exclude. If not provided,
                no fields are excluded. Default to: None.

        Returns:
            dict: The dictionary representation of the object.

        """
        kwargs = {}
        if fields:
            kwargs['fields'] = fields
        if exclude:
            kwargs['exclude'] = exclude
        return model_to_dict(self, **kwargs)


@receiver(post_save, sender=Activity, dispatch_uid="post_add_activity")
def post_add_activity(sender, instance, created, **kwargs):
    if created:
        # make sure duplicate activity feed items are removed
        dupes = Activity.objects.exclude(pk=instance.pk)
        dupes = dupes.filter(created_on__gte=(instance.created_on - timezone.timedelta(minutes=5)))
        dupes = dupes.filter(created_on__lte=(instance.created_on + timezone.timedelta(minutes=5)))
        dupes = dupes.filter(profile=instance.profile)
        dupes = dupes.filter(bounty=instance.bounty)
        dupes = dupes.filter(tip=instance.tip)
        dupes = dupes.filter(kudos=instance.kudos)
        dupes = dupes.filter(grant=instance.grant)
        dupes = dupes.filter(subscription=instance.subscription)
        dupes = dupes.filter(activity_type=instance.activity_type)
        dupes = dupes.filter(metadata=instance.metadata)
        dupes = dupes.filter(needs_review=instance.needs_review)
        for dupe in dupes:
            dupe.delete()


class LabsResearch(SuperModel):
    """Define the structure of Labs Research object."""

    title = models.CharField(max_length=255)
    description = models.CharField(max_length=1000)
    link = models.URLField(null=True)
    image = models.ImageField(upload_to='labs', blank=True, null=True)
    upcoming = models.BooleanField(default=True)

    def __str__(self):
        return self.title


class UserVerificationModel(SuperModel):
    """Define the checkboxes for user verification."""

    user = models.OneToOneField(User, on_delete=models.SET_NULL, null=True, blank=True)
    verified = models.BooleanField(
        default=False,
        help_text='Select to display the Verified checkmark on the user\'s profile',
    )
    speedy_and_responsive = models.BooleanField(
        default=False,
    )
    great_communication = models.BooleanField(
        default=False,
    )
    bug_free_code = models.BooleanField(
        default=False,
    )
    completed_x_bounties = models.BooleanField(
        default=False,
    )

    def __str__(self):
        return f"User: {self.user}; Verified: {self.verified}"


class BountyInvites(SuperModel):
    """Define the structure of bounty invites."""

    INVITE_STATUS = [
        ('pending', 'pending'),
        ('accepted', 'accepted'),
        ('completed', 'completed'),
    ]

    bounty = models.ManyToManyField('dashboard.Bounty', related_name='bountyinvites', blank=True)
    inviter = models.ManyToManyField(User, related_name='inviter', blank=True)
    invitee = models.ManyToManyField(User, related_name='invitee', blank=True)
    status = models.CharField(max_length=20, choices=INVITE_STATUS, blank=True)

    def __str__(self):
        return f"Inviter: {self.inviter}; Invitee: {self.invitee}; Bounty: {self.bounty}"

    @property
    def get_bounty_invite_url(self):
        """Returns a unique url for each bounty and one who is inviting

        Returns:
            A unique string for each bounty
        """
        salt = "X96gRAVvwx52uS6w4QYCUHRfR3OaoB"
        string = self.inviter.username + salt + self.bounty
        return base64.urlsafe_b64encode(string.encode()).decode()


class ProfileQuerySet(models.QuerySet):
    """Define the Profile QuerySet to be used as the objects manager."""

    def visible(self):
        """Filter results to only visible profiles."""
        return self.filter(hide_profile=False)

    def hidden(self):
        """Filter results to only hidden profiles."""
        return self.filter(hide_profile=True)


class Repo(SuperModel):
    name = models.CharField(max_length=255)

    class Meta:
        ordering = ('name',)

    def __str__(self):
        return self.name


class Organization(SuperModel):
    name = models.CharField(max_length=255)
    groups = models.ManyToManyField('auth.Group', blank=True)
    repos = models.ManyToManyField(Repo, blank=True)

    class Meta:
        ordering = ('name',)

    def __str__(self):
        return self.name


class BlockedURLFilter(SuperModel):
    expression = models.CharField(max_length=255, help_text='the expression to search for in order to block that github url (or website)')
    comment = models.TextField(blank=True)

    def __str__(self):
        return self.expression


class HackathonRegistration(SuperModel):
    """Defines the Hackthon profiles registrations"""
    name = models.CharField(max_length=255, help_text='Hackathon slug')

    hackathon = models.ForeignKey(
        'HackathonEvent',
        on_delete=models.SET_NULL,
        null=True,
        blank=True
    )
    referer = models.URLField(null=True, blank=True, help_text='Url comes from')
    registrant = models.ForeignKey(
        'dashboard.Profile',
        related_name='hackathon_registration',
        on_delete=models.CASCADE,
        help_text='User profile'
    )
    def __str__(self):
        return f"Name: {self.name}; Hackathon: {self.hackathon}; Referer: {self.referer}; Registrant: {self.registrant}"


class Profile(SuperModel):
    """Define the structure of the user profile.

    TODO:
        * Remove all duplicate identity related information already stored on User.

    """

    JOB_SEARCH_STATUS = [
        ('AL', 'Actively looking for work'),
        ('PL', 'Passively looking and open to hearing new opportunities'),
        ('N', 'Not open to hearing new opportunities'),
    ]
    PERSONAS = [
        ('hunter', 'Hunter'),
        ('funder', 'Funder'),
        ('', 'Neither'),
    ]

    user = models.OneToOneField(User, on_delete=models.SET_NULL, null=True, blank=True)
    data = JSONField()
    handle = models.CharField(max_length=255, db_index=True, unique=True)
    last_sync_date = models.DateTimeField(null=True)
    last_calc_date = models.DateTimeField(default=get_time)
    email = models.CharField(max_length=255, blank=True, db_index=True)
    github_access_token = models.CharField(max_length=255, blank=True, db_index=True)
    pref_lang_code = models.CharField(max_length=2, choices=settings.LANGUAGES, blank=True)
    slack_repos = ArrayField(models.CharField(max_length=200), blank=True, default=list)
    slack_token = models.CharField(max_length=255, default='', blank=True)
    custom_tagline = models.CharField(max_length=255, default='', blank=True)
    slack_channel = models.CharField(max_length=255, default='', blank=True)
    gitcoin_discord_username = models.CharField(max_length=255, default='', blank=True)
    discord_repos = ArrayField(models.CharField(max_length=200), blank=True, default=list)
    discord_webhook_url = models.CharField(max_length=400, default='', blank=True)
    suppress_leaderboard = models.BooleanField(
        default=False,
        help_text='If this option is chosen, we will remove your profile information from the leaderboard',
    )
    hide_profile = models.BooleanField(
        default=True,
        help_text='If this option is chosen, we will remove your profile information all_together',
    )
    trust_profile = models.BooleanField(
        default=False,
        help_text='If this option is chosen, the user is able to submit a faucet/ens domain registration even if they are new to github',
    )
    keywords = ArrayField(models.CharField(max_length=200), blank=True, default=list)
    organizations = ArrayField(models.CharField(max_length=200), blank=True, default=list)
    profile_organizations = models.ManyToManyField(Organization, blank=True)
    repos = models.ManyToManyField(Repo, blank=True)
    form_submission_records = JSONField(default=list, blank=True)
    max_num_issues_start_work = models.IntegerField(default=3)
    preferred_payout_address = models.CharField(max_length=255, default='', blank=True)
    preferred_kudos_wallet = models.OneToOneField('kudos.Wallet', related_name='preferred_kudos_wallet', on_delete=models.SET_NULL, null=True, blank=True)
    max_tip_amount_usdt_per_tx = models.DecimalField(default=2500, decimal_places=2, max_digits=50)
    max_tip_amount_usdt_per_week = models.DecimalField(default=20000, decimal_places=2, max_digits=50)
    last_visit = models.DateTimeField(null=True, blank=True)
    job_search_status = models.CharField(max_length=2, choices=JOB_SEARCH_STATUS, blank=True)
    show_job_status = models.BooleanField(
        default=False,
        help_text='If this option is chosen, we will not show job search status',
    )
    job_type = models.CharField(max_length=255, default='', blank=True)
    remote = models.BooleanField(
        default=False,
        help_text='If this option is chosen, profile is okay with remote job',
    )
    job_salary = models.DecimalField(default=1, decimal_places=2, max_digits=50)
    job_location = JSONField(default=dict, blank=True)
    linkedin_url = models.CharField(max_length=255, default='', blank=True, null=True)
    resume = models.FileField(upload_to=get_upload_filename, null=True, blank=True, help_text=_('The profile resume.'))
    profile_wallpaper = models.CharField(max_length=255, default='', blank=True, null=True)
    actions_count = models.IntegerField(default=3)
    fee_percentage = models.IntegerField(default=10)
    persona_is_funder = models.BooleanField(default=False)
    persona_is_hunter = models.BooleanField(default=False)
    admin_override_name = models.CharField(max_length=255, blank=True, help_text=_('override profile name.'))
    admin_override_avatar = models.ImageField(
        upload_to=get_upload_filename,
        null=True,
        blank=True,
        help_text=_('override profile avatar'),
    )
    dominant_persona = models.CharField(max_length=25, choices=PERSONAS, blank=True)
    selected_persona = models.CharField(max_length=25, choices=PERSONAS, blank=True)
    longest_streak = models.IntegerField(default=0)
    activity_level = models.CharField(max_length=10, blank=True, help_text=_('the users activity level (high, low, new)'))
    num_repeated_relationships = models.IntegerField(default=0)
    avg_hourly_rate = models.DecimalField(default=0, decimal_places=2, max_digits=50)
    success_rate = models.IntegerField(default=0)
    reliability = models.CharField(max_length=10, blank=True, help_text=_('the users reliability level (high, medium, unproven)'))
    as_dict = JSONField(default=dict, blank=True)
    rank_funder = models.IntegerField(default=0)
    rank_org = models.IntegerField(default=0)
    rank_coder = models.IntegerField(default=0)
    referrer = models.ForeignKey('dashboard.Profile', related_name='referred', on_delete=models.CASCADE, null=True, db_index=True, blank=True)
    tribe_description = models.TextField(default='', blank=True, help_text=_('HTML rich description.'))


    objects = ProfileQuerySet.as_manager()

    @property
    def quest_level(self):
        return self.quest_attempts.filter(success=True).distinct('quest').count() + 1

    @property
    def quest_caste(self):
        castes = [
            'Etherean',
            'Ethereal',
            'BUIDLer',
            'HODLer',
            'Whale',
            'BullBear',
            'MoonKid',
        ]
        i = self.pk % len(castes)
        return castes[i]

    @property
    def get_my_tips(self):
        return Tip.objects.filter(username__iexact=self.handle)

    @property
    def get_sent_tips(self):
        return Tip.objects.filter(from_username__iexact=self.handle)

    @property
    def get_my_bounties(self):
        return self.bounties

    @property
    def get_sent_bounties(self):
        return Bounty.objects.current().filter(bounty_owner_github_username__iexact=self.handle)

    @property
    def get_my_grants(self):
        from grants.models import Grant
        return Grant.objects.filter(Q(admin_profile=self) | Q(team_members__in=[self]) | Q(subscriptions__contributor_profile=self))

    @property
    def team(self):
        if not self.is_org:
            return Profile.objects.none()
        return Profile.objects.filter(organizations__icontains=self.handle)

    @property
    def tribe_members(self):
        if not self.is_org:
            return TribeMember.objects.filter(profile=self).exclude(status='rejected')
        return TribeMember.objects.filter(org=self).exclude(status='rejected')

    @property
    def ref_code(self):
        return hex(self.pk).replace("0x",'')

    @property
    def get_org_kudos(self):
        from kudos.models import Token

        if not self.is_org:
            return Token.objects.none()
        return Token.objects.filter(Q(name__icontains=self.name)|Q(name__icontains=self.handle)).filter(cloned_from_id=F('token_id')).visible()

    @property
    def get_my_kudos(self):
        from kudos.models import KudosTransfer
        kt_owner_address = KudosTransfer.objects.filter(
            receive_address__iexact=self.preferred_payout_address
        )
        if not self.preferred_payout_address:
            kt_owner_address = KudosTransfer.objects.none()

        kt_profile = KudosTransfer.objects.filter(recipient_profile=self)

        kudos_transfers = kt_profile | kt_owner_address
        kudos_transfers = kudos_transfers.filter(
            kudos_token_cloned_from__contract__network=settings.KUDOS_NETWORK
        )
        kudos_transfers = kudos_transfers.send_success() | kudos_transfers.send_pending()

        # remove this line IFF we ever move to showing multiple kudos transfers on a profile
        kudos_transfers = kudos_transfers.distinct('id')

        return kudos_transfers

    @property
    def get_sent_kudos(self):
        from kudos.models import KudosTransfer
        kt_address = KudosTransfer.objects.filter(
            from_address__iexact=self.preferred_payout_address
        )
        kt_sender_profile = KudosTransfer.objects.filter(sender_profile=self)

        kudos_transfers = kt_address | kt_sender_profile
        kudos_transfers = kudos_transfers.send_success() | kudos_transfers.send_pending()
        kudos_transfers = kudos_transfers.filter(
            kudos_token_cloned_from__contract__network=settings.KUDOS_NETWORK
        )

        # remove this line IFF we ever move to showing multiple kudos transfers on a profile
        kudos_transfers = kudos_transfers.distinct('id')

        return kudos_transfers

    @property
    def get_num_actions(self):
        num = 0
        num += self.get_sent_kudos.count()
        num += self.get_my_kudos.count()
        num += self.get_my_tips.count()
        num += self.get_sent_tips.count()
        num += self.get_my_grants.count()
        return num

    def get_average_star_rating(self, scale=1):
        """Returns the average star ratings (overall and individual topic)
        for a particular user"""

        feedbacks = FeedbackEntry.objects.filter(receiver_profile=self).all()
        average_rating = {}
        average_rating['overall'] = sum([feedback.rating for feedback in feedbacks]) * scale \
            / feedbacks.count() if feedbacks.count() != 0 else 0
        average_rating['code_quality_rating'] = sum([feedback.code_quality_rating for feedback in feedbacks]) * scale \
            / feedbacks.exclude(code_quality_rating=0).count() if feedbacks.exclude(code_quality_rating=0).count() != 0 else 0
        average_rating['communication_rating'] = sum([feedback.communication_rating for feedback in feedbacks]) * scale \
            / feedbacks.exclude(communication_rating=0).count() if feedbacks.exclude(communication_rating=0).count() != 0 else 0
        average_rating['recommendation_rating'] = sum([feedback.recommendation_rating for feedback in feedbacks]) * scale \
            / feedbacks.exclude(recommendation_rating=0).count() if feedbacks.exclude(recommendation_rating=0).count() != 0 else 0
        average_rating['satisfaction_rating'] = sum([feedback.satisfaction_rating for feedback in feedbacks]) * scale \
            / feedbacks.exclude(satisfaction_rating=0).count() if feedbacks.exclude(satisfaction_rating=0).count() != 0 else 0
        average_rating['speed_rating'] = sum([feedback.speed_rating for feedback in feedbacks]) * scale \
            / feedbacks.exclude(speed_rating=0).count() if feedbacks.exclude(speed_rating=0).count() != 0 else 0
        average_rating['total_rating'] = feedbacks.count()
        return average_rating


    @property
    def get_my_verified_check(self):
        verification = UserVerificationModel.objects.filter(user=self.user).first()
        return verification

    @property
    def get_profile_referral_code(self):
        return base64.urlsafe_b64encode(self.handle.encode()).decode()

    @property
    def job_status_verbose(self):
        return dict(Profile.JOB_SEARCH_STATUS).get(self.job_search_status, 'Unknown Job Status')

    @property
    def active_bounties(self):
        active_bounties = Bounty.objects.current().filter(idx_status__in=['open', 'started'])
        return Interest.objects.filter(profile_id=self.pk, bounty__in=active_bounties)

    @property
    def is_org(self):
        try:
            return self.data['type'] == 'Organization'
        except KeyError:
            return False

    @property
    def frontend_calc_stale(self):
        return self.last_calc_date < (timezone.now() - timezone.timedelta(hours=72))

    @property
    def org_leaderboard(self):
        return self.leaderboard_helper(self.org_earnings, 'to_profile')

    @property
    def contrib_leaderboard(self):
        return self.leaderboard_helper(self.earnings, 'from_profile')

    @property
    def sent_leaderboard(self):
        return self.leaderboard_helper(self.sent_earnings, 'to_profile')

    def leaderboard_helper(self, earnings, distinct_on):
        order_field = f'{distinct_on}__handle'
        earnings = earnings.filter(network=self.get_network())
        leaderboard = earnings.values(order_field).annotate(sum=Sum('value_usd')).annotate(count=Count('value_usd'))
        kwargs = {order_field:None}
        return [(ele[order_field], ele['count'], ele['sum']) for ele in leaderboard.exclude(**kwargs).order_by('-sum')]

    @property
    def bounties(self):
        fulfilled_bounty_ids = self.fulfilled.all().values_list('bounty_id')
        bounties = Bounty.objects.filter(github_url__istartswith=self.github_url, current_bounty=True)
        for interested in self.interested.all().nocache():
            bounties = bounties | Bounty.objects.filter(interested=interested, current_bounty=True)
        bounties = bounties | Bounty.objects.filter(pk__in=fulfilled_bounty_ids, current_bounty=True)
        bounties = bounties | Bounty.objects.filter(bounty_owner_github_username__iexact=self.handle, current_bounty=True) | Bounty.objects.filter(bounty_owner_github_username__iexact="@" + self.handle, current_bounty=True)
        bounties = bounties | Bounty.objects.filter(github_url__in=[url for url in self.tips.values_list('github_url', flat=True)], current_bounty=True)
        bounties = bounties.distinct()
        return bounties.order_by('-web3_created')

    @property
    def cascaded_persona(self):
        if self.is_org:
            return 'org'
        if self.selected_persona:
            return self.selected_persona
        if self.dominant_persona:
            return self.dominant_persona
        if self.persona_is_funder:
            return 'funder'
        if self.persona_is_hunter:
            return 'hunter'
        return 'hunter'

    @property
    def tips(self):
        on_repo = Tip.objects.filter(github_url__startswith=self.github_url).order_by('-id')
        tipped_for = Tip.objects.filter(username__iexact=self.handle).order_by('-id')
        return on_repo | tipped_for

    def calculate_all(self):
        # calculates all the info needed to make the profile frontend great

        # give the user a profile header if they have not yet selected one
        if not self.profile_wallpaper:
            from dashboard.helpers import load_files_in_directory
            import random
            try:
                wallpapers = load_files_in_directory('wallpapers')
                self.profile_wallpaper = f"/static/wallpapers/{random.choice(wallpapers)}"
            except Exception as e:
                # fix for travis, which has no static dir
                logger.exception(e)

        self.calculate_and_save_persona()
        self.actions_count = self.get_num_actions
        self.activity_level = self.calc_activity_level()
        self.longest_streak = self.calc_longest_streak()
        self.num_repeated_relationships = self.calc_num_repeated_relationships()
        self.avg_hourly_rate = self.calc_avg_hourly_rate()
        self.success_rate = self.calc_success_rate()
        self.reliability = self.calc_reliability_ranking() # must be calc'd last
        self.as_dict = json.loads(json.dumps(self.to_dict()))
        self.last_calc_date = timezone.now() + timezone.timedelta(seconds=1)

    def get_persona_action_count(self):
        hunter_count = 0
        funder_count = 0

        hunter_count += self.interested.count()
        hunter_count += self.received_tips.count()
        hunter_count += self.grant_admin.count()
        hunter_count += self.fulfilled.count()

        funder_count += self.bounties_funded.count()
        funder_count += self.sent_tips.count()
        funder_count += self.grant_contributor.count()

        return hunter_count, funder_count

    def calculate_and_save_persona(self, respect_defaults=True, decide_only_one=False):
        if respect_defaults and decide_only_one:
            raise Exception('cannot use respect_defaults and decide_only_one')

        # respect to defaults
        is_hunter = False
        is_funder = False
        if respect_defaults:
            is_hunter = self.persona_is_hunter
            is_funder = self.persona_is_funder

        # calculate persona
        hunter_count, funder_count = self.get_persona_action_count()
        if hunter_count > funder_count:
            self.dominant_persona = 'hunter'
        elif hunter_count < funder_count:
            self.dominant_persona = 'funder'

        # update db
        if not decide_only_one:
            if hunter_count > 0:
                self.persona_is_hunter = True
            if funder_count > 0:
                self.persona_is_funder = True
        else:
            if hunter_count > funder_count:
                self.persona_is_hunter = True
                self.persona_is_funder = False
            elif funder_count > hunter_count:
                self.persona_is_funder = True
                self.persona_is_hunter = False

    def has_custom_avatar(self):
        from avatar.models import CustomAvatar
        return CustomAvatar.objects.filter(active=True, profile=self).exists()

    def build_random_avatar(self):
        from avatar.utils import build_random_avatar
        from avatar.models import CustomAvatar
        purple = '8A2BE2'
        payload = build_random_avatar(purple, '000000', False)
        try:
            custom_avatar = CustomAvatar.create(self, payload)
            custom_avatar.autogenerated = True
            custom_avatar.save()
            self.activate_avatar(custom_avatar.pk)
            self.save()
            return custom_avatar
        except Exception as e:
            logger.warning('Save Random Avatar - Error: (%s) - Handle: (%s)', e, self.handle)

    def no_times_slashed_by_staff(self):
        user_actions = UserAction.objects.filter(
            profile=self,
            action='bounty_removed_slashed_by_staff',
            )
        return user_actions.count()

    def no_times_been_removed_by_funder(self):
        user_actions = UserAction.objects.filter(
            profile=self,
            action='bounty_removed_by_funder',
            )
        return user_actions.count()

    def no_times_been_removed_by_staff(self):
        user_actions = UserAction.objects.filter(
            profile=self,
            action='bounty_removed_by_staff',
            )
        return user_actions.count()

    def get_desc(self, funded_bounties, fulfilled_bounties):
        role = 'newbie'
        if self.persona_is_funder and self.persona_is_hunter:
            role = 'funder/coder'
        elif self.persona_is_funder:
            role = 'funder'
        elif self.persona_is_hunter:
            role = 'coder'
        if self.is_org:
            role = 'organization'

        total_funded_participated = funded_bounties.count() + fulfilled_bounties.count()
        plural = 's' if total_funded_participated != 1 else ''

        return f"@{self.handle} is a {role} who has participated in {total_funded_participated} " \
               f"funded issue{plural} on Gitcoin"

    @property
    def desc(self):
        return self.get_desc(self.get_funded_bounties(), self.get_fulfilled_bounties())

    @property
    def github_created_on(self):
        created_at = self.data.get('created_at', '')

        if not created_at:
            return ''

        created_on = datetime.strptime(created_at, '%Y-%m-%dT%H:%M:%SZ')
        return created_on.replace(tzinfo=pytz.UTC)

    @property
    def repos_data_lite(self):
        from git.utils import get_user
        # TODO: maybe rewrite this so it doesnt have to go to the internet to get the info
        # but in a way that is respectful of db size too
        return get_user(self.handle, '/repos')

    @property
    def repos_data(self):
        from app.utils import add_contributors
        repos_data = self.repos_data_lite
        repos_data = sorted(repos_data, key=lambda repo: repo['stargazers_count'], reverse=True)
        repos_data = [add_contributors(repo_data) for repo_data in repos_data]
        return repos_data

    @property
    def is_moderator(self):
        """Determine whether or not the user is a moderator.

        Returns:
            bool: Whether or not the user is a moderator.

        """
        return self.user.groups.filter(name='Moderators').exists() if self.user else False

    @property
    def is_staff(self):
        """Determine whether or not the user is a staff member.

        Returns:
            bool: Whether or not the user is a member of the staff.

        """
        return self.user.is_staff if self.user else False

    def calc_activity_level(self):
        """Determines the activity level of a user

        Returns:
            str: High, Low, Medium, or New

        """
        high_threshold = 7
        med_threshold = 2
        new_threshold_days = 7

        if self.created_on > (timezone.now() - timezone.timedelta(days=new_threshold_days)):
            return "New"

        visits = self.actions.filter(action='Visit')
        visits_last_month = visits.filter(created_on__gt=timezone.now() - timezone.timedelta(days=30)).count()

        if visits_last_month > high_threshold:
            return "High"
        if visits_last_month > med_threshold:
            return "Med"
        return "Low"


    def calc_longest_streak(self):
        """ Determines the longest streak, in workdays, of this user

        Returns:
            int: a number of weekdays

        """

        # setup
        action_dates = self.actions.all().values_list('created_on', flat=True)
        action_dates = set([ele.replace(tzinfo=pytz.utc).strftime('%m/%d/%Y') for ele in action_dates])
        start_date = timezone.datetime(self.created_on.year, self.created_on.month, self.created_on.day).replace(tzinfo=pytz.utc)
        end_date = timezone.datetime(timezone.now().year, timezone.now().month, timezone.now().day).replace(tzinfo=pytz.utc)

        # loop setup
        iterdate = start_date
        max_streak = 0
        this_streak = 0
        while iterdate < end_date:
            # housekeeping
            last_iterdate = start_date
            iterdate += timezone.timedelta(days=1)

            is_weekday = iterdate.weekday() < 5
            if not is_weekday:
                continue

            has_action_during_window = iterdate.strftime('%m/%d/%Y') in action_dates
            if has_action_during_window:
                this_streak += 1
                max_streak = max(max_streak, this_streak)
            else:
                this_streak = 0

        return max_streak

    def calc_num_repeated_relationships(self):
        """ the number of repeat relationships that this user has created


        Returns:
            int: a number of repeat relationships

        """
        bounties = self.bounties
        relationships = []
        relationships += list(self.sent_earnings.values_list('to_profile__handle', flat=True))
        relationships += list(self.earnings.values_list('from_profile__handle', flat=True))

        rel_count = { key: 0 for key in relationships }
        for rel in relationships:
            rel_count[rel] += 1

        return len([key for key, val in rel_count.items() if val > 1])

    def calc_avg_hourly_rate(self):
        """

        Returns:
            float: the average hourly rate for this user in dollars

        """
        values_list = self.bounties.values_list('fulfillments__fulfiller_hours_worked', 'value_in_usdt')
        values_list = [ele for ele in values_list if (ele[0] and ele[1])]
        if not len(values_list):
            return 0
        hourly_rates = [(ele[1]/ele[0]) for ele in values_list]
        avg_hourly_rate = sum(hourly_rates)/len(hourly_rates)
        return avg_hourly_rate

    def calc_success_rate(self):
        """

        Returns:
            int; the success percentage for this users bounties as a positive integer.

        """
        bounties = self.bounties.filter(network=self.get_network()) if self.cascaded_persona == 'hunter' else self.get_sent_bounties.current()
        completed_bounties = bounties.filter(idx_status='done').count()
        expired_bounties = bounties.filter(idx_status='expired').count()
        cancelled_bounties = bounties.filter(idx_status='cancelled').count()
        eligible_bounties = cancelled_bounties + expired_bounties + completed_bounties

        if eligible_bounties == 0:
            return -1

        return int(completed_bounties * 100 / eligible_bounties)

    def calc_reliability_ranking(self):
        """

        Returns:
            the reliabiliyt ranking that the user has.

        """

        # thresholds
        high_threshold = 3
        med_threshold = 2
        new_threshold_days = 7
        rating_deduction_threshold = 0.7
        rating_merit_threshold = 0.95
        abandon_deduction_threshold = 0.85
        abandon_merit_threshold = 0.95
        abandon_merit_earnings_threshold = med_threshold
        abandon_slash_multiplier = 2
        success_rate_deduction_threshold = 0.65
        success_ratemerit_threshold = 0.85
        num_repeated_relationships_merit_threshold = 3

        # setup
        base_rating = 0
        deductions = 0


        #calculate base rating
        num_earnings = self.earnings.count() + self.sent_earnings.count()
        if num_earnings < 2:
            return "Unproven"

        if num_earnings > high_threshold:
            base_rating = 3 # high
        elif num_earnings > med_threshold:
            base_rating = 2 # medium
        else:
            base_rating = 1 # low

        # calculate deductions

        ## ratings deduction
        num_5_star_ratings = self.feedbacks_got.filter(rating=5).count()
        num_subpar_star_ratings = self.feedbacks_got.filter(rating__lt=4).count()
        total_rating = num_subpar_star_ratings + num_5_star_ratings
        if total_rating:
            if num_5_star_ratings/total_rating < rating_deduction_threshold:
                deductions -= 1
            if num_5_star_ratings/total_rating > rating_merit_threshold:
                deductions += 1

        ## abandonment deduction
        total_removals = self.no_times_been_removed_by_funder() + self.no_times_been_removed_by_staff()+ (self.no_times_slashed_by_staff() * abandon_slash_multiplier)
        if total_rating:
            if total_removals/num_earnings < abandon_deduction_threshold:
                deductions -= 1
            if num_earnings > abandon_merit_earnings_threshold and total_removals/num_earnings > abandon_merit_threshold:
                deductions += 1

        ## success rate deduction
        if self.success_rate != -1:
            if self.success_rate < success_rate_deduction_threshold:
                deductions -= 1
            if self.success_rate > success_ratemerit_threshold:
                deductions += 1

        ## activity level deduction
        if self.activity_level == "High":
                deductions += 1

        ## activity level deduction
        if self.num_repeated_relationships > num_repeated_relationships_merit_threshold:
                deductions += 1

        # calculate final rating
        final_rating = base_rating + deductions
        if final_rating >= 5:
            return "Very High"
        elif final_rating >= 3:
            return "High"
        elif final_rating >= 2:
            return "Medium"
        elif final_rating >= 1:
            return "Low"
        elif final_rating <= 1:
            return "Very Low"

        return 0

    @property
    def completed_bounties(self):
        """Returns bounties completed by user

        Returns:
            number: number of bounties completed

        """
        network = self.get_network()
        return self.bounties.filter(
            idx_status__in=['done'], network=network).count()


    @property
    def get_quarterly_stats(self):
        """Generate last 90 days stats for this user.

        Returns:
            dict : containing the following information
            'user_total_earned_eth': Total earnings of user in ETH.
            'user_total_earned_usd': Total earnings of user in USD.
            'user_total_funded_usd': Total value of bounties funded by the user on bounties in done status in USD
            'user_total_funded_hours': Total hours input by the developers on the fulfillment of bounties created by the user in USD
            'user_fulfilled_bounties_count': Total bounties fulfilled by user
            'user_fufilled_bounties': bool, if the user fulfilled bounties
            'user_funded_bounties_count': Total bounties funded by the user
            'user_funded_bounties': bool, if the user funded bounties in the last quarter
            'user_funded_bounty_developers': Unique set of users that fulfilled bounties funded by the user
            'user_avg_hours_per_funded_bounty': Average hours input by developer on fulfillment per bounty
            'user_avg_hourly_rate_per_funded_bounty': Average hourly rate in dollars per bounty funded by user
            'user_avg_eth_earned_per_bounty': Average earning in ETH earned by user per bounty
            'user_avg_usd_earned_per_bounty': Average earning in USD earned by user per bounty
            'user_num_completed_bounties': Total no. of bounties completed.
            'user_num_funded_fulfilled_bounties': Total bounites that were funded by the user and fulfilled
            'user_bounty_completion_percentage': Percentage of bounties successfully completed by the user
            'user_funded_fulfilled_percentage': Percentage of bounties funded by the user that were fulfilled
            'user_active_in_last_quarter': bool, if the user was active in last quarter
            'user_no_of_languages': No of languages user used while working on bounties.
            'user_languages': Languages that were used in bounties that were worked on.
            'relevant_bounties': a list of Bounty(s) that would match the skillset input by the user into the Match tab of their settings
        """
        user_active_in_last_quarter = False
        user_fulfilled_bounties = False
        user_funded_bounties = False
        last_quarter = datetime.now() - timedelta(days=90)
        bounties = self.bounties.filter(created_on__gte=last_quarter, network='mainnet')
        fulfilled_bounties = [
            bounty for bounty in bounties if bounty.is_fulfiller(self.handle) and bounty.status == 'done'
        ]
        fulfilled_bounties_count = len(fulfilled_bounties)
        funded_bounties = self.get_funded_bounties()
        funded_bounties_count = funded_bounties.count()

        if funded_bounties_count:
            total_funded_usd = funded_bounties.has_funds().aggregate(Sum('value_in_usdt'))['value_in_usdt__sum']
            total_funded_hourly_rate = float(0)
            hourly_rate_bounties_counted = float(0)
            for bounty in funded_bounties:
                hourly_rate = bounty.hourly_rate
                if hourly_rate:
                    total_funded_hourly_rate += bounty.hourly_rate
                    hourly_rate_bounties_counted += 1
            funded_bounty_fulfillments = []
            for bounty in funded_bounties:
                fulfillments = bounty.fulfillments.filter(accepted=True)
                for fulfillment in fulfillments:
                    if isinstance(fulfillment, BountyFulfillment):
                        funded_bounty_fulfillments.append(fulfillment)
            funded_bounty_fulfillments_count = len(funded_bounty_fulfillments)

            total_funded_hours = 0
            funded_fulfillments_with_hours_counted = 0
            if funded_bounty_fulfillments_count:
                from decimal import Decimal
                for fulfillment in funded_bounty_fulfillments:
                    if isinstance(fulfillment.fulfiller_hours_worked, Decimal):
                        total_funded_hours += fulfillment.fulfiller_hours_worked
                        funded_fulfillments_with_hours_counted += 1

            user_funded_bounty_developers = []
            for fulfillment in funded_bounty_fulfillments:
                user_funded_bounty_developers.append(fulfillment.fulfiller_github_username.lstrip('@'))
            user_funded_bounty_developers = [*{*user_funded_bounty_developers}]
            if funded_fulfillments_with_hours_counted:
                avg_hourly_rate_per_funded_bounty = \
                    float(total_funded_hourly_rate) / float(funded_fulfillments_with_hours_counted)
                avg_hours_per_funded_bounty = \
                    float(total_funded_hours) / float(funded_fulfillments_with_hours_counted)
            else:
                avg_hourly_rate_per_funded_bounty = 0
                avg_hours_per_funded_bounty = 0
            funded_fulfilled_bounties = [
                bounty for bounty in funded_bounties if bounty.status == 'done'
            ]
            num_funded_fulfilled_bounties = len(funded_fulfilled_bounties)
            funded_fulfilled_percent = float(
                # Round to 0 places of decimals to be displayed in template
                round(num_funded_fulfilled_bounties * 1.0 / funded_bounties_count, 2) * 100
            )
            user_funded_bounties = True
        else:
            num_funded_fulfilled_bounties = 0
            funded_fulfilled_percent = 0
            user_funded_bounties = False
            avg_hourly_rate_per_funded_bounty = 0
            avg_hours_per_funded_bounty = 0
            total_funded_usd = 0
            total_funded_hours = 0
            user_funded_bounty_developers = []

        total_earned_eth = sum([
            bounty.value_in_eth if bounty.value_in_eth else 0
            for bounty in fulfilled_bounties
        ])
        total_earned_eth /= 10**18
        total_earned_usd = sum([
            bounty.value_in_usdt if bounty.value_in_usdt else 0
            for bounty in fulfilled_bounties
        ])

        num_completed_bounties = bounties.filter(idx_status__in=['done']).count()
        terminal_state_bounties = bounties.filter(idx_status__in=Bounty.TERMINAL_STATUSES).count()
        completetion_percent = int(
            round(num_completed_bounties * 1.0 / terminal_state_bounties, 2) * 100
        ) if terminal_state_bounties != 0 else 0

        avg_eth_earned_per_bounty = 0
        avg_usd_earned_per_bounty = 0

        if fulfilled_bounties_count:
            avg_eth_earned_per_bounty = total_earned_eth / fulfilled_bounties_count
            avg_usd_earned_per_bounty = total_earned_usd / fulfilled_bounties_count
            user_fulfilled_bounties = True

        user_languages = []
        for bounty in fulfilled_bounties:
            user_languages += bounty.keywords.split(',')
        user_languages = set(user_languages)
        user_no_of_languages = len(user_languages)

        if num_completed_bounties or fulfilled_bounties_count:
            user_active_in_last_quarter = True
            relevant_bounties = []
        else:
            from marketing.utils import get_or_save_email_subscriber
            user_coding_languages = get_or_save_email_subscriber(self.email, 'internal').keywords
            if user_coding_languages is not None:
                potential_bounties = Bounty.objects.all()
                relevant_bounties = Bounty.objects.none()
                for keyword in user_coding_languages:
                    relevant_bounties = relevant_bounties.union(potential_bounties.current().filter(
                            network=Profile.get_network(),
                            metadata__icontains=keyword,
                            idx_status__in=['open'],
                            ).order_by('?')
                    )
                relevant_bounties = relevant_bounties[:3]
                relevant_bounties = list(relevant_bounties)
        # Round to 2 places of decimals to be diplayed in templates
        completetion_percent = float('%.2f' % completetion_percent)
        funded_fulfilled_percent = float('%.2f' % funded_fulfilled_percent)
        avg_eth_earned_per_bounty = float('%.2f' % avg_eth_earned_per_bounty)
        avg_usd_earned_per_bounty = float('%.2f' % avg_usd_earned_per_bounty)
        avg_hourly_rate_per_funded_bounty = float('%.2f' % avg_hourly_rate_per_funded_bounty)
        avg_hours_per_funded_bounty = float('%.2f' % avg_hours_per_funded_bounty)
        total_earned_eth = float('%.2f' % total_earned_eth)
        total_earned_usd = float('%.2f' % total_earned_usd)

        user_languages = []
        for bounty in fulfilled_bounties:
            user_languages += bounty.keywords.split(',')
        user_languages = set(user_languages)
        user_no_of_languages = len(user_languages)

        return {
            'user_total_earned_eth': total_earned_eth,
            'user_total_earned_usd': total_earned_usd,
            'user_total_funded_usd': total_funded_usd,
            'user_total_funded_hours': total_funded_hours,
            'user_fulfilled_bounties_count': fulfilled_bounties_count,
            'user_fulfilled_bounties': user_fulfilled_bounties,
            'user_funded_bounties_count': funded_bounties_count,
            'user_funded_bounties': user_funded_bounties,
            'user_funded_bounty_developers': user_funded_bounty_developers,
            'user_avg_hours_per_funded_bounty': avg_hours_per_funded_bounty,
            'user_avg_hourly_rate_per_funded_bounty': avg_hourly_rate_per_funded_bounty,
            'user_avg_eth_earned_per_bounty': avg_eth_earned_per_bounty,
            'user_avg_usd_earned_per_bounty': avg_usd_earned_per_bounty,
            'user_num_completed_bounties': num_completed_bounties,
            'user_num_funded_fulfilled_bounties': num_funded_fulfilled_bounties,
            'user_bounty_completion_percentage': completetion_percent,
            'user_funded_fulfilled_percentage': funded_fulfilled_percent,
            'user_active_in_last_quarter': user_active_in_last_quarter,
            'user_no_of_languages': user_no_of_languages,
            'user_languages': user_languages,
            'relevant_bounties': relevant_bounties
        }

    @property
    def active_avatar(self):
        return self.avatar_baseavatar_related.filter(active=True).first()

    @property
    def github_url(self):
        return f"https://github.com/{self.handle}"

    @property
    def avatar_url(self):
        if self.admin_override_avatar:
            return self.admin_override_avatar.url
        if self.active_avatar:
            return self.active_avatar.avatar_url
        return f"{settings.BASE_URL}dynamic/avatar/{self.handle}"

    @property
    def avatar_url_with_gitcoin_logo(self):
        return f"{settings.BASE_URL}dynamic/avatar/{self.handle}/1"

    @property
    def absolute_url(self):
        return self.get_absolute_url()

    @property
    def username(self):
        if getattr(self, 'user', None) and self.user.username:
            return self.user.username

        if self.handle:
            return self.handle

        return None

    @property
    def name(self):
        if self.admin_override_name:
            return self.admin_override_name

        if self.data and self.data["name"]:
            return self.data["name"]

        return self.username


    def is_github_token_valid(self):
        """Check whether or not a Github OAuth token is valid.

        Args:
            access_token (str): The Github OAuth token.

        Returns:
            bool: Whether or not the provided OAuth token is valid.

        """
        if not self.github_access_token:
            return False

        _params = build_auth_dict(self.github_access_token)
        url = TOKEN_URL.format(**_params)
        response = requests.get(
            url,
            auth=(_params['client_id'], _params['client_secret']),
            headers=HEADERS)

        if response.status_code == 200:
            return True
        return False

    def __str__(self):
        return self.handle

    def get_relative_url(self, preceding_slash=True):
        from dashboard.utils import get_url_first_indexes # avoid circular import
        prefix = ''
        if self.handle in get_url_first_indexes():
            # handle collision
            prefix = 'profile/'
        return f"{'/' if preceding_slash else ''}{prefix}{self.handle}"

    def get_absolute_url(self):
        return settings.BASE_URL + self.get_relative_url(preceding_slash=False)

    @property
    def url(self):
        return self.get_absolute_url()

    def get_access_token(self, save=True):
        """Get the Github access token from User.

        Args:
            save (bool): Whether or not to save the User access token to the profile.

        Raises:
            Exception: The exception is raised in the event of any error and returns an empty string.

        Returns:
            str: The Github access token.

        """
        try:
            access_token = self.user.social_auth.filter(provider='github').latest('pk').access_token
            if save:
                self.github_access_token = access_token
                self.save()
        except Exception:
            return ''
        return access_token

    @property
    def access_token(self):
        """The Github access token associated with this Profile.

        Returns:
            str: The associated Github access token.

        """
        return self.github_access_token or self.get_access_token(save=False)

    def get_profile_preferred_language(self):
        return settings.LANGUAGE_CODE if not self.pref_lang_code else self.pref_lang_code

    def get_slack_repos(self, join=False):
        """Get the profile's slack tracked repositories.

        Args:
            join (bool): Whether or not to return a joined string representation.
                Defaults to: False.

        Returns:
            list of str: If joined is False, a list of slack repositories.
            str: If joined is True, a combined string of slack repositories.

        """
        if join:
            repos = ', '.join(self.slack_repos)
            return repos
        return self.slack_repos

    def update_slack_integration(self, token, channel, repos):
        """Update the profile's slack integration settings.

        Args:
            token (str): The profile's slack token.
            channel (str): The profile's slack channel.
            repos (list of str): The profile's github repositories to track.

        """
        repos = repos.split(',')
        self.slack_token = token
        self.slack_repos = [repo.strip() for repo in repos]
        self.slack_channel = channel
        self.save()

    def get_discord_repos(self, join=False):
        """Get the profile's Discord tracked repositories.

        Args:
            join (bool): Whether or not to return a joined string representation.
                Defaults to: False.

        Returns:
            list of str: If joined is False, a list of discord repositories.
            str: If joined is True, a combined string of discord repositories.

        """
        if join:
            repos = ', '.join(self.discord_repos)
            return repos
        return self.discord_repos

    def update_discord_integration(self, webhook_url, repos):
        """Update the profile's Discord integration settings.

        Args:
            webhook_url (str): The profile's Discord webhook url.
            repos (list of str): The profile's github repositories to track.

        """
        repos = repos.split(',')
        self.discord_webhook_url = webhook_url
        self.discord_repos = [repo.strip() for repo in repos]
        self.save()

    @staticmethod
    def get_network():
        if settings.OVERRIDE_NETWORK:
            return settings.OVERRIDE_NETWORK
        return 'mainnet' if not settings.DEBUG else 'rinkeby'

    def get_fulfilled_bounties(self, network=None):
        network = network or self.get_network()
        fulfilled_bounty_ids = self.fulfilled.all().values_list('bounty_id', flat=True)
        bounties = Bounty.objects.current().filter(pk__in=fulfilled_bounty_ids, accepted=True, network=network)
        return bounties

    def get_orgs_bounties(self, network=None):
        network = network or self.get_network()
        url = f"https://github.com/{self.handle}"
        bounties = Bounty.objects.current().filter(network=network, github_url__icontains=url)
        return bounties

    def get_leaderboard_index(self, key='quarterly_earners'):
        try:
            rank = self.leaderboard_ranks.active().filter(leaderboard=key, product='all').latest('id')
            return rank.rank
        except LeaderboardRank.DoesNotExist:
            score = 0
        return score

    def get_contributor_leaderboard_index(self):
        return self.get_leaderboard_index()

    def get_funder_leaderboard_index(self):
        return self.get_leaderboard_index('quarterly_payers')

    def get_org_leaderboard_index(self):
        return self.get_leaderboard_index('quarterly_orgs')

    def get_eth_sum(self, sum_type='collected', network='mainnet', bounties=None):
        """Get the sum of collected or funded ETH based on the provided type.

        Args:
            sum_type (str): The sum to lookup.  Defaults to: collected.
            network (str): The network to query results for.
                Defaults to: mainnet.
            bounties (dashboard.models.BountyQuerySet): Override the BountyQuerySet this function processes.
                Defaults to: None.

        Returns:
            float: The total sum of all ETH of the provided type.

        """
        eth_sum = 0
        if bounties is None:
            if sum_type == 'funded':
                bounties = self.get_funded_bounties(network=network)
            elif sum_type == 'collected':
                bounties = self.get_fulfilled_bounties(network=network)
            elif sum_type == 'org':
                bounties = self.get_orgs_bounties(network=network)

        if sum_type == 'funded':
            bounties = bounties.has_funds()

        eth_sum = 0
        if bounties.exists():
            try:
                for bounty in bounties:
                    eth = bounty.get_value_in_eth
                    if not eth:
                        continue
                    eth_sum += float(eth)
            except Exception as e:
                logger.exception(e)
                pass

        # if sum_type == 'collected' and self.tips:
        #     eth_sum = eth_sum + sum([ float(amount.value_in_eth) for amount in self.tips ])

        return eth_sum

    def get_all_tokens_sum(self, sum_type='collected', network='mainnet', bounties=None):
        """Get the sum of collected or funded tokens based on the provided type.

        Args:
            sum_type (str): The sum to lookup.  Defaults to: collected.
            network (str): The network to query results for.
                Defaults to: mainnet.
            bounties (dashboard.models.BountyQuerySet): Override the BountyQuerySet this function processes.
                Defaults to: None.

        Returns:
            query: Grouped query by token_name and sum all token value
        """
        all_tokens_sum = None
        if bounties is None:
            if sum_type == 'funded':
                bounties = self.get_funded_bounties(network=network)
            elif sum_type == 'collected':
                bounties = self.get_fulfilled_bounties(network=network)
            elif sum_type == 'org':
                bounties = self.get_orgs_bounties(network=network)

        if bounties and sum_type == 'funded':
            bounties = bounties.has_funds()

        try:
            if bounties.exists():
                tokens_and_values = bounties.values_list('token_name', 'value_in_token')
                all_tokens_sum_tmp = {token: 0 for token in set([ele[0] for ele in tokens_and_values])}
                for ele in tokens_and_values:
                    all_tokens_sum_tmp[ele[0]] += ele[1] / 10**18
                all_tokens_sum = [{'token_name': token_name, 'value_in_token': float(value_in_token)} for token_name, value_in_token in all_tokens_sum_tmp.items()]

        except Exception as e:
            logger.exception(e)

        return all_tokens_sum

    def get_who_works_with(self, work_type='collected', network='mainnet', bounties=None):
        """Get an array of profiles that this user works with.

        Args:
            work_type (str): The work type to lookup.  Defaults to: collected.
            network (str): The network to query results for.
                Defaults to: mainnet.
            bounties (dashboard.models.BountyQuerySet): Override the BountyQuerySet this function processes.
                Defaults to: None.

        Returns:
            dict: list of the profiles that were worked with (key) and the number of times they occurred

        """
        if bounties is None:
            if work_type == 'funded':
                bounties = self.bounties_funded.filter(network=network)
            elif work_type == 'collected':
                bounties = self.get_fulfilled_bounties(network=network)
            elif work_type == 'org':
                bounties = self.get_orgs_bounties(network=network)

        if work_type != 'org':
            github_urls = bounties.values_list('github_url', flat=True)
            profiles = [org_name(url) for url in github_urls]
            profiles = [ele for ele in profiles if ele]
        else:
            profiles = []
            for bounty in bounties:
                for bf in bounty.fulfillments.filter(accepted=True):
                    if bf.fulfiller_github_username:
                        profiles.append(bf.fulfiller_github_username)

        profiles_dict = {profile: 0 for profile in profiles}
        for profile in profiles:
            profiles_dict[profile] += 1

        ordered_profiles_dict = collections.OrderedDict()
        for ele in sorted(profiles_dict.items(), key=lambda x: x[1], reverse=True):
            ordered_profiles_dict[ele[0]] = ele[1]
        return ordered_profiles_dict

    def get_funded_bounties(self, network='mainnet'):
        """Get the bounties that this user has funded

        Args:
            network (string): the network to look at.
                Defaults to: mainnet.


        Returns:
            queryset: list of bounties

        """

        funded_bounties = Bounty.objects.current().filter(
            Q(bounty_owner_github_username__iexact=self.handle) |
            Q(bounty_owner_github_username__iexact=f'@{self.handle}'),
            network=network,
        )
        return funded_bounties

    def get_various_activities(self):
        """Get bounty, tip and grant related activities for this profile.

        Args:
            network (str): The network to query results for.
                Defaults to: mainnet.

        Returns:
            (dashboard.models.ActivityQuerySet): The query results.

        """

        if not self.is_org:
            all_activities = self.activities
        else:
            # orgs
            url = self.github_url
            all_activities = Activity.objects.filter(
                Q(bounty__github_url__istartswith=url) |
                Q(tip__github_url__istartswith=url)
            )

        return all_activities.all().order_by('-created')

    def activate_avatar(self, avatar_pk):
        self.avatar_baseavatar_related.update(active=False)
        self.avatar_baseavatar_related.filter(pk=avatar_pk).update(active=True)

    def to_dict(self):
        """Get the dictionary representation with additional data.

        Attributes:
            params (dict): The context dictionary to be returned.
            network (str): The bounty network to operate on.
            query_kwargs (dict): The kwargs to be passed to all queries
                throughout the method.
            bounties (dashboard.models.BountyQuerySet): All bounties referencing this profile.
            fulfilled_bounties (dashboard.models.BountyQuerySet): All fulfilled bounties for this profile.
            funded_bounties (dashboard.models.BountyQuerySet): All funded bounties for this profile.
            orgs_bounties (dashboard.models.BountyQuerySet or None):
                All bounties belonging to this organization, if applicable.
            sum_eth_funded (float): The total amount of ETH funded.
            sum_eth_collected (float): The total amount of ETH collected.

        Returns:
            dict: The profile card context.

        """
        params = {}
        network = self.get_network()
        query_kwargs = {'network': network}
        bounties = self.bounties
        fulfilled_bounties = self.get_fulfilled_bounties(network=network)
        funded_bounties = self.get_funded_bounties(network=network)
        orgs_bounties = None

        if self.is_org:
            orgs_bounties = self.get_orgs_bounties(network=network)
        sum_eth_funded = self.get_eth_sum(sum_type='funded', bounties=funded_bounties)
        sum_eth_collected = self.get_eth_sum(bounties=fulfilled_bounties)
        works_with_funded = self.get_who_works_with(work_type='funded', bounties=funded_bounties)
        works_with_collected = self.get_who_works_with(work_type='collected', bounties=fulfilled_bounties)

        sum_all_funded_tokens = self.get_all_tokens_sum(sum_type='funded', bounties=funded_bounties, network=network)
        sum_all_collected_tokens = self.get_all_tokens_sum(
            sum_type='collected', bounties=fulfilled_bounties, network=network
        )
        # org only
        count_bounties_on_repo = 0
        sum_eth_on_repos = 0
        works_with_org = []
        if orgs_bounties:
            count_bounties_on_repo = orgs_bounties.count()
            sum_eth_on_repos = self.get_eth_sum(bounties=orgs_bounties)
            works_with_org = self.get_who_works_with(work_type='org', bounties=orgs_bounties)

        total_funded = funded_bounties.count()
        total_fulfilled = fulfilled_bounties.count() + self.tips.count()
        desc = self.get_desc(funded_bounties, fulfilled_bounties)
        no_times_been_removed = self.no_times_been_removed_by_funder() + self.no_times_been_removed_by_staff() + self.no_times_slashed_by_staff()
        params = {
            'title': f"@{self.handle}",
            'active': 'profile_details',
            'newsletter_headline': ('Be the first to know about new funded issues.'),
            'card_title': f'@{self.handle} | Gitcoin',
            'card_desc': desc,
            'avatar_url': self.avatar_url_with_gitcoin_logo,
            'count_bounties_completed': total_fulfilled,
            'works_with_collected': works_with_collected,
            'works_with_funded': works_with_funded,
            'works_with_org': works_with_org,
            'sum_eth_collected': sum_eth_collected,
            'sum_eth_funded': sum_eth_funded,
            'funded_bounties_count': total_funded,
            'no_times_been_removed': no_times_been_removed,
            'sum_eth_on_repos': sum_eth_on_repos,
            'count_bounties_on_repo': count_bounties_on_repo,
            'sum_all_funded_tokens': sum_all_funded_tokens,
            'sum_all_collected_tokens': sum_all_collected_tokens,
            'bounties': list(bounties.values_list('pk', flat=True)),
        }

        params['activities'] = list(self.get_various_activities().values_list('pk', flat=True))
        params['tips'] = list(self.tips.filter(**query_kwargs).send_happy_path().values_list('pk', flat=True))
        params['scoreboard_position_contributor'] = self.get_contributor_leaderboard_index()
        params['scoreboard_position_funder'] = self.get_funder_leaderboard_index()
        if self.is_org:
            params['scoreboard_position_org'] = self.get_org_leaderboard_index()

        context = params
        profile = self

        context['avg_rating'] = profile.get_average_star_rating()
        context['avg_rating_scaled'] = profile.get_average_star_rating(20)
        context['verification'] = bool(profile.get_my_verified_check)
        context['avg_rating'] = profile.get_average_star_rating()
        context['suppress_sumo'] = True
        context['total_kudos_count'] = profile.get_my_kudos.count() + profile.get_sent_kudos.count() + profile.get_org_kudos.count()
        context['total_kudos_sent_count'] = profile.sent_kudos.count()
        context['total_kudos_received_count'] = profile.received_kudos.count()
        context['total_grant_created'] = profile.grant_admin.count()
        context['total_grant_contributions'] = profile.grant_contributor.filter(subscription_contribution__success=True).values_list('subscription_contribution').count() + profile.grant_phantom_funding.count()
        context['total_grant_actions'] = context['total_grant_created'] + context['total_grant_contributions']

        context['total_tips_sent'] = profile.get_sent_tips.count()
        context['total_tips_received'] = profile.get_my_tips.count()

        context['total_quest_attempts'] = profile.quest_attempts.count()
        context['total_quest_success'] = profile.quest_attempts.filter(success=True).count()

        # portfolio
        portfolio_bounties = profile.fulfilled.filter(bounty__network='mainnet', bounty__current_bounty=True)
        portfolio_keywords = {}
        for fulfillment in portfolio_bounties.nocache():
            for keyword in fulfillment.bounty.keywords_list:
                keyword = keyword.lower()
                if keyword not in portfolio_keywords.keys():
                    portfolio_keywords[keyword] = 0
                portfolio_keywords[keyword] += 1
        sorted_portfolio_keywords = [(k, portfolio_keywords[k]) for k in sorted(portfolio_keywords, key=portfolio_keywords.get, reverse=True)]

        context['portfolio'] = list(portfolio_bounties.values_list('pk', flat=True))
        context['portfolio_keywords'] = sorted_portfolio_keywords
        earnings_to = Earning.objects.filter(to_profile=profile, network='mainnet', value_usd__isnull=False)
        earnings_from = Earning.objects.filter(from_profile=profile, network='mainnet', value_usd__isnull=False)
        context['earnings_total'] = round(sum(earnings_to.values_list('value_usd', flat=True)))
        context['spent_total'] = round(sum(earnings_from.values_list('value_usd', flat=True)))
        context['earnings_count'] = earnings_to.count()
        context['spent_count'] = earnings_from.count()
        context['hackathons_participated_in'] = self.interested.filter(bounty__event__isnull=False).distinct('bounty__event').count()
        context['hackathons_funded'] = funded_bounties.filter(event__isnull=False).distinct('event').count()
        if context['earnings_total'] > 1000:
            context['earnings_total'] = f"{round(context['earnings_total']/1000)}k"
        if context['spent_total'] > 1000:
            context['spent_total'] = f"{round(context['spent_total']/1000)}k"
        return context


    @property
    def reassemble_profile_dict(self):
        params = self.as_dict

        # lazily generate profile dict on the fly
        if not params.get('title') or self.frontend_calc_stale:
            self.calculate_all()
            self.save()
            params = self.as_dict

        if params.get('tips'):
            params['tips'] = Tip.objects.filter(pk__in=params['tips'])
        if params.get('activities'):
            params['activities'] = Activity.objects.filter(pk__in=params['activities'])
        params['profile'] = self
        params['portfolio'] = BountyFulfillment.objects.filter(pk__in=params.get('portfolio', []))
        return params

    @property
    def locations(self):
        from app.utils import get_location_from_ip
        locations = []
        for login in self.actions.filter(action='Login'):
            if login.location_data:
                locations.append(login.location_data)
            else:
                location_data = get_location_from_ip(login.ip_address)
                login.location_data = location_data
                login.save()
                locations.append(location_data)
        return locations

    @property
    def is_eu(self):
        from app.utils import get_country_from_ip
        try:
            ip_addresses = list(set(self.actions.filter(action='Login').values_list('ip_address', flat=True)))
            for ip_address in ip_addresses:
                country = get_country_from_ip(ip_address)
                if country.continent.code == 'EU':
                    return True
        except Exception:
            pass
        return False


# enforce casing / formatting rules for profiles
@receiver(pre_save, sender=Profile, dispatch_uid="psave_profile")
def psave_profile(sender, instance, **kwargs):
    instance.handle = instance.handle.replace(' ', '')
    instance.handle = instance.handle.replace('@', '')
    instance.handle = instance.handle.lower()


@receiver(user_logged_in)
def post_login(sender, request, user, **kwargs):
    """Handle actions to take on user login."""
    from dashboard.utils import create_user_action
    profile = getattr(user, 'profile', None)
    if profile and not profile.github_access_token:
        profile.github_access_token = profile.get_access_token()
    create_user_action(user, 'Login', request)


@receiver(user_logged_out)
def post_logout(sender, request, user, **kwargs):
    """Handle actions to take on user logout."""
    from dashboard.utils import create_user_action
    create_user_action(user, 'Logout', request)


class ProfileSerializer(serializers.BaseSerializer):
    """Handle serializing the Profile object."""

    class Meta:
        """Define the profile serializer metadata."""

        model = Profile
        fields = ('handle', 'github_access_token')
        extra_kwargs = {'github_access_token': {'write_only': True}}

    def to_representation(self, instance):
        """Provide the serialized representation of the Profile.

        Args:
            instance (Profile): The Profile object to be serialized.

        Returns:
            dict: The serialized Profile.

        """

        return {
            'id': instance.id,
            'handle': instance.handle,
            'github_url': instance.github_url,
            'avatar_url': instance.avatar_url,
            'keywords': instance.keywords,
            'url': instance.get_relative_url(),
            'position': instance.get_contributor_leaderboard_index(),
            'organizations': instance.get_who_works_with(network=None),
            'total_earned': instance.get_eth_sum(network=None)
        }


@receiver(pre_save, sender=Tip, dispatch_uid="normalize_tip_usernames")
def normalize_tip_usernames(sender, instance, **kwargs):
    """Handle pre-save signals from Tips to normalize Github usernames."""
    if instance.username:
        instance.username = instance.username.replace("@", '')


m2m_changed.connect(m2m_changed_interested, sender=Bounty.interested.through)


class UserAction(SuperModel):
    """Records Actions that a user has taken ."""

    ACTION_TYPES = [
        ('Login', 'Login'),
        ('Logout', 'Logout'),
        ('Visit', 'Visit'),
        ('added_slack_integration', 'Added Slack Integration'),
        ('removed_slack_integration', 'Removed Slack Integration'),
        ('updated_avatar', 'Updated Avatar'),
        ('status_update', 'Update Status'),
        ('account_disconnected', 'Account Disconnected'),
    ]
    action = models.CharField(max_length=50, choices=ACTION_TYPES, db_index=True)
    user = models.ForeignKey(User, related_name='actions', on_delete=models.SET_NULL, null=True, db_index=True)
    profile = models.ForeignKey('dashboard.Profile', related_name='actions', on_delete=models.CASCADE, null=True, db_index=True)
    ip_address = models.GenericIPAddressField(null=True)
    location_data = JSONField(default=dict)
    metadata = JSONField(default=dict)
    utm = JSONField(default=dict, null=True)

    class Meta:
        """Define metadata associated with UserAction."""

        index_together = [
            ["profile", "action"],
        ]

    def __str__(self):
        return f"{self.action} by {self.profile} at {self.created_on}"

    def point_value(self):
        """

        Returns:
            int the Point value of this user action
        """
        return point_values.get(self.action, 0)


@receiver(post_save, sender=UserAction, dispatch_uid="post_add_ua")
def post_add_ua(sender, instance, created, **kwargs):
    if created:
        pass

class CoinRedemption(SuperModel):
    """Define the coin redemption schema."""

    class Meta:
        """Define metadata associated with CoinRedemption."""

        verbose_name_plural = 'Coin Redemptions'

    shortcode = models.CharField(max_length=255, default='')
    url = models.URLField(null=True)
    network = models.CharField(max_length=255, default='')
    token_name = models.CharField(max_length=255)
    contract_address = models.CharField(max_length=255)
    amount = models.IntegerField(default=1)
    expires_date = models.DateTimeField()


@receiver(pre_save, sender=CoinRedemption, dispatch_uid="to_checksum_address")
def to_checksum_address(sender, instance, **kwargs):
    """Handle pre-save signals from CoinRemptions to normalize the contract address."""
    if instance.contract_address:
        instance.contract_address = Web3.toChecksumAddress(instance.contract_address)
        print(instance.contract_address)


class CoinRedemptionRequest(SuperModel):
    """Define the coin redemption request schema."""

    class Meta:
        """Define metadata associated with CoinRedemptionRequest."""

        verbose_name_plural = 'Coin Redemption Requests'

    coin_redemption = models.OneToOneField(CoinRedemption, blank=False, on_delete=models.CASCADE)
    ip = models.GenericIPAddressField(protocol='IPv4')
    txid = models.CharField(max_length=255, default='')
    txaddress = models.CharField(max_length=255)
    sent_on = models.DateTimeField(null=True)


class Tool(SuperModel):
    """Define the Tool schema."""

    CAT_ADVANCED = 'AD'
    CAT_ALPHA = 'AL'
    CAT_BASIC = 'BA'
    CAT_BUILD = 'BU'
    CAT_COMING_SOON = 'CS'
    CAT_COMMUNITY = 'CO'
    CAT_FOR_FUN = 'FF'
    GAS_TOOLS = "TO"
    CAT_RETIRED = "CR"

    TOOL_CATEGORIES = (
        (CAT_ADVANCED, 'advanced'),
        (GAS_TOOLS, 'gas'),
        (CAT_ALPHA, 'alpha'),
        (CAT_BASIC, 'basic'),
        (CAT_BUILD, 'tools to build'),
        (CAT_COMING_SOON, 'coming soon'),
        (CAT_COMMUNITY, 'community'),
        (CAT_FOR_FUN, 'just for fun'),
        (CAT_RETIRED, 'retired'),
    )

    name = models.CharField(max_length=255)
    category = models.CharField(max_length=2, choices=TOOL_CATEGORIES)
    img = models.CharField(max_length=255, blank=True)
    description = models.TextField(blank=True)
    url_name = models.CharField(max_length=40, blank=True)
    link = models.CharField(max_length=255, blank=True)
    link_copy = models.CharField(max_length=255, blank=True)
    active = models.BooleanField(default=False)
    new = models.BooleanField(default=False)
    stat_graph = models.CharField(max_length=255)
    votes = models.ManyToManyField('dashboard.ToolVote', blank=True)

    def __str__(self):
        return self.name

    @property
    def img_url(self):
        return static(self.img)

    @property
    def link_url(self):
        if self.link and not self.url_name:
            return self.link

        try:
            return reverse(self.url_name)
        except NoReverseMatch:
            pass

        return reverse('tools')

    def starting_score(self):
        if self.category == self.CAT_BASIC:
            return 10
        elif self.category == self.CAT_ADVANCED:
            return 5
        elif self.category in [self.CAT_BUILD, self.CAT_COMMUNITY]:
            return 3
        elif self.category == self.CAT_ALPHA:
            return 2
        elif self.category == self.CAT_COMING_SOON:
            return 1
        elif self.category == self.CAT_FOR_FUN:
            return 1
        return 0

    def vote_score(self):
        score = self.starting_score()
        for vote in self.votes.all():
            score += vote.value
        return score

    def i18n_name(self):
        return _(self.name)

    def i18n_description(self):
        return _(self.description)

    def i18n_link_copy(self):
        return _(self.link_copy)


class ToolVote(SuperModel):
    """Define the vote placed on a tool."""

    profile = models.ForeignKey('dashboard.Profile', related_name='votes', on_delete=models.CASCADE)
    value = models.IntegerField(default=0)

    @property
    def tool(self):
        try:
            return Tool.objects.filter(votes__in=[self.pk]).first()
        except Exception:
            return None

    def __str__(self):
        return f"{self.profile} | {self.value} | {self.tool}"


class TokenApproval(SuperModel):
    """A token approval."""

    profile = models.ForeignKey('dashboard.Profile', related_name='token_approvals', on_delete=models.CASCADE)
    coinbase = models.CharField(max_length=50)
    token_name = models.CharField(max_length=50)
    token_address = models.CharField(max_length=50)
    approved_address = models.CharField(max_length=50)
    approved_name = models.CharField(max_length=50)
    tx = models.CharField(max_length=255, default='')
    network = models.CharField(max_length=255, default='')

    def __str__(self):
        return f"{self.coinbase} | {self.token_name} | {self.profile}"

    @property
    def coinbase_short(self):
        coinbase_short = f"{self.coinbase[0:5]}...{self.coinbase[-4:]}"
        return coinbase_short


class SearchHistory(SuperModel):
    """Define the structure of a Search History object."""

    class Meta:
        """Define metadata associated with SearchHistory."""

        verbose_name_plural = 'Search History'

    search_type = models.CharField(max_length=50, db_index=True)
    user = models.ForeignKey(User, on_delete=models.SET_NULL, null=True, blank=True)
    data = JSONField(default=dict)
    ip_address = models.GenericIPAddressField(blank=True, null=True)


class BlockedUser(SuperModel):
    """Define the structure of the BlockedUser."""

    handle = models.CharField(max_length=255, db_index=True, unique=True)
    comments = models.TextField(default='', blank=True)
    active = models.BooleanField(help_text=_('Is the block active?'))
    user = models.OneToOneField(User, related_name='blocked', on_delete=models.SET_NULL, null=True, blank=True)

    def __str__(self):
        """Return the string representation of a Bounty."""
        return f'<BlockedUser: {self.handle}>'


class Sponsor(SuperModel):
    """Defines the Hackthon Sponsor"""

    name = models.CharField(max_length=255, help_text='sponsor Name')
    logo = models.ImageField(help_text='sponsor logo', blank=True)
    logo_svg = models.FileField(help_text='sponsor logo svg', blank=True)

    def __str__(self):
        return self.name


class HackathonEvent(SuperModel):
    """Defines the HackathonEvent model."""

    name = models.CharField(max_length=255)
    slug = models.SlugField(blank=True)
    logo = models.ImageField(blank=True)
    logo_svg = models.FileField(blank=True)
    start_date = models.DateTimeField()
    end_date = models.DateTimeField()
    background_color = models.CharField(max_length=255, null=True, blank=True, help_text='hexcode for the banner, default to white')
    text_color = models.CharField(max_length=255, null=True, blank=True, help_text='hexcode for the text, default to black')
    identifier = models.CharField(max_length=255, default='', help_text='used for custom styling for the banner')
    sponsors = models.ManyToManyField(Sponsor, through='HackathonSponsor')
    show_results = models.BooleanField(help_text=_('Hide/Show the links to access hackathon results'), default=True)
<<<<<<< HEAD
    description = models.TextField(default='', blank=True, help_text=_('HTML rich description.'))
=======
    quest_link = models.CharField(max_length=255, blank=True)
>>>>>>> d040197c

    def __str__(self):
        """String representation for HackathonEvent.

        Returns:
            str: The string representation of a HackathonEvent.
        """
        return f'{self.name} - {self.start_date}'

    @property
    def url(self):
        return self.get_absolute_url()

    def get_absolute_url(self):
        """Get the absolute URL for the HackathonEvent.

        Returns:
            str: The absolute URL for the HackathonEvent.

        """
        return settings.BASE_URL + f'hackathon/{self.slug}'


    @property
    def get_current_bounties(self):
        return Bounty.objects.filter(event=self, network='mainnet').current()

    @property
    def stats(self):
        stats = {
            'range': f"{self.start_date.strftime('%m/%d/%Y')} to {self.end_date.strftime('%m/%d/%Y')}",
            'logo': self.logo.url if self.logo else None,
            'num_bounties': self.get_current_bounties.count(),
            'num_bounties_done': self.get_current_bounties.filter(idx_status='done').count(),
            'num_bounties_open': self.get_current_bounties.filter(idx_status='open').count(),
            'total_volume': sum(self.get_current_bounties.values_list('_val_usd_db', flat=True)),
        }
        return stats

    def save(self, *args, **kwargs):
        """Define custom handling for saving HackathonEvent."""
        if not self.slug:
            self.slug = slugify(self.name)
        super().save(*args, **kwargs)


class HackathonSponsor(SuperModel):
    SPONSOR_TYPES = [
        ('G', 'Gold'),
        ('S', 'Silver'),
    ]
    hackathon = models.ForeignKey('HackathonEvent', default=1, on_delete=models.CASCADE)
    sponsor = models.ForeignKey('Sponsor', default=1, on_delete=models.CASCADE)
    sponsor_type = models.CharField(
        max_length=1,
        choices=SPONSOR_TYPES,
        default='G',
    )


class HackathonProject(SuperModel):
    PROJECT_STATUS = [
        ('invalid', 'invalid'),
        ('pending', 'pending'),
        ('accepted', 'accepted'),
        ('completed', 'completed'),
    ]
    name = models.CharField(max_length=255)
    hackathon = models.ForeignKey(
        'HackathonEvent',
        related_name='project_event',
        on_delete=models.CASCADE,
        help_text='Hackathon event'
    )
    logo = models.ImageField(
        upload_to=get_upload_filename,
        null=True,
        blank=True,
        help_text=_('Project Logo')
    )
    profiles = models.ManyToManyField(
        'dashboard.Profile',
        related_name='project_profiles',
    )
    work_url = models.URLField(help_text='Repo or PR url')
    summary = models.TextField(default='', blank=True)
    bounty = models.ForeignKey(
        'dashboard.Bounty',
        related_name='project_bounty',
        on_delete=models.CASCADE,
        help_text='bounty prize url'
    )
    badge = models.URLField(
        blank=True,
        null=True,
        db_index=True,
        help_text='badge img url'
    )
    status = models.CharField(
        max_length=20,
        choices=PROJECT_STATUS,
        blank=True
    )

    class Meta:
        ordering = ['-name']

    def __str__(self):
        return f"{self.name} - {self.bounty} on {self.created_on}"


class FeedbackEntry(SuperModel):
    bounty = models.ForeignKey(
        'dashboard.Bounty',
        related_name='feedbacks',
        on_delete=models.CASCADE,
        blank=True,
        null=True
    )
    sender_profile = models.ForeignKey(
        'dashboard.Profile',
        related_name='feedbacks_sent',
        on_delete=models.CASCADE,
        blank=True,
        null=True
    )
    receiver_profile = models.ForeignKey(
        'dashboard.Profile',
        related_name='feedbacks_got',
        on_delete=models.CASCADE,
        blank=True,
        null=True
    )
    rating = models.SmallIntegerField(blank=True, default=0)
    satisfaction_rating = models.SmallIntegerField(blank=True, default=0)
    communication_rating = models.SmallIntegerField(blank=True, default=0)
    speed_rating = models.SmallIntegerField(blank=True, default=0)
    code_quality_rating = models.SmallIntegerField(blank=True, default=0)
    recommendation_rating = models.SmallIntegerField(blank=True, default=0)
    comment = models.TextField(default='', blank=True)
    feedbackType = models.TextField(default='', blank=True, max_length=20)
    private = models.BooleanField(help_text=_('whether this feedback can be shown publicly'), default=True)

    def __str__(self):
        """Return the string representation of a Bounty."""
        return f'<Feedback Bounty #{self.bounty} - from: {self.sender_profile} to: {self.receiver_profile}>'

    def visible_to(self, user):
        """Whether this user can see the feedback ornot"""
        if not self.private:
            return True
        if user.is_staff:
            return True
        if not user.is_authenticated:
            return False
        if self.sender_profile.handle == user.profile.handle:
            return True
        return False

    @property
    def anonymized_comment(self):
        import re
        replace_str = [
            self.bounty.bounty_owner_github_username,
            ]
        for profile in [self.sender_profile, self.receiver_profile, self.bounty.org_profile]:
            if profile:
                replace_str.append(profile.handle)
                name = profile.data.get('name')
                if name:
                    name = name.split(' ')
                    for ele in name:
                        replace_str.append(ele)

        review = self.comment
        for ele in replace_str:
            review = re.sub(ele, 'NAME', review, flags=re.I)

        return review


class Coupon(SuperModel):
    code = models.CharField(unique=True, max_length=10)
    fee_percentage = models.IntegerField(validators=[MinValueValidator(0), MaxValueValidator(100)])
    expiry_date = models.DateField()

    def __str__(self):
        """Return the string representation of Coupon."""
        return f'code: {self.code} | fee: {self.fee_percentage} %'


class ProfileView(SuperModel):
    """Records profileviews ."""

    target = models.ForeignKey('dashboard.Profile', related_name='viewed_by', on_delete=models.CASCADE, db_index=True)
    viewer = models.ForeignKey('dashboard.Profile', related_name='viewed_profiles', on_delete=models.CASCADE, db_index=True)

    class Meta:
        ordering = ['-pk']

    def __str__(self):
        return f"{self.viewer} => {self.target} on {self.created_on}"


@receiver(post_save, sender=ProfileView, dispatch_uid="post_add_profileview")
def post_add_profileview(sender, instance, created, **kwargs):
    # disregard other profileviews added within 30 minutes of each other
    if created:
        dupes = ProfileView.objects.exclude(pk=instance.pk)
        dupes = dupes.filter(created_on__gte=(instance.created_on - timezone.timedelta(minutes=30)))
        dupes = dupes.filter(created_on__lte=(instance.created_on + timezone.timedelta(minutes=30)))
        dupes = dupes.filter(target=instance.target)
        dupes = dupes.filter(viewer=instance.viewer)
        for dupe in dupes:
            dupe.delete()


class Earning(SuperModel):
    """Records Earning - the generic object for all earnings on the platform ."""

    from_profile = models.ForeignKey('dashboard.Profile', related_name='sent_earnings', on_delete=models.CASCADE, db_index=True, null=True)
    to_profile = models.ForeignKey('dashboard.Profile', related_name='earnings', on_delete=models.CASCADE, db_index=True, null=True)
    org_profile = models.ForeignKey('dashboard.Profile', related_name='org_earnings', on_delete=models.CASCADE, db_index=True, null=True)
    value_usd = models.DecimalField(decimal_places=2, max_digits=50, null=True)
    source_type = models.ForeignKey(ContentType, on_delete=models.CASCADE)
    source_id = models.PositiveIntegerField()
    source = GenericForeignKey('source_type', 'source_id')
    network = models.CharField(max_length=50, default='')
    url = models.CharField(max_length=500, default='')

    def __str__(self):
        return f"{self.from_profile} => {self.to_profile} of ${self.value_usd} on {self.created_on} for {self.source}"


class PortfolioItem(SuperModel):
    """Define the structure of PortfolioItem object."""

    title = models.CharField(max_length=255)
    tags = ArrayField(models.CharField(max_length=50), default=list, blank=True)
    link = models.URLField(null=True)
    profile = models.ForeignKey('dashboard.Profile', related_name='portfolio_items', on_delete=models.CASCADE, db_index=True)

    def __str__(self):
        return f"{self.title} by {self.profile.handle}"


class ProfileStatHistory(SuperModel):
    """ProfileStatHistory - generalizable model for tracking history of a profiles info"""

    profile = models.ForeignKey('dashboard.Profile', related_name='stats', on_delete=models.CASCADE, db_index=True)
    key = models.CharField(max_length=50, default='', db_index=True)
    payload = JSONField(default=dict, blank=True, null=True)

    def __str__(self):
        return f"{self.key} <> {self.profile.handle}"


class TribeMember(SuperModel):
    MEMBER_STATUS = [
        ('accepted', 'accepted'),
        ('pending', 'pending'),
        ('rejected', 'rejected'),
    ]
    profile = models.ForeignKey('dashboard.Profile', related_name='follower', on_delete=models.CASCADE)
    org = models.ForeignKey('dashboard.Profile', related_name='org', on_delete=models.CASCADE)
    leader = models.BooleanField(default=False, help_text=_('tribe leader'))
    status = models.CharField(
        max_length=20,
        choices=MEMBER_STATUS,
        blank=True
    )<|MERGE_RESOLUTION|>--- conflicted
+++ resolved
@@ -4079,11 +4079,8 @@
     identifier = models.CharField(max_length=255, default='', help_text='used for custom styling for the banner')
     sponsors = models.ManyToManyField(Sponsor, through='HackathonSponsor')
     show_results = models.BooleanField(help_text=_('Hide/Show the links to access hackathon results'), default=True)
-<<<<<<< HEAD
     description = models.TextField(default='', blank=True, help_text=_('HTML rich description.'))
-=======
     quest_link = models.CharField(max_length=255, blank=True)
->>>>>>> d040197c
 
     def __str__(self):
         """String representation for HackathonEvent.
