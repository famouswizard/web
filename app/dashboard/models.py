# -*- coding: utf-8 -*-
'''
    Copyright (C) 2017 Gitcoin Core

    This program is free software: you can redistribute it and/or modify
    it under the terms of the GNU Affero General Public License as published
    by the Free Software Foundation, either version 3 of the License, or
    (at your option) any later version.

    This program is distributed in the hope that it will be useful,
    but WITHOUT ANY WARRANTY; without even the implied warranty of
    MERCHANTABILITY or FITNESS FOR A PARTICULAR PURPOSE. See the
    GNU Affero General Public License for more details.

    You should have received a copy of the GNU Affero General Public License
    along with this program. If not, see <http://www.gnu.org/licenses/>.

'''
from __future__ import unicode_literals

import collections
import logging
from datetime import datetime, timedelta
from urllib.parse import urlsplit

from django.conf import settings
from django.contrib.auth.models import User
from django.contrib.auth.signals import user_logged_in, user_logged_out
from django.contrib.humanize.templatetags.humanize import naturalday, naturaltime
from django.contrib.postgres.fields import ArrayField, JSONField
from django.db import models
from django.db.models import Q, Sum
from django.db.models.signals import m2m_changed, post_delete, post_save, pre_save
from django.dispatch import receiver
from django.templatetags.static import static
from django.urls import reverse
from django.urls.exceptions import NoReverseMatch
from django.utils import timezone
from django.utils.translation import gettext_lazy as _

import pytz
import requests
from dashboard.tokens import addr_to_token
from economy.models import SuperModel
from economy.utils import ConversionRateNotFoundError, convert_amount, convert_token_to_usdt
from gas.utils import recommend_min_gas_price_to_confirm_in_time
from git.utils import (
    _AUTH, HEADERS, TOKEN_URL, build_auth_dict, get_gh_issue_details, get_issue_comments, issue_number, org_name,
    repo_name,
)
from marketing.models import LeaderboardRank
from rest_framework import serializers
from web3 import Web3

from .signals import m2m_changed_interested

logger = logging.getLogger(__name__)


class BountyQuerySet(models.QuerySet):
    """Handle the manager queryset for Bounties."""

    def current(self):
        """Filter results down to current bounties only."""
        return self.filter(current_bounty=True, admin_override_and_hide=False)

    def stats_eligible(self):
        """Exclude results that we don't want to track in statistics."""
        return self.exclude(current_bounty=True, idx_status__in=['unknown', 'cancelled'])

    def exclude_by_status(self, excluded_statuses=None):
        """Exclude results with a status matching the provided list."""
        if excluded_statuses is None:
            excluded_statuses = []

        return self.exclude(idx_status__in=excluded_statuses)

    def filter_by_status(self, filtered_status=None):
        """Filter results with a status matching the provided list."""
        if filtered_status is None:
            filtered_status = list()
        elif isinstance(filtered_status, list):
            return self.filter(idx_status__in=filtered_status)
        else:
            return

    def keyword(self, keyword):
        """Filter results to all Bounty objects containing the keywords.

        Args:
            keyword (str): The keyword to search title, issue description, and issue keywords by.

        Returns:
            dashboard.models.BountyQuerySet: The QuerySet of bounties filtered by keyword.

        """
        return self.filter(
            Q(metadata__issueKeywords__icontains=keyword) | \
            Q(title__icontains=keyword) | \
            Q(issue_description__icontains=keyword)
        )

    def hidden(self):
        """Filter results to only bounties that have been manually hidden by moderators."""
        return self.filter(admin_override_and_hide=True)

    def visible(self):
        """Filter results to only bounties not marked as hidden."""
        return self.filter(admin_override_and_hide=False)

    def needs_review(self):
        """Filter results by bounties that need reviewed."""
        return self.prefetch_related('activities') \
            .filter(
                activities__activity_type__in=['bounty_abandonment_escalation_to_mods', 'bounty_abandonment_warning'],
                activities__needs_review=True,
            )

    def reviewed(self):
        """Filter results by bounties that have been reviewed."""
        return self.prefetch_related('activities') \
            .filter(
                activities__activity_type__in=['bounty_abandonment_escalation_to_mods', 'bounty_abandonment_warning'],
                activities__needs_review=False,
            )

    def warned(self):
        """Filter results by bounties that have been warned for inactivity."""
        return self.prefetch_related('activities') \
            .filter(
                activities__activity_type='bounty_abandonment_warning',
                activities__needs_review=True,
            )

    def escalated(self):
        """Filter results by bounties that have been escalated for review."""
        return self.prefetch_related('activities') \
            .filter(
                activities__activity_type='bounty_abandonment_escalation_to_mods',
                activities__needs_review=True,
            )

    def closed(self):
        """Filter results by bounties that have been closed on Github."""
        return self.filter(github_issue_details__state='closed')

    def not_started(self):
        """Filter results by bounties that have not been picked up in 3+ days."""
        dt = timezone.now() - timedelta(days=3)
        return self.prefetch_related('interested').filter(interested__isnull=True, created_on__gt=dt)

    def has_funds(self):
        """Filter results by bounties that are actively funded or funds have been dispersed."""
        return self.filter(idx_status__in=Bounty.FUNDED_STATUSES)


class Bounty(SuperModel):
    """Define the structure of a Bounty.

    Attributes:
        BOUNTY_TYPES (list of tuples): The valid bounty types.
        EXPERIENCE_LEVELS (list of tuples): The valid experience levels.
        PROJECT_LENGTHS (list of tuples): The possible project lengths.
        STATUS_CHOICES (list of tuples): The valid status stages.
        FUNDED_STATUSES (list of str): The list of status types considered to have retained value.
        OPEN_STATUSES (list of str): The list of status types considered open.
        CLOSED_STATUSES (list of str): The list of status types considered closed.
        TERMINAL_STATUSES (list of str): The list of status types considered terminal states.

    """

    PERMISSION_TYPES = [
        ('permissionless', 'permissionless'),
        ('approval', 'approval'),
    ]
    PROJECT_TYPES = [
        ('traditional', 'traditional'),
        ('contest', 'contest'),
        ('cooperative', 'cooperative'),
    ]
    BOUNTY_TYPES = [
        ('Bug', 'Bug'),
        ('Security', 'Security'),
        ('Feature', 'Feature'),
        ('Unknown', 'Unknown'),
    ]
    EXPERIENCE_LEVELS = [
        ('Beginner', 'Beginner'),
        ('Intermediate', 'Intermediate'),
        ('Advanced', 'Advanced'),
        ('Unknown', 'Unknown'),
    ]
    PROJECT_LENGTHS = [
        ('Hours', 'Hours'),
        ('Days', 'Days'),
        ('Weeks', 'Weeks'),
        ('Months', 'Months'),
        ('Unknown', 'Unknown'),
    ]

    STATUS_CHOICES = (
        ('cancelled', 'cancelled'),
        ('done', 'done'),
        ('expired', 'expired'),
        ('open', 'open'),
        ('started', 'started'),
        ('submitted', 'submitted'),
        ('unknown', 'unknown'),
    )
    FUNDED_STATUSES = ['open', 'started', 'submitted', 'done']
    OPEN_STATUSES = ['open', 'started', 'submitted']
    CLOSED_STATUSES = ['expired', 'unknown', 'cancelled', 'done']
    TERMINAL_STATUSES = ['done', 'expired', 'cancelled']

    web3_type = models.CharField(max_length=50, default='bounties_network')
    title = models.CharField(max_length=255)
    web3_created = models.DateTimeField(db_index=True)
    value_in_token = models.DecimalField(default=1, decimal_places=2, max_digits=50)
    token_name = models.CharField(max_length=50)
    token_address = models.CharField(max_length=50)
    bounty_type = models.CharField(max_length=50, choices=BOUNTY_TYPES, blank=True)
    project_length = models.CharField(max_length=50, choices=PROJECT_LENGTHS, blank=True)
    experience_level = models.CharField(max_length=50, choices=EXPERIENCE_LEVELS, blank=True)
    github_url = models.URLField(db_index=True)
    github_issue_details = JSONField(default=dict, blank=True, null=True)
    github_comments = models.IntegerField(default=0)
    bounty_owner_address = models.CharField(max_length=50)
    bounty_owner_email = models.CharField(max_length=255, blank=True)
    bounty_owner_github_username = models.CharField(max_length=255, blank=True)
    bounty_owner_name = models.CharField(max_length=255, blank=True)
    bounty_owner_profile = models.ForeignKey(
        'dashboard.Profile', null=True, on_delete=models.SET_NULL, related_name='bounties_funded', blank=True
    )
    is_open = models.BooleanField(help_text=_('Whether the bounty is still open for fulfillments.'))
    expires_date = models.DateTimeField()
    raw_data = JSONField()
    metadata = JSONField(default=dict, blank=True)
    current_bounty = models.BooleanField(
        default=False, help_text=_('Whether this bounty is the most current revision one or not'))
    _val_usd_db = models.DecimalField(default=0, decimal_places=2, max_digits=50)
    contract_address = models.CharField(max_length=50, default='')
    network = models.CharField(max_length=255, blank=True, db_index=True)
    idx_experience_level = models.IntegerField(default=0, db_index=True)
    idx_project_length = models.IntegerField(default=0, db_index=True)
    idx_status = models.CharField(max_length=9, choices=STATUS_CHOICES, default='open', db_index=True)
    issue_description = models.TextField(default='', blank=True)
    standard_bounties_id = models.IntegerField(default=0)
    num_fulfillments = models.IntegerField(default=0)
    balance = models.DecimalField(default=0, decimal_places=2, max_digits=50)
    accepted = models.BooleanField(default=False, help_text=_('Whether the bounty has been done'))
    interested = models.ManyToManyField('dashboard.Interest', blank=True)
    interested_comment = models.IntegerField(null=True, blank=True)
    submissions_comment = models.IntegerField(null=True, blank=True)
    override_status = models.CharField(max_length=255, blank=True)
    last_comment_date = models.DateTimeField(null=True, blank=True)
    fulfillment_accepted_on = models.DateTimeField(null=True, blank=True)
    fulfillment_submitted_on = models.DateTimeField(null=True, blank=True)
    fulfillment_started_on = models.DateTimeField(null=True, blank=True)
    canceled_on = models.DateTimeField(null=True, blank=True)
    project_type = models.CharField(max_length=50, choices=PROJECT_TYPES, default='traditional')
    permission_type = models.CharField(max_length=50, choices=PERMISSION_TYPES, default='permissionless')
    snooze_warnings_for_days = models.IntegerField(default=0)

    token_value_time_peg = models.DateTimeField(blank=True, null=True)
    token_value_in_usdt = models.DecimalField(default=0, decimal_places=2, max_digits=50, blank=True, null=True)
    value_in_usdt_now = models.DecimalField(default=0, decimal_places=2, max_digits=50, blank=True, null=True)
    value_in_usdt = models.DecimalField(default=0, decimal_places=2, max_digits=50, blank=True, null=True)
    value_in_eth = models.DecimalField(default=0, decimal_places=2, max_digits=50, blank=True, null=True)
    value_true = models.DecimalField(default=0, decimal_places=2, max_digits=50, blank=True, null=True)
    privacy_preferences = JSONField(default=dict, blank=True)
    admin_override_and_hide = models.BooleanField(
        default=False, help_text=_('Admin override to hide the bounty from the system')
    )
    admin_override_suspend_auto_approval = models.BooleanField(
        default=False, help_text=_('Admin override to suspend work auto approvals')
    )
    admin_mark_as_remarket_ready = models.BooleanField(
        default=False, help_text=_('Admin override to mark as remarketing ready')
    )
    attached_job_description = models.URLField(blank=True, null=True)

    # Bounty QuerySet Manager
    objects = BountyQuerySet.as_manager()

    class Meta:
        """Define metadata associated with Bounty."""

        verbose_name_plural = 'Bounties'
        index_together = [
            ["network", "idx_status"],
        ]

    def __str__(self):
        """Return the string representation of a Bounty."""
        return f"{'(C) ' if self.current_bounty else ''}{self.pk}: {self.title}, {self.value_true} " \
               f"{self.token_name} @ {naturaltime(self.web3_created)}"

    def save(self, *args, **kwargs):
        """Define custom handling for saving bounties."""
        from .utils import clean_bounty_url
        if self.bounty_owner_github_username:
            self.bounty_owner_github_username = self.bounty_owner_github_username.lstrip('@')
        if self.github_url:
            self.github_url = clean_bounty_url(self.github_url)
        super().save(*args, **kwargs)

    @property
    def profile_pairs(self):
        profile_handles = []

        for profile in self.interested.select_related('profile').all().order_by('pk'):
            profile_handles.append((profile.profile.handle, profile.profile.absolute_url))

        return profile_handles

    def get_absolute_url(self):
        """Get the absolute URL for the Bounty.

        Returns:
            str: The absolute URL for the Bounty.

        """
        return settings.BASE_URL + self.get_relative_url(preceding_slash=False)

    def get_relative_url(self, preceding_slash=True):
        """Get the relative URL for the Bounty.

        Attributes:
            preceding_slash (bool): Whether or not to include a preceding slash.

        Returns:
            str: The relative URL for the Bounty.

        """
        try:
            _org_name = org_name(self.github_url)
            _issue_num = int(issue_number(self.github_url))
            _repo_name = repo_name(self.github_url)
            return f"{'/' if preceding_slash else ''}issue/{_org_name}/{_repo_name}/{_issue_num}/{self.standard_bounties_id}"
        except Exception:
            return f"{'/' if preceding_slash else ''}funding/details?url={self.github_url}"

    def get_natural_value(self):
        token = addr_to_token(self.token_address)
        if not token:
            return 0
        decimals = token.get('decimals', 0)
        return float(self.value_in_token) / 10**decimals

    @property
    def url(self):
        return self.get_absolute_url()

    def snooze_url(self, num_days):
        """Get the bounty snooze URL.

        Args:
            num_days (int): The number of days to snooze the Bounty.

        Returns:
            str: The snooze URL based on the provided number of days.

        """
        return f'{self.get_absolute_url()}?snooze={num_days}'

    def approve_worker_url(self, worker):
        """Get the bounty work approval URL.

        Args:
            worker (string): The handle to approve

        Returns:
            str: The work approve URL based on the worker name

        """
        return f'{self.get_absolute_url()}?mutate_worker_action=approve&worker={worker}'

    def reject_worker_url(self, worker):
        """Get the bounty work rejection URL.

        Args:
            worker (string): The handle to reject

        Returns:
            str: The work reject URL based on the worker name

        """
        return f'{self.get_absolute_url()}?mutate_worker_action=reject&worker={worker}'

    @property
    def can_submit_after_expiration_date(self):
        if self.is_legacy:
            # legacy bounties could submit after expiration date
            return True

        # standardbounties
        contract_deadline = self.raw_data.get('contract_deadline')
        ipfs_deadline = self.raw_data.get('ipfs_deadline')
        if not ipfs_deadline:
            # if theres no expiry date in the payload, then expiration date is not mocked, and one cannot submit after expiration date
            return False

        # if contract_deadline > ipfs_deadline, then by definition, can be submitted after expiry date
        return contract_deadline > ipfs_deadline

    @property
    def title_or_desc(self):
        """Return the title of the issue."""
        if not self.title:
            title = self.fetch_issue_item('title') or self.github_url
            return title
        return self.title

    @property
    def issue_description_text(self):
        import re
        tag_re = re.compile(r'(<!--.*?-->|<[^>]*>)')
        return tag_re.sub('', self.issue_description).strip()

    @property
    def github_issue_number(self):
        try:
            return int(issue_number(self.github_url))
        except Exception:
            return None

    @property
    def org_name(self):
        return self.github_org_name

    @property
    def github_org_name(self):
        try:
            return org_name(self.github_url)
        except Exception:
            return None

    @property
    def github_repo_name(self):
        try:
            return repo_name(self.github_url)
        except Exception:
            return None

    def is_hunter(self, handle):
        """Determine whether or not the profile is the bounty hunter.

        Args:
            handle (str): The profile handle to be compared.

        Returns:
            bool: Whether or not the user is the bounty hunter.

        """
        return any(profile.fulfiller_github_username == handle for profile in self.fulfillments.all())

    def is_funder(self, handle):
        """Determine whether or not the profile is the bounty funder.

        Args:
            handle (str): The profile handle to be compared.

        Returns:
            bool: Whether or not the user is the bounty funder.

        """
        return handle.lower().lstrip('@') == self.bounty_owner_github_username.lower().lstrip('@')

    @property
    def absolute_url(self):
        return self.get_absolute_url()

    @property
    def avatar_url(self):
        return self.get_avatar_url(False)

    @property
    def avatar_url_w_gitcoin_logo(self):
        return self.get_avatar_url(True)

    def get_avatar_url(self, gitcoin_logo_flag=False):
        """Return the local avatar URL."""
        org_name = self.github_org_name
        gitcoin_logo_flag = "/1" if gitcoin_logo_flag else ""
        if org_name:
            return f"{settings.BASE_URL}static/avatar/{org_name}{gitcoin_logo_flag}"
        return f"{settings.BASE_URL}funding/avatar?repo={self.github_url}&v=3"

    @property
    def keywords(self):
        try:
            return self.metadata.get('issueKeywords', False)
        except Exception:
            return False

    @property
    def keywords_list(self):
        keywords = self.keywords
        if not keywords:
            return []
        else:
            try:
                return [keyword.strip() for keyword in keywords.split(",")]
            except AttributeError:
                return []

    @property
    def now(self):
        """Return the time now in the current timezone."""
        return timezone.now()

    @property
    def past_expiration_date(self):
        """Return true IFF issue is past expiration date"""
        return timezone.localtime().replace(tzinfo=None) > self.expires_date.replace(tzinfo=None)

    @property
    def past_hard_expiration_date(self):
        """Return true IFF issue is past smart contract expiration date
        and therefore cannot ever be claimed again"""
        return self.past_expiration_date and not self.can_submit_after_expiration_date

    @property
    def status(self):
        """Determine the status of the Bounty.

        Raises:
            Exception: Catch whether or not any exception is encountered and
                return unknown for status.

        Returns:
            str: The status of the Bounty.

        """
        if self.override_status:
            return self.override_status
        if self.is_legacy:
            return self.idx_status

        # standard bounties
        try:
            if not self.is_open:
                if self.accepted:
                    return 'done'
                elif self.past_hard_expiration_date:
                    return 'expired'
                has_tips = self.tips.filter(is_for_bounty_fulfiller=False).exclude(txid='').exists()
                if has_tips:
                    return 'done'
                # If its not expired or done, and no tips, it must be cancelled.
                return 'cancelled'
            # per https://github.com/gitcoinco/web/pull/1098 ,
            # cooperative/contest are open no matter how much started/submitted work they have
            if self.pk and self.project_type in ['contest', 'cooperative']:
                return 'open'
            if self.num_fulfillments == 0:
                if self.pk and self.interested.filter(pending=False).exists():
                    return 'started'
                return 'open'
            return 'submitted'
        except Exception as e:
            logger.warning(e)
            return 'unknown'

    @property
    def get_value_true(self):
        return self.get_natural_value()

    @property
    def get_value_in_eth(self):
        if self.token_name == 'ETH':
            return self.value_in_token
        try:
            return convert_amount(self.value_true, self.token_name, 'ETH')
        except Exception:
            return None

    @property
    def get_value_in_usdt_now(self):
        return self.value_in_usdt_at_time(None)

    @property
    def get_value_in_usdt(self):
        if self.status in self.OPEN_STATUSES:
            return self.value_in_usdt_now
        return self.value_in_usdt_then

    @property
    def value_in_usdt_then(self):
        return self.value_in_usdt_at_time(self.web3_created)

    def value_in_usdt_at_time(self, at_time):
        decimals = 10 ** 18
        if self.token_name == 'USDT':
            return float(self.value_in_token)
        if self.token_name in settings.STABLE_COINS:
            return float(self.value_in_token / 10 ** 18)
        try:
            return round(float(convert_amount(self.value_true, self.token_name, 'USDT', at_time)), 2)
        except ConversionRateNotFoundError:
            try:
                in_eth = round(float(convert_amount(self.value_true, self.token_name, 'ETH', at_time)), 2)
                return round(float(convert_amount(in_eth, 'USDT', 'USDT', at_time)), 2)
            except ConversionRateNotFoundError:
                return None

    @property
    def token_value_in_usdt_now(self):
        if self.token_name in settings.STABLE_COINS:
            return 1
        try:
            return round(convert_token_to_usdt(self.token_name), 2)
        except ConversionRateNotFoundError:
            return None

    @property
    def token_value_in_usdt_then(self):
        try:
            return round(convert_token_to_usdt(self.token_name, self.web3_created), 2)
        except ConversionRateNotFoundError:
            return None

    @property
    def get_token_value_in_usdt(self):
        if self.status in self.OPEN_STATUSES:
            return self.token_value_in_usdt_now
        return self.token_value_in_usdt_then

    @property
    def get_token_value_time_peg(self):
        if self.status in self.OPEN_STATUSES:
            return timezone.now()
        return self.web3_created

    @property
    def desc(self):
        return f"{naturaltime(self.web3_created)} {self.idx_project_length} {self.bounty_type} {self.experience_level}"

    @property
    def turnaround_time_accepted(self):
        try:
            return (self.get_fulfillment_accepted_on - self.web3_created).total_seconds()
        except Exception:
            return None

    @property
    def turnaround_time_started(self):
        try:
            return (self.get_fulfillment_started_on - self.web3_created).total_seconds()
        except Exception:
            return None

    @property
    def turnaround_time_submitted(self):
        try:
            return (self.get_fulfillment_submitted_on - self.web3_created).total_seconds()
        except Exception:
            return None

    @property
    def get_fulfillment_accepted_on(self):
        try:
            return self.fulfillments.filter(accepted=True).first().accepted_on
        except Exception:
            return None

    @property
    def get_fulfillment_submitted_on(self):
        try:
            return self.fulfillments.first().created_on
        except Exception:
            return None

    @property
    def get_fulfillment_started_on(self):
        try:
            return self.interested.first().created
        except Exception:
            return None

    @property
    def hourly_rate(self):
        try:
            hours_worked = self.fulfillments.filter(accepted=True).first().fulfiller_hours_worked
            return float(self.value_in_usdt) / float(hours_worked)
        except Exception:
            return None

    @property
    def is_legacy(self):
        """Determine if the Bounty is legacy based on sunset date.

        Todo:
            * Remove this method following legacy bounty sunsetting.

        Returns:
            bool: Whether or not the Bounty is using the legacy contract.

        """
        return (self.web3_type == 'legacy_gitcoin')

    def get_github_api_url(self):
        """Get the Github API URL associated with the bounty.

        Returns:
            str: The Github API URL associated with the issue.

        """
        from urllib.parse import urlparse
        if self.github_url.lower()[:19] != 'https://github.com/':
            return ''
        url_path = urlparse(self.github_url).path
        return 'https://api.github.com/repos' + url_path

    def fetch_issue_item(self, item_type='body'):
        """Fetch the item type of an issue.

        Args:
            type (str): The github API response body item to be fetched.

        Returns:
            str: The item content.

        """
        github_url = self.get_github_api_url()
        if github_url:
            issue_description = requests.get(github_url, auth=_AUTH)
            if issue_description.status_code == 200:
                item = issue_description.json().get(item_type, '')
                if item_type == 'body' and item:
                    self.issue_description = item
                elif item_type == 'title' and item:
                    self.title = item
                self.save()
                return item
        return ''

    def fetch_issue_comments(self, save=True):
        """Fetch issue comments for the associated Github issue.

        Args:
            save (bool): Whether or not to save the Bounty after fetching.

        Returns:
            dict: The comments data dictionary provided by Github.

        """
        if self.github_url.lower()[:19] != 'https://github.com/':
            return []

        parsed_url = urlsplit(self.github_url)
        try:
            github_user, github_repo, _, github_issue = parsed_url.path.split('/')[1:5]
        except ValueError:
            logger.info(f'Invalid github url for Bounty: {self.pk} -- {self.github_url}')
            return []
        comments = get_issue_comments(github_user, github_repo, github_issue)
        if isinstance(comments, dict) and comments.get('message', '') == 'Not Found':
            logger.info(f'Bounty {self.pk} contains an invalid github url {self.github_url}')
            return []
        comment_count = 0
        for comment in comments:
            if (isinstance(comment, dict) and comment.get('user', {}).get('login', '') not in settings.IGNORE_COMMENTS_FROM):
                comment_count += 1
        self.github_comments = comment_count
        if comment_count:
            comment_times = [datetime.strptime(comment['created_at'], '%Y-%m-%dT%H:%M:%SZ') for comment in comments]
            max_comment_time = max(comment_times)
            max_comment_time = max_comment_time.replace(tzinfo=pytz.utc)
            self.last_comment_date = max_comment_time
        if save:
            self.save()
        return comments

    @property
    def next_bounty(self):
        if self.current_bounty:
            return None
        try:
            return Bounty.objects.filter(standard_bounties_id=self.standard_bounties_id, created_on__gt=self.created_on).order_by('created_on').first()
        except Exception:
            return None

    @property
    def prev_bounty(self):
        try:
            return Bounty.objects.filter(standard_bounties_id=self.standard_bounties_id, created_on__lt=self.created_on).order_by('-created_on').first()
        except Exception:
            return None

    # returns true if this bounty was active at _time
    def was_active_at(self, _time):
        if _time < self.web3_created:
            return False
        if _time < self.created_on:
            return False
        next_bounty = self.next_bounty
        if next_bounty is None:
            return True
        if next_bounty.created_on > _time:
            return True
        return False

    def action_urls(self):
        """Provide URLs for bounty related actions.

        Returns:
            dict: A dictionary of action URLS for this bounty.

        """
        params = f'pk={self.pk}&network={self.network}'
        urls = {}
        for item in ['fulfill', 'increase', 'accept', 'cancel', 'payout', 'contribute', 'advanced_payout', 'social_contribution']:
            urls.update({item: f'/issue/{item}?{params}'})
        return urls

    def is_notification_eligible(self, var_to_check=True):
        """Determine whether or not a notification is eligible for transmission outside of production.

        Returns:
            bool: Whether or not the Bounty is eligible for outbound notifications.

        """
        if not var_to_check or self.get_natural_value() < 0.0001 or (
           self.network != settings.ENABLE_NOTIFICATIONS_ON_NETWORK):
            return False
        if self.network == 'mainnet' and (settings.DEBUG or settings.ENV != 'prod'):
            return False
        if (settings.DEBUG or settings.ENV != 'prod') and settings.GITHUB_API_USER != self.github_org_name:
            return False

        return True

    @property
    def is_project_type_fulfilled(self):
        """Determine whether or not the Project Type is currently fulfilled.

        Todo:
            * Add remaining Project Type fulfillment handling.

        Returns:
            bool: Whether or not the Bounty Project Type is fully staffed.

        """
        fulfilled = False
        if self.project_type == 'traditional':
            fulfilled = self.interested.filter(pending=False).exists()
        return fulfilled

    @property
    def needs_review(self):
        if self.activities.filter(needs_review=True).exists():
            return True
        return False

    @property
    def github_issue_state(self):
        current_github_state = self.github_issue_details.get('state') if self.github_issue_details else None
        if not current_github_state:
            try:
                _org_name = org_name(self.github_url)
                _repo_name = repo_name(self.github_url)
                _issue_num = issue_number(self.github_url)
                gh_issue_details = get_gh_issue_details(_org_name, _repo_name, int(_issue_num))
                if gh_issue_details:
                    self.github_issue_details = gh_issue_details
                    self.save()
                    current_github_state = self.github_issue_details.get('state', 'open')
            except Exception as e:
                logger.info(e)
                return 'open'
        return current_github_state

    @property
    def is_issue_closed(self):
        if self.github_issue_state == 'closed':
            return True
        return False

    @property
    def tips(self):
        """Return the tips associated with this bounty."""
        try:
            return Tip.objects.filter(github_url__iexact=self.github_url, network=self.network).order_by('-created_on')
        except:
            return Tip.objects.none()

    @property
    def bulk_payout_tips(self):
        """Return the Bulk payout tips associated with this bounty."""
        queryset = self.tips.filter(is_for_bounty_fulfiller=False, metadata__is_clone__isnull=True, metadata__direct_address__isnull=True)
        return (queryset.filter(from_address=self.bounty_owner_address) |
                queryset.filter(from_name=self.bounty_owner_github_username))

    @property
    def paid(self):
        """Return list of users paid for this bounty."""
        if self.status != 'done':
            return []  # to save the db hits

        return_list = []
        for fulfillment in self.fulfillments.filter(accepted=True):
<<<<<<< HEAD
            if fulfiller.fulfiller_github_username:
                return_list.append(fulfiller_github_username)
        for tip in self.tips.exclude(txid=''):
=======
            if fulfillment.fulfiller_github_username:
                return_list.append(fulfillment.fulfiller_github_username)
        for tip in self.tips:
>>>>>>> 8ea5f8f2
            if tip.username:
                return_list.append(tip.username)
        return list(set(return_list))

    @property
    def additional_funding_summary(self):
        """Return a dict describing the additional funding from crowdfunding that this object has"""
        return_dict = {
            'tokens': {},
            'usd_value': 0,
        }
        for tip in self.tips.filter(is_for_bounty_fulfiller=True):
            key = tip.tokenName
            if key not in return_dict['tokens'].keys():
                return_dict['tokens'][key] = 0
            return_dict['tokens'][key] += tip.amount_in_whole_units
            return_dict['usd_value'] += tip.value_in_usdt if tip.value_in_usdt else 0
        return return_dict

    @property
    def additional_funding_summary_sentence(self):
        afs = self.additional_funding_summary
        if len(afs['tokens'].keys()) == 0:
            return ""
        items = []
        for token, value in afs['tokens'].items():
            items.append(f"{value} {token}")
        sentence = ", ".join(items)
        if(afs['usd_value']):
            sentence += f" worth ${afs['usd_value']}"
        return sentence


class BountyFulfillmentQuerySet(models.QuerySet):
    """Handle the manager queryset for BountyFulfillments."""

    def accepted(self):
        """Filter results to accepted bounty fulfillments."""
        return self.filter(accepted=True)

    def submitted(self):
        """Exclude results that have not been submitted."""
        return self.exclude(fulfiller_address='0x0000000000000000000000000000000000000000')


class BountyFulfillment(SuperModel):
    """The structure of a fulfillment on a Bounty."""

    fulfiller_address = models.CharField(max_length=50)
    fulfiller_email = models.CharField(max_length=255, blank=True)
    fulfiller_github_username = models.CharField(max_length=255, blank=True)
    fulfiller_name = models.CharField(max_length=255, blank=True)
    fulfiller_metadata = JSONField(default=dict, blank=True)
    fulfillment_id = models.IntegerField(null=True, blank=True)
    fulfiller_hours_worked = models.DecimalField(null=True, blank=True, decimal_places=2, max_digits=50)
    fulfiller_github_url = models.CharField(max_length=255, blank=True, null=True)
    accepted = models.BooleanField(default=False)
    accepted_on = models.DateTimeField(null=True, blank=True)

    bounty = models.ForeignKey(Bounty, related_name='fulfillments', on_delete=models.CASCADE)
    profile = models.ForeignKey('dashboard.Profile', related_name='fulfilled', on_delete=models.CASCADE, null=True)

    def __str__(self):
        """Define the string representation of BountyFulfillment.

        Returns:
            str: The string representation of the object.

        """
        return f'BountyFulfillment ID: ({self.pk}) - Bounty ID: ({self.bounty.pk})'

    def save(self, *args, **kwargs):
        """Define custom handling for saving bounty fulfillments."""
        if self.fulfiller_github_username:
            self.fulfiller_github_username = self.fulfiller_github_username.lstrip('@')
        super().save(*args, **kwargs)

    @property
    def to_json(self):
        """Define the JSON representation of BountyFulfillment.

        Returns:
            dict: A JSON representation of BountyFulfillment.

        """
        return {
            'address': self.fulfiller_address,
            'bounty_id': self.bounty.pk,
            'email': self.fulfiller_email,
            'githubUsername': self.fulfiller_github_username,
            'name': self.fulfiller_name,
        }


class BountySyncRequest(SuperModel):
    """Define the structure for bounty syncing."""

    github_url = models.URLField()
    processed = models.BooleanField()


class Subscription(SuperModel):

    email = models.EmailField(max_length=255)
    raw_data = models.TextField()
    ip = models.CharField(max_length=50)

    def __str__(self):
        return f"{self.email} {self.created_on}"


class TipPayoutException(Exception):
    pass


class Tip(SuperModel):

    web3_type = models.CharField(max_length=50, default='v3')
    emails = JSONField(blank=True)
    url = models.CharField(max_length=255, default='', blank=True)
    tokenName = models.CharField(max_length=255)
    tokenAddress = models.CharField(max_length=255)
    amount = models.DecimalField(default=1, decimal_places=4, max_digits=50)
    comments_priv = models.TextField(default='', blank=True)
    comments_public = models.TextField(default='', blank=True)
    ip = models.CharField(max_length=50)
    expires_date = models.DateTimeField()
    github_url = models.URLField(null=True, blank=True)
    from_name = models.CharField(max_length=255, default='', blank=True)
    from_email = models.CharField(max_length=255, default='', blank=True)
    from_username = models.CharField(max_length=255, default='', blank=True)
    username = models.CharField(max_length=255, default='', blank=True)  # to username
    network = models.CharField(max_length=255, default='')
    txid = models.CharField(max_length=255, default='')
    receive_txid = models.CharField(max_length=255, default='', blank=True)
    received_on = models.DateTimeField(null=True, blank=True)
    from_address = models.CharField(max_length=255, default='', blank=True)
    receive_address = models.CharField(max_length=255, default='', blank=True)
    recipient_profile = models.ForeignKey(
        'dashboard.Profile', related_name='received_tips', on_delete=models.SET_NULL, null=True, blank=True
    )
    sender_profile = models.ForeignKey(
        'dashboard.Profile', related_name='sent_tips', on_delete=models.SET_NULL, null=True, blank=True
    )
    metadata = JSONField(default=dict, blank=True)
    is_for_bounty_fulfiller = models.BooleanField(
        default=False,
        help_text='If this option is chosen, this tip will be automatically paid to the bounty'
                  ' fulfiller, not self.usernameusername.',
    )

    def __str__(self):
        """Return the string representation for a tip."""
        if self.web3_type == 'yge':
            return f"({self.network}) - {self.status}{' ORPHAN' if not self.emails else ''} " \
               f"{self.amount} {self.tokenName} to {self.username} from {self.from_name or 'NA'}, " \
               f"created: {naturalday(self.created_on)}, expires: {naturalday(self.expires_date)}"
        status = 'funded' if self.txid else 'not funded'
        status = status if not self.receive_txid else 'received'
        return f"({self.web3_type}) {status} {self.amount} {self.tokenName} to {self.username} from {self.from_name or 'NA'}"

    # TODO: DRY
    def get_natural_value(self):
        token = addr_to_token(self.tokenAddress)
        decimals = token['decimals']
        return float(self.amount) / 10**decimals

    @property
    def value_true(self):
        return self.get_natural_value()

    @property
    def amount_in_wei(self):
        token = addr_to_token(self.tokenAddress)
        decimals = token['decimals'] if token else 18
        return float(self.amount) * 10**decimals

    @property
    def amount_in_whole_units(self):
        return float(self.amount)

    @property
    def org_name(self):
        try:
            return org_name(self.github_url)
        except Exception:
            return None

    @property
    def receive_url(self):
        if self.web3_type == 'yge':
            return self.url
        elif self.web3_type == 'v3':
            return self.receive_url_for_recipient
        elif self.web3_type != 'v2':
            raise Exception

        pk = self.metadata.get('priv_key')
        txid = self.txid
        network = self.network
        return f"{settings.BASE_URL}tip/receive/v2/{pk}/{txid}/{network}"

    @property
    def receive_url_for_recipient(self):
        if self.web3_type != 'v3':
            raise Exception

        try:
            key = self.metadata['reference_hash_for_receipient']
            return f"{settings.BASE_URL}tip/receive/v3/{key}/{self.txid}/{self.network}"
        except:
            return None

    # TODO: DRY
    @property
    def value_in_eth(self):
        if self.tokenName == 'ETH':
            return self.amount
        try:
            return convert_amount(self.amount, self.tokenName, 'ETH')
        except Exception:
            return None

    @property
    def value_in_usdt_now(self):
        return self.value_in_usdt_at_time(None)

    @property
    def value_in_usdt(self):
        return self.value_in_usdt_then

    @property
    def value_in_usdt_then(self):
        return self.value_in_usdt_at_time(self.created_on)

    @property
    def token_value_in_usdt_now(self):
        try:
            return round(convert_token_to_usdt(self.tokenName), 2)
        except ConversionRateNotFoundError:
            return None

    @property
    def token_value_in_usdt_then(self):
        try:
            return round(convert_token_to_usdt(self.tokenName, self.created_on), 2)
        except ConversionRateNotFoundError:
            return None

    def value_in_usdt_at_time(self, at_time):
        decimals = 1
        if self.tokenName in settings.STABLE_COINS:
            return float(self.amount)
        try:
            return round(float(convert_amount(self.amount, self.tokenName, 'USDT', at_time)) / decimals, 2)
        except ConversionRateNotFoundError:
            try:
                in_eth = convert_amount(self.amount, self.tokenName, 'ETH', at_time)
                return round(float(convert_amount(in_eth, 'ETH', 'USDT', at_time)) / decimals, 2)
            except ConversionRateNotFoundError:
                return None

    @property
    def status(self):
        if self.receive_txid:
            return "RECEIVED"
        return "PENDING"

    @property
    def github_org_name(self):
        try:
            return org_name(self.github_url)
        except Exception:
            return None

    def is_notification_eligible(self, var_to_check=True):
        """Determine whether or not a notification is eligible for transmission outside of production.

        Returns:
            bool: Whether or not the Tip is eligible for outbound notifications.

        """
        if not var_to_check or self.network != settings.ENABLE_NOTIFICATIONS_ON_NETWORK:
            return False
        if self.network == 'mainnet' and (settings.DEBUG or settings.ENV != 'prod'):
            return False
        if (settings.DEBUG or settings.ENV != 'prod') and settings.GITHUB_API_USER != self.github_org_name:
            return False
        return True

    @property
    def bounty(self):
        try:
            return Bounty.objects.current().filter(
                github_url__iexact=self.github_url,
                network=self.network).order_by('-web3_created').first()
        except Bounty.DoesNotExist:
            return None

    def payout_to(self, address, amount_override=None):
        # TODO: deprecate this after v3 is shipped.
        from dashboard.utils import get_web3
        from dashboard.abi import erc20_abi
        if not address or address == '0x0':
            raise TipPayoutException('bad forwarding address')
        if self.web3_type == 'yge':
            raise TipPayoutException('bad web3_type')
        if self.receive_txid:
            raise TipPayoutException('already received')

        # send tokens
        tip = self
        address = Web3.toChecksumAddress(address)
        w3 = get_web3(tip.network)
        is_erc20 = tip.tokenName.lower() != 'eth'
        amount = int(tip.amount_in_wei) if not amount_override else int(amount_override)
        gasPrice = recommend_min_gas_price_to_confirm_in_time(60) * 10**9
        from_address = Web3.toChecksumAddress(tip.metadata['address'])
        nonce = w3.eth.getTransactionCount(from_address)
        if is_erc20:
            # ERC20 contract receive
            balance = w3.eth.getBalance(from_address)
            contract = w3.eth.contract(Web3.toChecksumAddress(tip.tokenAddress), abi=erc20_abi)
            gas = contract.functions.transfer(address, amount).estimateGas({'from': from_address}) + 1
            gasPrice = gasPrice if ((gas * gasPrice) < balance) else (balance * 1.0 / gas)
            tx = contract.functions.transfer(address, amount).buildTransaction({
                'nonce': nonce,
                'gas': w3.toHex(gas),
                'gasPrice': w3.toHex(int(gasPrice)),
            })
        else:
            # ERC20 contract receive
            gas = 100000
            amount -= gas * int(gasPrice)
            tx = dict(
                nonce=nonce,
                gasPrice=w3.toHex(int(gasPrice)),
                gas=w3.toHex(gas),
                to=address,
                value=w3.toHex(amount),
                data=b'',
            )
        signed = w3.eth.account.signTransaction(tx, tip.metadata['priv_key'])
        receive_txid = w3.eth.sendRawTransaction(signed.rawTransaction).hex()
        return receive_txid

@receiver(pre_save, sender=Tip, dispatch_uid="psave_tip")
def psave_tip(sender, instance, **kwargs):
    # when a new tip is saved, make sure it doesnt have whitespace in it
    instance.username = instance.username.replace(' ', '')


# @receiver(pre_save, sender=Bounty, dispatch_uid="normalize_usernames")
# def normalize_usernames(sender, instance, **kwargs):
#     if instance.bounty_owner_github_username:
#         instance.bounty_owner_github_username = instance.bounty_owner_github_username.lstrip('@')


# method for updating
@receiver(pre_save, sender=Bounty, dispatch_uid="psave_bounty")
def psave_bounty(sender, instance, **kwargs):
    idx_experience_level = {
        'Unknown': 1,
        'Beginner': 2,
        'Intermediate': 3,
        'Advanced': 4,
    }

    idx_project_length = {
        'Unknown': 1,
        'Hours': 2,
        'Days': 3,
        'Weeks': 4,
        'Months': 5,
    }

    instance.idx_status = instance.status
    instance.fulfillment_accepted_on = instance.get_fulfillment_accepted_on
    instance.fulfillment_submitted_on = instance.get_fulfillment_submitted_on
    instance.fulfillment_started_on = instance.get_fulfillment_started_on
    instance._val_usd_db = instance.get_value_in_usdt if instance.get_value_in_usdt else 0
    instance._val_usd_db_now = instance.get_value_in_usdt_now if instance.get_value_in_usdt_now else 0
    instance.idx_experience_level = idx_experience_level.get(instance.experience_level, 0)
    instance.idx_project_length = idx_project_length.get(instance.project_length, 0)
    instance.token_value_time_peg = instance.get_token_value_time_peg
    instance.token_value_in_usdt = instance.get_token_value_in_usdt
    instance.value_in_usdt_now = instance.get_value_in_usdt_now
    instance.value_in_usdt = instance.get_value_in_usdt
    instance.value_in_eth = instance.get_value_in_eth
    instance.value_true = instance.get_value_true


class InterestQuerySet(models.QuerySet):
    """Handle the manager queryset for Interests."""

    def needs_review(self):
        """Filter results to Interest objects requiring review by moderators."""
        return self.filter(status=Interest.STATUS_REVIEW)

    def warned(self):
        """Filter results to Interest objects that are currently in warning."""
        return self.filter(status=Interest.STATUS_WARNED)


class Interest(models.Model):
    """Define relationship for profiles expressing interest on a bounty."""

    STATUS_REVIEW = 'review'
    STATUS_WARNED = 'warned'
    STATUS_OKAY = 'okay'
    STATUS_SNOOZED = 'snoozed'
    STATUS_PENDING = 'pending'

    WORK_STATUSES = (
        (STATUS_REVIEW, 'Needs Review'),
        (STATUS_WARNED, 'Hunter Warned'),
        (STATUS_OKAY, 'Okay'),
        (STATUS_SNOOZED, 'Snoozed'),
        (STATUS_PENDING, 'Pending'),
    )

    profile = models.ForeignKey('dashboard.Profile', related_name='interested', on_delete=models.CASCADE)
    created = models.DateTimeField(auto_now_add=True, blank=True, null=True, verbose_name=_('Date Created'))
    issue_message = models.TextField(default='', blank=True, verbose_name=_('Issue Comment'))
    pending = models.BooleanField(
        default=False,
        help_text=_('If this option is chosen, this interest is pending and not yet active'),
        verbose_name=_('Pending'),
    )
    acceptance_date = models.DateTimeField(blank=True, null=True, verbose_name=_('Date Accepted'))
    status = models.CharField(
        choices=WORK_STATUSES,
        default=STATUS_OKAY,
        max_length=7,
        help_text=_('Whether or not the interest requires review'),
        verbose_name=_('Needs Review'))

    # Interest QuerySet Manager
    objects = InterestQuerySet.as_manager()

    def __str__(self):
        """Define the string representation of an interested profile."""
        return f"{self.profile.handle} / pending: {self.pending} / status: {self.status}"

    @property
    def bounties(self):
        return Bounty.objects.filter(interested=self)

    def change_status(self, status=None):
        if status is None or status not in self.WORK_STATUSES:
            return self
        self.status = status
        self.save()
        return self

    def mark_for_review(self):
        """Flag the Interest for review by the moderation team."""
        self.status = self.STATUS_REVIEW
        self.save()
        return self


@receiver(post_save, sender=Interest, dispatch_uid="psave_interest")
@receiver(post_delete, sender=Interest, dispatch_uid="pdel_interest")
def psave_interest(sender, instance, **kwargs):
    # when a new interest is saved, update the status on frontend
    print("signal: updating bounties psave_interest")
    for bounty in Bounty.objects.filter(interested=instance):
        bounty.save()


class ActivityQuerySet(models.QuerySet):
    """Handle the manager queryset for Activities."""

    def needs_review(self):
        """Filter results to Activity objects to be reviewed by moderators."""
        return self.select_related('bounty', 'profile').filter(needs_review=True)

    def reviewed(self):
        """Filter results to Activity objects to be reviewed by moderators."""
        return self.select_related('bounty', 'profile').filter(
            needs_review=False,
            activity_type__in=['bounty_abandonment_escalation_to_mods', 'bounty_abandonment_warning'],
        )

    def warned(self):
        """Filter results to Activity objects to be reviewed by moderators."""
        return self.select_related('bounty', 'profile').filter(
            activity_type='bounty_abandonment_warning',
        )

    def escalated_for_removal(self):
        """Filter results to Activity objects to be reviewed by moderators."""
        return self.select_related('bounty', 'profile').filter(
            activity_type='bounty_abandonment_escalation_to_mods',
        )


class Activity(models.Model):
    """Represent Start work/Stop work event.

    Attributes:
        ACTIVITY_TYPES (list of tuples): The valid activity types.

    """

    ACTIVITY_TYPES = [
        ('new_bounty', 'New Bounty'),
        ('start_work', 'Work Started'),
        ('stop_work', 'Work Stopped'),
        ('work_submitted', 'Work Submitted'),
        ('work_done', 'Work Done'),
        ('worker_approved', 'Worker Approved'),
        ('worker_rejected', 'Worker Rejected'),
        ('worker_applied', 'Worker Applied'),
        ('increased_bounty', 'Increased Funding'),
        ('killed_bounty', 'Canceled Bounty'),
        ('new_tip', 'New Tip'),
        ('receive_tip', 'Tip Received'),
        ('bounty_abandonment_escalation_to_mods', 'Escalated for Abandonment of Bounty'),
        ('bounty_abandonment_warning', 'Warning for Abandonment of Bounty'),
        ('bounty_removed_slashed_by_staff', 'Dinged and Removed from Bounty by Staff'),
        ('bounty_removed_by_staff', 'Removed from Bounty by Staff'),
        ('bounty_removed_by_funder', 'Removed from Bounty by Funder'),
        ('new_crowdfund', 'New Crowdfund Contribution'),
    ]

    profile = models.ForeignKey('dashboard.Profile', related_name='activities', on_delete=models.CASCADE)
    bounty = models.ForeignKey('dashboard.Bounty', related_name='activities', on_delete=models.CASCADE, blank=True, null=True)
    tip = models.ForeignKey('dashboard.Tip', related_name='activities', on_delete=models.CASCADE, blank=True, null=True)
    created = models.DateTimeField(auto_now_add=True, blank=True, null=True)
    activity_type = models.CharField(max_length=50, choices=ACTIVITY_TYPES, blank=True)
    metadata = JSONField(default=dict)
    needs_review = models.BooleanField(default=False)

    # Activity QuerySet Manager
    objects = ActivityQuerySet.as_manager()

    def __str__(self):
        """Define the string representation of an interested profile."""
        return f"{self.profile.handle} type: {self.activity_type} created: {naturalday(self.created)} " \
               f"needs review: {self.needs_review}"

    def i18n_name(self):
        return _(next((x[1] for x in self.ACTIVITY_TYPES if x[0] == self.activity_type), 'Unknown type'))

    @property
    def view_props(self):
        from dashboard.tokens import token_by_name
        icons = {
            'new_tip': 'fa-thumbs-up',
            'start_work': 'fa-lightbulb',
            'new_bounty': 'fa-money-bill-alt',
            'work_done': 'fa-check-circle',
        }

        activity = self
        activity.icon = icons.get(activity.activity_type, 'fa-check-circle')
        obj = activity.metadata
        if 'new_bounty' in activity.metadata:
            obj = activity.metadata['new_bounty']
        activity.title = obj.get('title', '')
        if 'id' in obj:
            activity.bounty_url = Bounty.objects.get(pk=obj['id']).get_relative_url()
            if activity.title:
                activity.urled_title = f'<a href="{activity.bounty_url}">{activity.title}</a>'
            else:
                activity.urled_title = activity.title
        if 'value_in_usdt_now' in obj:
            activity.value_in_usdt_now = obj['value_in_usdt_now']
        if 'token_name' in obj:
            activity.token = token_by_name(obj['token_name'])
            if 'value_in_token' in obj and activity.token:
                activity.value_in_token_disp = round((float(obj['value_in_token']) /
                                                      10 ** activity.token['decimals']) * 1000) / 1000
        return activity

    @property
    def token_name(self):
        if self.bounty:
            return self.bounty.token_name
        if 'token_name' in self.metadata.keys():
            return self.metadata['token_name']
        return None


class Profile(SuperModel):
    """Define the structure of the user profile.

    TODO:
        * Remove all duplicate identity related information already stored on User.

    """

    user = models.OneToOneField(User, on_delete=models.SET_NULL, null=True, blank=True)
    data = JSONField()
    handle = models.CharField(max_length=255, db_index=True)
    avatar = models.ForeignKey('avatar.Avatar', on_delete=models.SET_NULL, null=True, blank=True)
    last_sync_date = models.DateTimeField(null=True)
    email = models.CharField(max_length=255, blank=True, db_index=True)
    github_access_token = models.CharField(max_length=255, blank=True, db_index=True)
    pref_lang_code = models.CharField(max_length=2, choices=settings.LANGUAGES, blank=True)
    slack_repos = ArrayField(models.CharField(max_length=200), blank=True, default=list)
    slack_token = models.CharField(max_length=255, default='', blank=True)
    slack_channel = models.CharField(max_length=255, default='', blank=True)
    discord_repos = ArrayField(models.CharField(max_length=200), blank=True, default=list)
    discord_webhook_url = models.CharField(max_length=400, default='', blank=True)
    suppress_leaderboard = models.BooleanField(
        default=False,
        help_text='If this option is chosen, we will remove your profile information from the leaderboard',
    )
    hide_profile = models.BooleanField(
        default=True,
        help_text='If this option is chosen, we will remove your profile information all_together',
    )
    trust_profile = models.BooleanField(
        default=False,
        help_text='If this option is chosen, the user is able to submit a faucet/ens domain registration even if they are new to github',
    )
    form_submission_records = JSONField(default=list, blank=True)
    # Sample data: https://gist.github.com/mbeacom/ee91c8b0d7083fa40d9fa065125a8d48
    max_num_issues_start_work = models.IntegerField(default=3)
    preferred_payout_address = models.CharField(max_length=255, default='', blank=True)
    max_tip_amount_usdt_per_tx = models.DecimalField(default=500, decimal_places=2, max_digits=50)
    max_tip_amount_usdt_per_week = models.DecimalField(default=1500, decimal_places=2, max_digits=50)

    @property
    def is_org(self):
        try:
            return self.data['type'] == 'Organization'
        except:
            return False

    @property
    def bounties(self):
        fulfilled_bounty_ids = self.fulfilled.all().values_list('bounty_id')
        bounties = Bounty.objects.filter(github_url__istartswith=self.github_url, current_bounty=True)
        for interested in self.interested.all():
            bounties = bounties | Bounty.objects.filter(interested=interested, current_bounty=True)
        bounties = bounties | Bounty.objects.filter(pk__in=fulfilled_bounty_ids, current_bounty=True)
        bounties = bounties | Bounty.objects.filter(bounty_owner_github_username__iexact=self.handle, current_bounty=True) | Bounty.objects.filter(bounty_owner_github_username__iexact="@" + self.handle, current_bounty=True)
        bounties = bounties | Bounty.objects.filter(github_url__in=[url for url in self.tips.values_list('github_url', flat=True)], current_bounty=True)
        bounties = bounties.distinct()
        return bounties.order_by('-web3_created')

    @property
    def tips(self):
        on_repo = Tip.objects.filter(github_url__startswith=self.github_url).order_by('-id')
        tipped_for = Tip.objects.filter(username__iexact=self.handle).order_by('-id')
        return on_repo | tipped_for

    def no_times_slashed_by_staff(self):
        user_actions = UserAction.objects.filter(
            profile=self,
            action='bounty_removed_slashed_by_staff',
            )
        return user_actions.count()

    def no_times_been_removed_by_funder(self):
        user_actions = UserAction.objects.filter(
            profile=self,
            action='bounty_removed_by_funder',
            )
        return user_actions.count()

    def no_times_been_removed_by_staff(self):
        user_actions = UserAction.objects.filter(
            profile=self,
            action='bounty_removed_by_staff',
            )
        return user_actions.count()

    @property
    def desc(self):
        stats = self.stats
        role = stats[0][0]
        total_funded_participated = stats[1][0]
        plural = 's' if total_funded_participated != 1 else ''
        return f"@{self.handle} is a {role} who has participated in {total_funded_participated} " \
               f"funded issue{plural} on Gitcoin"

    @property
    def github_created_on(self):
        from datetime import datetime
        created_on = datetime.strptime(self.data['created_at'], '%Y-%m-%dT%H:%M:%SZ')
        return created_on.replace(tzinfo=pytz.UTC)

    @property
    def repos_data(self):
        from git.utils import get_user
        from app.utils import add_contributors
        # TODO: maybe rewrite this so it doesnt have to go to the internet to get the info
        # but in a way that is respectful of db size too
        repos_data = get_user(self.handle, '/repos')
        repos_data = sorted(repos_data, key=lambda repo: repo['stargazers_count'], reverse=True)
        repos_data = [add_contributors(repo_data) for repo_data in repos_data]
        return repos_data

    @property
    def is_moderator(self):
        """Determine whether or not the user is a moderator.

        Returns:
            bool: Whether or not the user is a moderator.

        """
        return self.user.groups.filter(name='Moderators').exists() if self.user else False

    @property
    def is_staff(self):
        """Determine whether or not the user is a staff member.

        Returns:
            bool: Whether or not the user is a member of the staff.

        """
        return self.user.is_staff if self.user else False

    @property
    def stats(self):
        bounties = self.bounties.stats_eligible()
        loyalty_rate = 0
        total_funded = sum([
            bounty.value_in_usdt if bounty.value_in_usdt else 0
            for bounty in bounties if bounty.is_funder(self.handle)
        ])
        total_fulfilled = sum([
            bounty.value_in_usdt if bounty.value_in_usdt else 0
            for bounty in bounties if bounty.is_hunter(self.handle)
        ])
        print(total_funded, total_fulfilled)
        role = 'newbie'
        if total_funded > total_fulfilled:
            role = 'funder'
        elif total_funded < total_fulfilled:
            role = 'coder'

        loyalty_rate = self.fulfilled.filter(accepted=True).count()
        success_rate = 0
        if bounties.exists():
            numer = bounties.filter(idx_status__in=['submitted', 'started', 'done']).count()
            denom = bounties.exclude(idx_status__in=['open']).count()
            success_rate = int(round(numer * 1.0 / denom, 2) * 100) if denom != 0 else 'N/A'
        if success_rate == 0:
            success_rate = 'N/A'
            loyalty_rate = 'N/A'
        else:
            success_rate = f"{success_rate}%"
            loyalty_rate = f"{loyalty_rate}x"
        if role == 'newbie':
            return [
                (role, 'Status'),
                (bounties.count(), 'Total Funded Issues'),
                (bounties.filter(idx_status='open').count(), 'Open Funded Issues'),
                (loyalty_rate, 'Loyalty Rate'),
                (total_fulfilled, 'Bounties completed'),
            ]
        elif role == 'coder':
            return [
                (role, 'Primary Role'),
                (bounties.count(), 'Total Funded Issues'),
                (success_rate, 'Success Rate'),
                (loyalty_rate, 'Loyalty Rate'),
                (total_fulfilled, 'Bounties completed'),
            ]
        # funder
        return [
            (role, 'Primary Role'),
            (bounties.count(), 'Total Funded Issues'),
            (bounties.filter(idx_status='open').count(), 'Open Funded Issues'),
            (success_rate, 'Success Rate'),
            (total_fulfilled, 'Bounties completed'),
        ]

    @property
    def get_quarterly_stats(self):
        """Generate last 90 days stats for this user.

        Returns:
            dict : containing the following information
            'user_total_earned_eth': Total earnings of user in ETH.
            'user_total_earned_usd': Total earnings of user in USD.
            'user_total_funded_usd': Total value of bounties funded by the user on bounties in done status in USD
            'user_total_funded_hours': Total hours input by the developers on the fulfillment of bounties created by the user in USD
            'user_fulfilled_bounties_count': Total bounties fulfilled by user
            'user_fufilled_bounties': bool, if the user fulfilled bounties
            'user_funded_bounties_count': Total bounties funded by the user
            'user_funded_bounties': bool, if the user funded bounties in the last quarter
            'user_funded_bounty_developers': Unique set of users that fulfilled bounties funded by the user
            'user_avg_hours_per_funded_bounty': Average hours input by developer on fulfillment per bounty
            'user_avg_hourly_rate_per_funded_bounty': Average hourly rate in dollars per bounty funded by user
            'user_avg_eth_earned_per_bounty': Average earning in ETH earned by user per bounty
            'user_avg_usd_earned_per_bounty': Average earning in USD earned by user per bounty
            'user_num_completed_bounties': Total no. of bounties completed.
            'user_num_funded_fulfilled_bounties': Total bounites that were funded by the user and fulfilled
            'user_bounty_completion_percentage': Percentage of bounties successfully completed by the user
            'user_funded_fulfilled_percentage': Percentage of bounties funded by the user that were fulfilled
            'user_active_in_last_quarter': bool, if the user was active in last quarter
            'user_no_of_languages': No of languages user used while working on bounties.
            'user_languages': Languages that were used in bounties that were worked on.
            'relevant_bounties': a list of Bounty(s) that would match the skillset input by the user into the Match tab of their settings
        """
        user_active_in_last_quarter = False
        user_fulfilled_bounties = False
        user_funded_bounties = False
        last_quarter = datetime.now() - timedelta(days=90)
        bounties = self.bounties.filter(modified_on__gte=last_quarter)
        fulfilled_bounties = [
            bounty for bounty in bounties if bounty.is_hunter(self.handle) and bounty.status == 'done'
        ]
        fulfilled_bounties_count = len(fulfilled_bounties)
        funded_bounties = self.get_funded_bounties()
        funded_bounties_count = funded_bounties.count()

        if funded_bounties_count:
            total_funded_usd = funded_bounties.has_funds().aggregate(Sum('value_in_usdt'))['value_in_usdt__sum']
            total_funded_hourly_rate = float(0)
            hourly_rate_bounties_counted = float(0)
            for bounty in funded_bounties:
                hourly_rate = bounty.hourly_rate
                if hourly_rate:
                    total_funded_hourly_rate += bounty.hourly_rate
                    hourly_rate_bounties_counted += 1
            funded_bounty_fulfillments = []
            for bounty in funded_bounties:
                fulfillments = bounty.fulfillments.filter(accepted=True)
                for fulfillment in fulfillments:
                    if isinstance(fulfillment, BountyFulfillment):
                        funded_bounty_fulfillments.append(fulfillment)
            funded_bounty_fulfillments_count = len(funded_bounty_fulfillments)

            total_funded_hours = 0
            funded_fulfillments_with_hours_counted = 0
            if funded_bounty_fulfillments_count:
                from decimal import Decimal
                for fulfillment in funded_bounty_fulfillments:
                    if isinstance(fulfillment.fulfiller_hours_worked, Decimal):
                        total_funded_hours += fulfillment.fulfiller_hours_worked
                        funded_fulfillments_with_hours_counted += 1

            user_funded_bounty_developers = []
            for fulfillment in funded_bounty_fulfillments:
                user_funded_bounty_developers.append(fulfillment.fulfiller_github_username.lstrip('@'))
            user_funded_bounty_developers = [*{*user_funded_bounty_developers}]
            if funded_fulfillments_with_hours_counted:
                avg_hourly_rate_per_funded_bounty = \
                    float(total_funded_hourly_rate) / float(funded_fulfillments_with_hours_counted)
                avg_hours_per_funded_bounty = \
                    float(total_funded_hours) / float(funded_fulfillments_with_hours_counted)
            else:
                avg_hourly_rate_per_funded_bounty = 0
                avg_hours_per_funded_bounty = 0
            funded_fulfilled_bounties = [
                bounty for bounty in funded_bounties if bounty.status == 'done'
            ]
            num_funded_fulfilled_bounties = len(funded_fulfilled_bounties)
            funded_fulfilled_percent = float(
                # Round to 0 places of decimals to be displayed in template
                round(num_funded_fulfilled_bounties * 1.0 / funded_bounties_count, 2) * 100
            )
            user_funded_bounties = True
        else:
            num_funded_fulfilled_bounties = 0
            funded_fulfilled_percent = 0
            user_funded_bounties = False
            avg_hourly_rate_per_funded_bounty = 0
            avg_hours_per_funded_bounty = 0
            total_funded_usd = 0
            total_funded_hours = 0
            user_funded_bounty_developers = []

        total_earned_eth = sum([
            bounty.value_in_eth if bounty.value_in_eth else 0
            for bounty in fulfilled_bounties
        ])
        total_earned_eth /= 10**18
        total_earned_usd = sum([
            bounty.value_in_usdt if bounty.value_in_usdt else 0
            for bounty in fulfilled_bounties
        ])

        num_completed_bounties = bounties.filter(idx_status__in=['done']).count()
        terminal_state_bounties = bounties.filter(idx_status__in=Bounty.TERMINAL_STATUSES).count()
        completetion_percent = int(
            round(num_completed_bounties * 1.0 / terminal_state_bounties, 2) * 100
        ) if terminal_state_bounties != 0 else 0

        avg_eth_earned_per_bounty = 0
        avg_usd_earned_per_bounty = 0

        if fulfilled_bounties_count:
            avg_eth_earned_per_bounty = total_earned_eth / fulfilled_bounties_count
            avg_usd_earned_per_bounty = total_earned_usd / fulfilled_bounties_count
            user_fulfilled_bounties = True

        user_languages = []
        for bounty in fulfilled_bounties:
            user_languages += bounty.keywords.split(',')
        user_languages = set(user_languages)
        user_no_of_languages = len(user_languages)

        if num_completed_bounties or fulfilled_bounties_count:
            user_active_in_last_quarter = True
            relevant_bounties = []
        else:
            from marketing.utils import get_or_save_email_subscriber
            user_coding_languages = get_or_save_email_subscriber(self.email, 'internal').keywords
            if user_coding_languages is not None:
                potential_bounties = Bounty.objects.all()
                relevant_bounties = Bounty.objects.none()
                for keyword in user_coding_languages:
                    relevant_bounties = relevant_bounties.union(potential_bounties.filter(
                            network=Profile.get_network(),
                            current_bounty=True,
                            metadata__icontains=keyword,
                            idx_status__in=['open'],
                            ).order_by('?')
                    )
                relevant_bounties = relevant_bounties[:3]
                relevant_bounties = list(relevant_bounties)
        # Round to 2 places of decimals to be diplayed in templates
        completetion_percent = float('%.2f' % completetion_percent)
        funded_fulfilled_percent = float('%.2f' % funded_fulfilled_percent)
        avg_eth_earned_per_bounty = float('%.2f' % avg_eth_earned_per_bounty)
        avg_usd_earned_per_bounty = float('%.2f' % avg_usd_earned_per_bounty)
        avg_hourly_rate_per_funded_bounty = float('%.2f' % avg_hourly_rate_per_funded_bounty)
        avg_hours_per_funded_bounty = float('%.2f' % avg_hours_per_funded_bounty)
        total_earned_eth = float('%.2f' % total_earned_eth)
        total_earned_usd = float('%.2f' % total_earned_usd)

        user_languages = []
        for bounty in fulfilled_bounties:
            user_languages += bounty.keywords.split(',')
        user_languages = set(user_languages)
        user_no_of_languages = len(user_languages)

        return {
            'user_total_earned_eth': total_earned_eth,
            'user_total_earned_usd': total_earned_usd,
            'user_total_funded_usd': total_funded_usd,
            'user_total_funded_hours': total_funded_hours,
            'user_fulfilled_bounties_count': fulfilled_bounties_count,
            'user_fulfilled_bounties': user_fulfilled_bounties,
            'user_funded_bounties_count': funded_bounties_count,
            'user_funded_bounties': user_funded_bounties,
            'user_funded_bounty_developers': user_funded_bounty_developers,
            'user_avg_hours_per_funded_bounty': avg_hours_per_funded_bounty,
            'user_avg_hourly_rate_per_funded_bounty': avg_hourly_rate_per_funded_bounty,
            'user_avg_eth_earned_per_bounty': avg_eth_earned_per_bounty,
            'user_avg_usd_earned_per_bounty': avg_usd_earned_per_bounty,
            'user_num_completed_bounties': num_completed_bounties,
            'user_num_funded_fulfilled_bounties': num_funded_fulfilled_bounties,
            'user_bounty_completion_percentage': completetion_percent,
            'user_funded_fulfilled_percentage': funded_fulfilled_percent,
            'user_active_in_last_quarter': user_active_in_last_quarter,
            'user_no_of_languages': user_no_of_languages,
            'user_languages': user_languages,
            'relevant_bounties': relevant_bounties
        }

    @property
    def github_url(self):
        return f"https://github.com/{self.handle}"

    @property
    def avatar_url(self):
        return f"{settings.BASE_URL}static/avatar/{self.handle}"

    @property
    def avatar_url_with_gitcoin_logo(self):
        return f"{self.avatar_url}/1"

    @property
    def absolute_url(self):
        return self.get_absolute_url()

    @property
    def username(self):
        handle = ''
        if getattr(self, 'user', None) and self.user.username:
            handle = self.user.username
        # TODO: (mbeacom) Remove this check once we get rid of all the lingering identity shenanigans.
        elif self.handle:
            handle = self.handle
        return handle


    def is_github_token_valid(self):
        """Check whether or not a Github OAuth token is valid.

        Args:
            access_token (str): The Github OAuth token.

        Returns:
            bool: Whether or not the provided OAuth token is valid.

        """
        if not self.github_access_token:
            return False

        _params = build_auth_dict(self.github_access_token)
        url = TOKEN_URL.format(**_params)
        response = requests.get(
            url,
            auth=(_params['client_id'], _params['client_secret']),
            headers=HEADERS)

        if response.status_code == 200:
            return True
        return False

    def __str__(self):
        return self.handle

    def get_relative_url(self, preceding_slash=True):
        return f"{'/' if preceding_slash else ''}profile/{self.handle}"

    def get_absolute_url(self):
        return settings.BASE_URL + self.get_relative_url(preceding_slash=False)

    @property
    def url(self):
        return self.get_absolute_url()

    def get_access_token(self, save=True):
        """Get the Github access token from User.

        Args:
            save (bool): Whether or not to save the User access token to the profile.

        Raises:
            Exception: The exception is raised in the event of any error and returns an empty string.

        Returns:
            str: The Github access token.

        """
        try:
            access_token = self.user.social_auth.filter(provider='github').latest('pk').access_token
            if save:
                self.github_access_token = access_token
                self.save()
        except Exception:
            return ''
        return access_token

    def get_profile_preferred_language(self):
        return settings.LANGUAGE_CODE if not self.pref_lang_code else self.pref_lang_code

    def get_slack_repos(self, join=False):
        """Get the profile's slack tracked repositories.

        Args:
            join (bool): Whether or not to return a joined string representation.
                Defaults to: False.

        Returns:
            list of str: If joined is False, a list of slack repositories.
            str: If joined is True, a combined string of slack repositories.

        """
        if join:
            repos = ', '.join(self.slack_repos)
            return repos
        return self.slack_repos

    def update_slack_integration(self, token, channel, repos):
        """Update the profile's slack integration settings.

        Args:
            token (str): The profile's slack token.
            channel (str): The profile's slack channel.
            repos (list of str): The profile's github repositories to track.

        """
        repos = repos.split(',')
        self.slack_token = token
        self.slack_repos = [repo.strip() for repo in repos]
        self.slack_channel = channel
        self.save()

    def get_discord_repos(self, join=False):
        """Get the profile's Discord tracked repositories.

        Args:
            join (bool): Whether or not to return a joined string representation.
                Defaults to: False.

        Returns:
            list of str: If joined is False, a list of discord repositories.
            str: If joined is True, a combined string of discord repositories.

        """
        if join:
            repos = ', '.join(self.discord_repos)
            return repos
        return self.discord_repos

    def update_discord_integration(self, webhook_url, repos):
        """Update the profile's Discord integration settings.

        Args:
            webhook_url (str): The profile's Discord webhook url.
            repos (list of str): The profile's github repositories to track.

        """
        repos = repos.split(',')
        self.discord_webhook_url = webhook_url
        self.discord_repos = [repo.strip() for repo in repos]
        self.save()

    @staticmethod
    def get_network():
        return 'mainnet' if not settings.DEBUG else 'rinkeby'

    def get_fulfilled_bounties(self, network=None):
        network = network or self.get_network()
        fulfilled_bounty_ids = self.fulfilled.all().values_list('bounty_id', flat=True)
        bounties = Bounty.objects.filter(pk__in=fulfilled_bounty_ids, accepted=True, current_bounty=True, network=network)
        return bounties

    def get_orgs_bounties(self, network=None):
        network = network or self.get_network()
        url = f"https://github.com/{self.handle}"
        bounties = Bounty.objects.filter(current_bounty=True, network=network, github_url__contains=url)
        return bounties

    def get_leaderboard_index(self, key='quarterly_earners'):
        try:
            rank = LeaderboardRank.objects.filter(
                leaderboard=key,
                active=True,
                github_username=self.handle,
            ).latest('id')
            return rank.rank
        except LeaderboardRank.DoesNotExist:
            score = 0
        return score

    def get_contributor_leaderboard_index(self):
        return self.get_leaderboard_index()

    def get_funder_leaderboard_index(self):
        return self.get_leaderboard_index('quarterly_payers')

    def get_org_leaderboard_index(self):
        return self.get_leaderboard_index('quarterly_orgs')

    def get_eth_sum(self, sum_type='collected', network='mainnet'):
        """Get the sum of collected or funded ETH based on the provided type.

        Args:
            sum_type (str): The sum to lookup.  Defaults to: collected.
            network (str): The network to query results for.
                Defaults to: mainnet.

        Returns:
            float: The total sum of all ETH of the provided type.

        """
        eth_sum = 0

        if sum_type == 'funded':
            obj = self.get_funded_bounties(network=network).has_funds()
        elif sum_type == 'collected':
            obj = self.get_fulfilled_bounties(network=network)
        elif sum_type == 'org':
            obj = self.get_orgs_bounties(network=network)

        try:
            if obj.exists():
                eth_sum = obj.aggregate(
                    Sum('value_in_eth')
                )['value_in_eth__sum'] / 10**18
        except Exception:
            pass

        return eth_sum

    def get_who_works_with(self, work_type='collected', network='mainnet'):
        """Get an array of profiles that this user works with.

        Args:
            work_type (str): The work type to lookup.  Defaults to: collected.
            network (str): The network to query results for.
                Defaults to: mainnet.

        Returns:
            dict: list of the profiles that were worked with (key) and the number of times they occured

        """
        if work_type == 'funded':
            obj = self.bounties_funded.filter(network=network)
        elif work_type == 'collected':
            obj = self.get_fulfilled_bounties(network=network)
        elif work_type == 'org':
            obj = self.get_orgs_bounties(network=network)

        if work_type != 'org':
            profiles = [bounty.org_name for bounty in obj if bounty.org_name]
        else:
            profiles = []
            for bounty in obj:
                for bf in bounty.fulfillments.filter(accepted=True):
                    if bf.fulfiller_github_username:
                        profiles.append(bf.fulfiller_github_username)

        profiles_dict = {profile: 0 for profile in profiles}
        for profile in profiles:
            profiles_dict[profile] += 1

        ordered_profiles_dict = collections.OrderedDict()
        for ele in sorted(profiles_dict.items(), key=lambda x: x[1], reverse=True):
            ordered_profiles_dict[ele[0]] = ele[1]
        return ordered_profiles_dict


    def get_funded_bounties(self, network='mainnet'):
        """Get the bounties that this user has funded

        Args:
            network (string): the network to look at.
                Defaults to: mainnet.


        Returns:
            queryset: list of bounties

        """

        funded_bounties = Bounty.objects.current().filter(
            Q(bounty_owner_github_username__iexact=self.handle) |
            Q(bounty_owner_github_username__iexact=f'@{self.handle}')
        )
        funded_bounties = funded_bounties.filter(network=network)
        return funded_bounties


    def to_dict(self, activities=True, leaderboards=True, network=None, tips=True):
        """Get the dictionary representation with additional data.

        Args:
            activities (bool): Whether or not to include activity queryset data.
                Defaults to: True.
            leaderboards (bool): Whether or not to include leaderboard position data.
                Defaults to: True.
            network (str): The Ethereum network to use for relevant queries.
                Defaults to: None (Environment specific).
            tips (bool): Whether or not to include tip data.
                Defaults to: True.

        Attributes:
            params (dict): The context dictionary to be returned.
            query_kwargs (dict): The kwargs to be passed to all queries
                throughout the method.
            sum_eth_funded (float): The total amount of ETH funded.
            sum_eth_collected (float): The total amount of ETH collected.

        Returns:
            dict: The profile card context.

        """
        params = {}
        network = network or self.get_network()

        query_kwargs = {'network': network}

        sum_eth_funded = self.get_eth_sum(sum_type='funded', **query_kwargs)
        sum_eth_collected = self.get_eth_sum(**query_kwargs)
        works_with_funded = self.get_who_works_with(work_type='funded', **query_kwargs)
        works_with_collected = self.get_who_works_with(work_type='collected', **query_kwargs)
        funded_bounties = self.get_funded_bounties(network=network)

        # org only
        works_with_org = []
        count_bounties_on_repo = 0
        sum_eth_on_repos = 0
        if self.is_org:
            works_with_org = self.get_who_works_with(work_type='org', **query_kwargs)
            count_bounties_on_repo = self.get_orgs_bounties(network=network).count()
            sum_eth_on_repos = self.get_eth_sum(sum_type='org', **query_kwargs)

        no_times_been_removed = self.no_times_been_removed_by_funder() + self.no_times_been_removed_by_staff() + self.no_times_slashed_by_staff()
        params = {
            'title': f"@{self.handle}",
            'active': 'profile_details',
            'newsletter_headline': _('Be the first to know about new funded issues.'),
            'card_title': f'@{self.handle} | Gitcoin',
            'card_desc': self.desc,
            'avatar_url': self.avatar_url_with_gitcoin_logo,
            'profile': self,
            'bounties': self.bounties,
            'count_bounties_completed': self.fulfilled.filter(accepted=True, bounty__network=network).count(),
            'sum_eth_collected': sum_eth_collected,
            'sum_eth_funded': sum_eth_funded,
            'works_with_collected': works_with_collected,
            'works_with_funded': works_with_funded,
            'funded_bounties_count': funded_bounties.count(),
            'activities': [{'title': _('No data available.')}],
            'no_times_been_removed': no_times_been_removed,
            'sum_eth_on_repos': sum_eth_on_repos,
            'works_with_org': works_with_org,
            'count_bounties_on_repo': count_bounties_on_repo,
        }

        if activities:
            fulfilled = self.fulfilled.filter(
                bounty__network=network
            ).select_related('bounty').all().order_by('-created_on')
            completed = list(set([fulfillment.bounty for fulfillment in fulfilled.exclude(accepted=False)]))
            submitted = list(set([fulfillment.bounty for fulfillment in fulfilled.exclude(accepted=True)]))
            started = self.interested.prefetch_related('bounty_set') \
                .filter(bounty__network=network).all().order_by('-created')
            started_bounties = list(set([interest.bounty_set.last() for interest in started]))

            if completed or submitted or started:
                params['activities'] = [{
                    'title': _('By Created Date'),
                    'completed': completed,
                    'submitted': submitted,
                    'started': started_bounties,
                }]

        if tips:
            params['tips'] = self.tips.filter(**query_kwargs)

        if leaderboards:
            params['scoreboard_position_contributor'] = self.get_contributor_leaderboard_index()
            params['scoreboard_position_funder'] = self.get_funder_leaderboard_index()
            if self.is_org:
                params['scoreboard_position_org'] = self.get_org_leaderboard_index()

        return params

    @property
    def is_eu(self):
        from app.utils import get_country_from_ip
        try:
            ip_addresses = list(set(self.actions.filter(action='Login').values_list('ip_address', flat=True)))
            for ip_address in ip_addresses:
                country = get_country_from_ip(ip_address)
                if country.continent.code == 'EU':
                    return True
        except Exception:
            pass
        return False


@receiver(user_logged_in)
def post_login(sender, request, user, **kwargs):
    """Handle actions to take on user login."""
    from dashboard.utils import create_user_action
    create_user_action(user, 'Login', request)


@receiver(user_logged_out)
def post_logout(sender, request, user, **kwargs):
    """Handle actions to take on user logout."""
    from dashboard.utils import create_user_action
    create_user_action(user, 'Logout', request)


class ProfileSerializer(serializers.BaseSerializer):
    """Handle serializing the Profile object."""

    class Meta:
        """Define the profile serializer metadata."""

        model = Profile
        fields = ('handle', 'github_access_token')
        extra_kwargs = {'github_access_token': {'write_only': True}}

    def to_representation(self, instance):
        """Provide the serialized representation of the Profile.

        Args:
            instance (Profile): The Profile object to be serialized.

        Returns:
            dict: The serialized Profile.

        """
        return {
            'id': instance.id,
            'handle': instance.handle,
            'github_url': instance.github_url,
            'avatar_url': instance.avatar_url,
            'url': instance.get_relative_url()
        }


@receiver(pre_save, sender=Tip, dispatch_uid="normalize_tip_usernames")
def normalize_tip_usernames(sender, instance, **kwargs):
    """Handle pre-save signals from Tips to normalize Github usernames."""
    if instance.username:
        instance.username = instance.username.replace("@", '')


m2m_changed.connect(m2m_changed_interested, sender=Bounty.interested.through)
# m2m_changed.connect(changed_fulfillments, sender=Bounty.fulfillments)


class UserAction(SuperModel):
    """Records Actions that a user has taken ."""

    ACTION_TYPES = [
        ('Login', 'Login'),
        ('Logout', 'Logout'),
        ('added_slack_integration', 'Added Slack Integration'),
        ('removed_slack_integration', 'Removed Slack Integration'),
        ('updated_avatar', 'Updated Avatar'),
    ]
    action = models.CharField(max_length=50, choices=ACTION_TYPES)
    user = models.ForeignKey(User, related_name='actions', on_delete=models.SET_NULL, null=True)
    profile = models.ForeignKey('dashboard.Profile', related_name='actions', on_delete=models.CASCADE, null=True)
    ip_address = models.GenericIPAddressField(null=True)
    location_data = JSONField(default=dict)
    metadata = JSONField(default=dict)

    def __str__(self):
        return f"{self.action} by {self.profile} at {self.created_on}"


class CoinRedemption(SuperModel):
    """Define the coin redemption schema."""

    class Meta:
        """Define metadata associated with CoinRedemption."""

        verbose_name_plural = 'Coin Redemptions'

    shortcode = models.CharField(max_length=255, default='')
    url = models.URLField(null=True)
    network = models.CharField(max_length=255, default='')
    token_name = models.CharField(max_length=255)
    contract_address = models.CharField(max_length=255)
    amount = models.IntegerField(default=1)
    expires_date = models.DateTimeField()


@receiver(pre_save, sender=CoinRedemption, dispatch_uid="to_checksum_address")
def to_checksum_address(sender, instance, **kwargs):
    """Handle pre-save signals from CoinRemptions to normalize the contract address."""
    if instance.contract_address:
        instance.contract_address = Web3.toChecksumAddress(instance.contract_address)
        print(instance.contract_address)


class CoinRedemptionRequest(SuperModel):
    """Define the coin redemption request schema."""

    class Meta:
        """Define metadata associated with CoinRedemptionRequest."""

        verbose_name_plural = 'Coin Redemption Requests'

    coin_redemption = models.OneToOneField(CoinRedemption, blank=False, on_delete=models.CASCADE)
    ip = models.GenericIPAddressField(protocol='IPv4')
    txid = models.CharField(max_length=255, default='')
    txaddress = models.CharField(max_length=255)
    sent_on = models.DateTimeField(null=True)


class Tool(SuperModel):
    """Define the Tool schema."""

    CAT_ADVANCED = 'AD'
    CAT_ALPHA = 'AL'
    CAT_BASIC = 'BA'
    CAT_BUILD = 'BU'
    CAT_COMING_SOON = 'CS'
    CAT_COMMUNITY = 'CO'
    CAT_FOR_FUN = 'FF'
    GAS_TOOLS = "TO"

    TOOL_CATEGORIES = (
        (CAT_ADVANCED, 'advanced'),
        (GAS_TOOLS, 'gas'),
        (CAT_ALPHA, 'alpha'),
        (CAT_BASIC, 'basic'),
        (CAT_BUILD, 'tools to build'),
        (CAT_COMING_SOON, 'coming soon'),
        (CAT_COMMUNITY, 'community'),
        (CAT_FOR_FUN, 'just for fun'),
    )

    name = models.CharField(max_length=255)
    category = models.CharField(max_length=2, choices=TOOL_CATEGORIES)
    img = models.CharField(max_length=255, blank=True)
    description = models.TextField(blank=True)
    url_name = models.CharField(max_length=40, blank=True)
    link = models.CharField(max_length=255, blank=True)
    link_copy = models.CharField(max_length=255, blank=True)
    active = models.BooleanField(default=False)
    new = models.BooleanField(default=False)
    stat_graph = models.CharField(max_length=255)
    votes = models.ManyToManyField('dashboard.ToolVote', blank=True)

    def __str__(self):
        return self.name

    @property
    def img_url(self):
        return static(self.img)

    @property
    def link_url(self):
        if self.link and not self.url_name:
            return self.link

        try:
            return reverse(self.url_name)
        except NoReverseMatch:
            pass

        return reverse('tools')

    def starting_score(self):
        if self.category == self.CAT_BASIC:
            return 10
        elif self.category == self.CAT_ADVANCED:
            return 5
        elif self.category in [self.CAT_BUILD, self.CAT_COMMUNITY]:
            return 3
        elif self.category == self.CAT_ALPHA:
            return 2
        elif self.category == self.CAT_COMING_SOON:
            return 1
        elif self.category == self.CAT_FOR_FUN:
            return 1
        return 0

    def vote_score(self):
        score = self.starting_score()
        for vote in self.votes.all():
            score += vote.value
        return score

    def i18n_name(self):
        return _(self.name)

    def i18n_description(self):
        return _(self.description)

    def i18n_link_copy(self):
        return _(self.link_copy)


class ToolVote(models.Model):
    """Define the vote placed on a tool."""

    profile = models.ForeignKey('dashboard.Profile', related_name='votes', on_delete=models.CASCADE)
    value = models.IntegerField(default=0)

    @property
    def tool(self):
        try:
            return Tool.objects.filter(votes__in=[self.pk]).first()
        except Exception:
            return None

    def __str__(self):
        return f"{self.profile} | {self.value} | {self.tool}"


class TokenApproval(SuperModel):
    """A token approval."""

    profile = models.ForeignKey('dashboard.Profile', related_name='token_approvals', on_delete=models.CASCADE)
    coinbase = models.CharField(max_length=50)
    token_name = models.CharField(max_length=50)
    token_address = models.CharField(max_length=50)
    approved_address = models.CharField(max_length=50)
    approved_name = models.CharField(max_length=50)
    tx = models.CharField(max_length=255, default='')
    network = models.CharField(max_length=255, default='')

    def __str__(self):
        return f"{self.coinbase} | {self.token_name} | {self.profile}"

    @property
    def coinbase_short(self):
        coinbase_short = f"{self.coinbase[0:5]}...{self.coinbase[-4:]}"
        return coinbase_short<|MERGE_RESOLUTION|>--- conflicted
+++ resolved
@@ -900,15 +900,9 @@
 
         return_list = []
         for fulfillment in self.fulfillments.filter(accepted=True):
-<<<<<<< HEAD
-            if fulfiller.fulfiller_github_username:
-                return_list.append(fulfiller_github_username)
-        for tip in self.tips.exclude(txid=''):
-=======
             if fulfillment.fulfiller_github_username:
                 return_list.append(fulfillment.fulfiller_github_username)
-        for tip in self.tips:
->>>>>>> 8ea5f8f2
+        for tip in self.tips.exclude(txid=''):
             if tip.username:
                 return_list.append(tip.username)
         return list(set(return_list))
