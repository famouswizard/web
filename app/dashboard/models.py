'''
    Copyright (C) 2017 Gitcoin Core

    This program is free software: you can redistribute it and/or modify
    it under the terms of the GNU Affero General Public License as published
    by the Free Software Foundation, either version 3 of the License, or
    (at your option) any later version.

    This program is distributed in the hope that it will be useful,
    but WITHOUT ANY WARRANTY; without even the implied warranty of
    MERCHANTABILITY or FITNESS FOR A PARTICULAR PURPOSE. See the
    GNU Affero General Public License for more details.

    You should have received a copy of the GNU Affero General Public License
    along with this program. If not, see <http://www.gnu.org/licenses/>.

'''
# -*- coding: utf-8 -*-
from __future__ import unicode_literals

from django.conf import settings
from django.contrib.humanize.templatetags.humanize import naturaltime
from django.contrib.postgres.fields import JSONField
from django.db import models
from django.db.models.signals import m2m_changed, pre_save
from django.dispatch import receiver
from django.utils import timezone

import requests
from dashboard.tokens import addr_to_token
from economy.models import SuperModel
from economy.utils import convert_amount
from rest_framework import serializers

from .signals import m2m_changed_interested

import logging
logger = logging.getLogger(__name__)


class Bounty(SuperModel):
<<<<<<< HEAD
=======
    """Define the structure of a Bounty.

    Attributes:
        BOUNTY_TYPES (list of tuples): The valid bounty types.
        EXPERIENCE_LEVELS (list of tuples): The valid experience levels.
        PROJECT_LENGTHS (list of tuples): The possible project lengths.

    """
>>>>>>> 040e0180

    class Meta:
        """Define metadata associated with Bounty."""

        verbose_name_plural = 'Bounties'

    BOUNTY_TYPES = [
        ('Bug', 'Bug'),
        ('Security', 'Security'),
        ('Feature', 'Feature'),
        ('Unknown', 'Unknown'),
    ]
    EXPERIENCE_LEVELS = [
        ('Beginner', 'Beginner'),
        ('Intermediate', 'Intermediate'),
        ('Advanced', 'Advanced'),
        ('Unknown', 'Unknown'),
    ]
    PROJECT_LENGTHS = [
        ('Hours', 'Hours'),
        ('Days', 'Days'),
        ('Weeks', 'Weeks'),
        ('Months', 'Months'),
        ('Unknown', 'Unknown'),
    ]
    # TODO:  claimee == fulfiller for now.  Didn't change the database model because the names
    # TODO   are used everywhere in the application.  Eventually we might want to standardize this.
    title = models.CharField(max_length=255)
    web3_created = models.DateTimeField()
    value_in_token = models.DecimalField(default=1, decimal_places=2, max_digits=50)
    token_name = models.CharField(max_length=50)
    token_address = models.CharField(max_length=50)
    bounty_type = models.CharField(max_length=50, choices=BOUNTY_TYPES)
    project_length = models.CharField(max_length=50, choices=PROJECT_LENGTHS)
    experience_level = models.CharField(max_length=50, choices=EXPERIENCE_LEVELS)
    github_url = models.URLField()
    bounty_owner_address = models.CharField(max_length=50)
    bounty_owner_email = models.CharField(max_length=255, null=True)
    bounty_owner_github_username = models.CharField(max_length=255, null=True)
    claimeee_address = models.CharField(max_length=50)
    claimee_email = models.CharField(max_length=255, null=True)
    claimee_github_username = models.CharField(max_length=255, null=True)
    is_open = models.BooleanField()
    expires_date = models.DateTimeField()
    raw_data = JSONField()
    metadata = JSONField(default={})
    claimee_metadata = JSONField(default={})
    current_bounty = models.BooleanField(default=False)  # whether this bounty is the most current revision one or not
    _val_usd_db = models.DecimalField(default=0, decimal_places=2, max_digits=20)
    contract_address = models.CharField(max_length=50, default='')
    network = models.CharField(max_length=255, null=True)
    idx_experience_level = models.IntegerField(default=0, db_index=True)
    idx_project_length = models.IntegerField(default=0, db_index=True)
    idx_status = models.CharField(max_length=50, default='')
    avatar_url = models.CharField(max_length=255, default='')
    issue_description = models.TextField(default='')
<<<<<<< HEAD
    standard_bounties_id = models.IntegerField(default=0)
=======
    interested = models.ManyToManyField('dashboard.Interest')
    interested_comment = models.IntegerField(null=True)
>>>>>>> 040e0180

    def __str__(self):
        return "{}{} {} {} {}".format("(CURRENT) " if self.current_bounty else "", self.title, self.value_in_token,
                                      self.token_name, self.web3_created)

    def get_absolute_url(self):
        return settings.BASE_URL + self.get_relative_url(preceding_slash=False)

    def get_relative_url(self, preceding_slash=True):
        return "{}funding/details?url={}".format('/' if preceding_slash else '', self.github_url)

    def get_natural_value(self):
        token = addr_to_token(self.token_address)
        if not token:
            return 0
        decimals = token.get('decimals', 0)
        return float(self.value_in_token) / 10**decimals

    @property
    def url(self):
        return self.get_relative_url()

    @property
    def title_or_desc(self):
        """Return the title of the issue."""
        if not self.title:
            title = self.fetch_issue_item('title') or self.github_url
            return title
        return self.title

    @property
    def issue_description_text(self):
        import re
        tag_re = re.compile(r'(<!--.*?-->|<[^>]*>)')
        return tag_re.sub('', self.issue_description).strip()

    @property
    def org_name(self):
        try:
            from app.github import org_name
            _org_name = org_name(self.github_url)
            return _org_name
        except:
            return None

    def is_hunter(self, handle):
        target = self.claimee_github_username
        if not handle or not target:
            return False
        handle = handle.lower().replace('@', '')
        target = target.lower().replace('@', '')

        return handle == target

    # TODO: DRY
    def is_funder(self, handle):
        target = self.bounty_owner_github_username
        if not handle or not target:
            return False
        handle = handle.lower().replace('@', '')
        target = target.lower().replace('@', '')

        return handle == target

    @property
    def absolute_url(self):
        return self.get_absolute_url()

    def get_avatar_url(self):
        try:
            from app.github import get_user
            response = get_user(self.org_name)
            return response['avatar_url']
        except Exception as e:
            print(e)
            return 'https://avatars0.githubusercontent.com/u/31359507?v=4'

    @property
    def local_avatar_url(self):
        return "https://gitcoin.co/funding/avatar?repo={}&v=3".format(self.github_url)

    @property
    def keywords(self):
        try:
            return self.metadata.get('issueKeywords', False)
        except:
            return False

    @property
    def now(self):
        return timezone.now()

    @property
    def status(self):
        try:
            if not self.is_open:
                return self.idx_status
            if timezone.localtime().replace(tzinfo=None) > self.expires_date.replace(tzinfo=None) and self.claimeee_address == '0x0000000000000000000000000000000000000000':
                return 'expired'
            if self.claimeee_address == '0x0000000000000000000000000000000000000000':
                return 'open'
            if self.claimeee_address != '0x0000000000000000000000000000000000000000':
                return 'fulfilled'
            return 'unknown'
<<<<<<< HEAD
        except Exception as e:
            logger.warning(e)
=======
        except:
>>>>>>> 040e0180
            return 'unknown'

    @property
    def value_true(self):
        return self.get_natural_value()

    @property
    def value_in_eth(self):
        if self.token_name == 'ETH':
            return self.value_in_token
        try:
            return convert_amount(self.value_in_token, self.token_name, 'ETH')
        except:
            return None

    @property
    def value_in_usdt(self):
        decimals = 10**18
        if self.token_name == 'USDT':
            return self.value_in_token
        try:
            return round(float(convert_amount(self.value_in_eth, 'ETH', 'USDT')) / decimals, 2)
        except:
            return None

    @property
    def desc(self):
        return "{} {} {} {}".format(naturaltime(self.web3_created), self.idx_project_length, self.bounty_type,
                                    self.experience_level)

    @property
    def turnaround_time(self):
        return (self.created_on - self.web3_created).total_seconds()

<<<<<<< HEAD
    def fetch_issue_description(self):
        import requests
        from bs4 import BeautifulSoup

        url = self.github_url
        if url.lower()[:19] != 'https://github.com/':
            return

        try:
            html_response = requests.get(url)
        except Exception as e:
            print(e)
            return

        body = None
        try:
            soup = BeautifulSoup(html_response.text, 'html.parser')

            eles = soup.findAll("td", {"class": "comment-body"})
            if len(eles):
                body = eles[0].prettify()

        except Exception as e:
            print(e)
=======
    def get_github_api_url(self):
        """Get the Github API URL associated with the bounty."""
        from urlparse import urlparse
        if self.github_url.lower()[:19] != 'https://github.com/':
>>>>>>> 040e0180
            return
        url_path = urlparse(self.github_url).path
        return 'https://api.github.com/repos/' + url_path

    def fetch_issue_item(self, item_type='body'):
        """Fetch the item type of an issue.

        Args:
            type (str): The github API response body item to be fetched.

        Returns:
            str: The item content.

        """
        issue_description = requests.get(
            self.get_github_api_url(),
            auth=(settings.GIT_API_USER, settings.GITHUB_API_TOKEN))
        if issue_description.status == 200:
            item = issue_description.json()[item_type]
            if item_type == 'body':
                self.issue_description = item
            elif item_type == 'title':
                self.title = item
        else:
            return None


class BountySyncRequest(SuperModel):

    github_url = models.URLField()
    processed = models.BooleanField()


class Subscription(SuperModel):

    email = models.EmailField(max_length=255)
    raw_data = models.TextField()
    ip = models.CharField(max_length=50)

    def __str__(self):
        return "{} {}".format(self.email, (self.created_on))


class Tip(SuperModel):

    emails = JSONField()
    url = models.CharField(max_length=255, default='')
    tokenName = models.CharField(max_length=255)
    tokenAddress = models.CharField(max_length=255)
    amount = models.DecimalField(default=1, decimal_places=4, max_digits=50)
    comments_priv = models.TextField(default='')
    comments_public = models.TextField(default='')
    ip = models.CharField(max_length=50)
    expires_date = models.DateTimeField()
    github_url = models.URLField(null=True)
    from_name = models.CharField(max_length=255, default='')
    from_email = models.CharField(max_length=255, default='')
    username = models.CharField(max_length=255, default='')
    network = models.CharField(max_length=255, default='')
    txid = models.CharField(max_length=255, default='')
    receive_txid = models.CharField(max_length=255, default='')
    received_on = models.DateTimeField(null=True)

    def __str__(self):
        from django.contrib.humanize.templatetags.humanize import naturalday
<<<<<<< HEAD
        return "({}) - {} {} {} {} to {},  created: {}, expires: {}".format(self.network, self.status, "ORPHAN" if len(self.emails) == 0 else "", self.amount, self.tokenName, self.username, naturalday(self.created_on), naturalday(self.expires_date))
=======
        return "({}) - {} {} {} {} to {},  created: {}, expires: {}".format(
               self.network, "RECEIVED" if self.receive_txid else "", "ORPHAN" if len(self.emails) == 0 else "", self.amount, self.tokenName, self.username, naturalday(self.created_on), naturalday(self.expires_date))
>>>>>>> 040e0180


    #TODO: DRY
    def get_natural_value(self):
        token = addr_to_token(self.tokenAddress)
        decimals = token['decimals']
        return float(self.amount) / 10**decimals

    #TODO: DRY
    @property
    def value_in_eth(self):
        if self.tokenName == 'ETH':
            return self.amount
        try:
            return convert_amount(self.amount, self.tokenName, 'ETH')
        except:
            return None

    # TODO: DRY
    @property
    def value_in_usdt(self):
        decimals = 1
        if self.tokenName == 'USDT':
            return self.amount
        try:
            return round(float(convert_amount(self.value_in_eth, 'ETH', 'USDT')) / decimals, 2)
        except:
            return None

    @property
    def status(self):
        if self.receive_txid:
            return "RECEIVED"
        else:
            return "PENDING"

@receiver(pre_save, sender=Bounty, dispatch_uid="normalize_usernames")
def normalize_usernames(sender, instance, **kwargs):

    if instance.claimee_github_username:
        instance.claimee_github_username = instance.claimee_github_username.replace("@", '')
    if instance.bounty_owner_github_username:
        instance.bounty_owner_github_username = instance.bounty_owner_github_username.replace("@", '')


# method for updating
@receiver(pre_save, sender=Bounty, dispatch_uid="psave_bounty")
def psave_bounty(sender, instance, **kwargs):
    idx_experience_level = {
        'Unknown': 1,
        'Beginner': 2,
        'Intermediate': 3,
        'Advanced': 4,
    }

    idx_project_length = {
        'Unknown': 1,
        'Hours': 2,
        'Days': 3,
        'Weeks': 4,
        'Months': 5,
    }

    instance.idx_status = instance.status
    instance._val_usd_db = instance.value_in_usdt if instance.value_in_usdt else 0
    instance.idx_experience_level = idx_experience_level.get(instance.experience_level, 0)
    instance.idx_project_length = idx_project_length.get(instance.project_length, 0)


<<<<<<< HEAD
=======
class Interest(models.Model):
    """Define relationship for profiles expressing interest on a bounty."""

    profile = models.ForeignKey('dashboard.Profile', related_name='interested')
    created = models.DateTimeField(auto_now_add=True, blank=True, null=True)

    def __str__(self):
        """Define the string representation of an interested profile."""
        return self.profile.handle


>>>>>>> 040e0180
class Profile(SuperModel):
    """Define the structure of the user profile."""

    data = JSONField()
    handle = models.CharField(max_length=255, db_index=True)
    last_sync_date = models.DateTimeField(null=True)
    email = models.CharField(max_length=255, blank=True, db_index=True)
    github_access_token = models.CharField(max_length=255, blank=True, db_index=True)

    _sample_data = '''
        {
          "public_repos": 9,
          "site_admin": false,
          "updated_at": "2017-10-09T22:55:57Z",
          "gravatar_id": "",
          "hireable": null,
          "id": 30044474,
          "followers_url": "https:\/\/api.github.com\/users\/gitcoinco\/followers",
          "following_url": "https:\/\/api.github.com\/users\/gitcoinco\/following{\/other_user}",
          "blog": "https:\/\/gitcoin.co",
          "followers": 0,
          "location": "Boulder, CO",
          "type": "Organization",
          "email": "founders@gitcoin.co",
          "bio": "Push Open Source Forward.",
          "gists_url": "https:\/\/api.github.com\/users\/gitcoinco\/gists{\/gist_id}",
          "company": null,
          "events_url": "https:\/\/api.github.com\/users\/gitcoinco\/events{\/privacy}",
          "html_url": "https:\/\/github.com\/gitcoinco",
          "subscriptions_url": "https:\/\/api.github.com\/users\/gitcoinco\/subscriptions",
          "received_events_url": "https:\/\/api.github.com\/users\/gitcoinco\/received_events",
          "starred_url": "https:\/\/api.github.com\/users\/gitcoinco\/starred{\/owner}{\/repo}",
          "public_gists": 0,
          "name": "Gitcoin Core",
          "organizations_url": "https:\/\/api.github.com\/users\/gitcoinco\/orgs",
          "url": "https:\/\/api.github.com\/users\/gitcoinco",
          "created_at": "2017-07-10T10:50:51Z",
          "avatar_url": "https:\/\/avatars1.githubusercontent.com\/u\/30044474?v=4",
          "repos_url": "https:\/\/api.github.com\/users\/gitcoinco\/repos",
          "following": 0,
          "login": "gitcoinco"
        }
    '''
    repos_data = JSONField(default={})

    _sample_data = '''
    [
      {
        "issues_url": "https:\/\/api.github.com\/repos\/gitcoinco\/chrome_ext\/issues{\/number}",
        "deployments_url": "https:\/\/api.github.com\/repos\/gitcoinco\/chrome_ext\/deployments",
        "has_wiki": true,
        "forks_url": "https:\/\/api.github.com\/repos\/gitcoinco\/chrome_ext\/forks",
        "mirror_url": null,
        "issue_events_url": "https:\/\/api.github.com\/repos\/gitcoinco\/chrome_ext\/issues\/events{\/number}",
        "stargazers_count": 1,
        "subscription_url": "https:\/\/api.github.com\/repos\/gitcoinco\/chrome_ext\/subscription",
        "merges_url": "https:\/\/api.github.com\/repos\/gitcoinco\/chrome_ext\/merges",
        "has_pages": false,
        "updated_at": "2017-09-25T11:39:03Z",
        "private": false,
        "pulls_url": "https:\/\/api.github.com\/repos\/gitcoinco\/chrome_ext\/pulls{\/number}",
        "issue_comment_url": "https:\/\/api.github.com\/repos\/gitcoinco\/chrome_ext\/issues\/comments{\/number}",
        "full_name": "gitcoinco\/chrome_ext",
        "owner": {
          "following_url": "https:\/\/api.github.com\/users\/gitcoinco\/following{\/other_user}",
          "events_url": "https:\/\/api.github.com\/users\/gitcoinco\/events{\/privacy}",
          "organizations_url": "https:\/\/api.github.com\/users\/gitcoinco\/orgs",
          "url": "https:\/\/api.github.com\/users\/gitcoinco",
          "gists_url": "https:\/\/api.github.com\/users\/gitcoinco\/gists{\/gist_id}",
          "html_url": "https:\/\/github.com\/gitcoinco",
          "subscriptions_url": "https:\/\/api.github.com\/users\/gitcoinco\/subscriptions",
          "avatar_url": "https:\/\/avatars1.githubusercontent.com\/u\/30044474?v=4",
          "repos_url": "https:\/\/api.github.com\/users\/gitcoinco\/repos",
          "received_events_url": "https:\/\/api.github.com\/users\/gitcoinco\/received_events",
          "gravatar_id": "",
          "starred_url": "https:\/\/api.github.com\/users\/gitcoinco\/starred{\/owner}{\/repo}",
          "site_admin": false,
          "login": "gitcoinco",
          "type": "Organization",
          "id": 30044474,
          "followers_url": "https:\/\/api.github.com\/users\/gitcoinco\/followers"
        },
        ...
    ]
    '''

    @property
    def is_org(self):
        return self.data['type'] == 'Organization'

    @property
    def bounties(self):
        bounties = Bounty.objects.filter(github_url__istartswith=self.github_url, current_bounty=True)
        bounties = bounties | Bounty.objects.filter(claimee_github_username__iexact=self.handle, current_bounty=True) | Bounty.objects.filter(claimee_github_username__iexact="@" + self.handle, current_bounty=True)
        bounties = bounties | Bounty.objects.filter(bounty_owner_github_username__iexact=self.handle, current_bounty=True) | Bounty.objects.filter(bounty_owner_github_username__iexact="@" + self.handle, current_bounty=True)
        bounties = bounties | Bounty.objects.filter(github_url__in=[url for url in self.tips.values_list('github_url', flat=True)], current_bounty=True)
        return bounties.order_by('-web3_created')
<<<<<<< HEAD

=======
>>>>>>> 040e0180

    @property
    def tips(self):
        on_repo = Tip.objects.filter(github_url__startswith=self.github_url).order_by('-id')
        tipped_for = Tip.objects.filter(username__iexact=self.handle).order_by('-id')
        return on_repo | tipped_for

    @property
    def authors(self):
        auto_include_contributors_with_count_gt = 40
        limit_to_num = 10

        _return = []

        for repo in sorted(self.repos_data, key=lambda repo: repo.get('contributions', -1), reverse=True):
            for c in repo.get('contributors', []):
                if type(c) == dict and c.get('contributions', 0) > auto_include_contributors_with_count_gt:
                    _return.append(c['login'])

        include_gitcoin_users = len(_return) < limit_to_num
        if include_gitcoin_users:
            for b in self.bounties:
                vals = [b.bounty_owner_github_username, b.claimee_github_username]
                for val in vals:
                    if val:
                        _return.append(val.replace('@', ''))
            for t in self.tips:
                vals = [t.username]
                for val in vals:
                    if val:
                        _return.append(val.replace('@', ''))
        _return = list(set(_return))
        _return.sort()
        return _return[:limit_to_num]

    @property
    def desc(self):
        stats = self.stats
        role = stats[0][0]
        total_funded_participated = stats[1][0]
        plural = 's' if total_funded_participated != 1 else ''
        return "@{} is a {} who has participated in {} funded issue{} on Gitcoin".format(self.handle, role, total_funded_participated, plural)

    @property
    def stats(self):
        bounties = self.bounties
        loyalty_rate = 0
        claimees = []
        total_funded = sum([bounty.value_in_usdt if bounty.value_in_usdt else 0 for bounty in bounties if bounty.is_funder(self.handle)])
        total_claimed = sum([bounty.value_in_usdt if bounty.value_in_usdt else 0 for bounty in bounties if bounty.is_hunter(self.handle)])
        print(total_funded, total_claimed)
        role = 'newbie'
        if total_funded > total_claimed:
            role = 'funder'
        elif total_funded < total_claimed:
            role = 'coder'

        for b in bounties:
            if b.claimeee_address in claimees:
                loyalty_rate += 1
            claimees.append(b.claimeee_address)
        success_rate = 0
        if bounties.count() > 0:
            numer = bounties.filter(idx_status__in=['fulfilled', 'claimed']).count()
            denom = bounties.exclude(idx_status__in=['open']).count()
            success_rate = int(round(numer * 1.0 / denom, 2) * 100) if denom != 0 else 'N/A'
        if success_rate == 0:
            success_rate = 'N/A'
            loyalty_rate = 'N/A'
        else:
            success_rate = "{}%".format(success_rate)
            loyalty_rate = "{}x".format(loyalty_rate)
        if role == 'newbie':
            return [
                (role, 'Status'),
                (bounties.count(), 'Total Funded Issues'),
                (bounties.filter(idx_status='open').count(), 'Open Funded Issues'),
                (loyalty_rate, 'Loyalty Rate'),
            ]
        elif role == 'coder':
            return [
                (role, 'Primary Role'),
                (bounties.count(), 'Total Funded Issues'),
                (success_rate, 'Success Rate'),
                (loyalty_rate, 'Loyalty Rate'),
            ]
        else: #funder
            return [
                (role, 'Primary Role'),
                (bounties.count(), 'Total Funded Issues'),
                (bounties.filter(idx_status='open').count(), 'Open Funded Issues'),
                (success_rate, 'Success Rate'),
            ]

    @property
    def github_url(self):
        return "https://github.com/{}".format(self.handle)

    @property
    def local_avatar_url(self):
        return "https://gitcoin.co/funding/avatar?repo={}&v=3".format(self.github_url)

    @property
    def absolute_url(self):
        return self.get_absolute_url()

    def __str__(self):
        return self.handle

    def get_relative_url(self, preceding_slash=True):
        return "{}profile/{}".format('/' if preceding_slash else '', self.handle)

    def get_absolute_url(self):
        return settings.BASE_URL + self.get_relative_url(preceding_slash=False)


class ProfileSerializer(serializers.BaseSerializer):
    """Handle serializing the Profile object."""

    class Meta:
        model = Profile
        fields = ('email', 'handle', 'github_access_token')
        extra_kwargs = {'github_access_token': {'write_only': True}}

    def to_representation(self, obj):
        return {
            'handle': obj.handle,
            'email': obj.email,
            'github_url': obj.github_url,
            'local_avatar_url': obj.local_avatar_url,
            'url': obj.get_relative_url()
        }


@receiver(pre_save, sender=Tip, dispatch_uid="normalize_tip_usernames")
def normalize_tip_usernames(sender, instance, **kwargs):

    if instance.username:
        instance.username = instance.username.replace("@", '')


m2m_changed.connect(m2m_changed_interested, sender=Bounty.interested.through)<|MERGE_RESOLUTION|>--- conflicted
+++ resolved
@@ -39,8 +39,6 @@
 
 
 class Bounty(SuperModel):
-<<<<<<< HEAD
-=======
     """Define the structure of a Bounty.
 
     Attributes:
@@ -49,7 +47,6 @@
         PROJECT_LENGTHS (list of tuples): The possible project lengths.
 
     """
->>>>>>> 040e0180
 
     class Meta:
         """Define metadata associated with Bounty."""
@@ -106,12 +103,9 @@
     idx_status = models.CharField(max_length=50, default='')
     avatar_url = models.CharField(max_length=255, default='')
     issue_description = models.TextField(default='')
-<<<<<<< HEAD
     standard_bounties_id = models.IntegerField(default=0)
-=======
     interested = models.ManyToManyField('dashboard.Interest')
     interested_comment = models.IntegerField(null=True)
->>>>>>> 040e0180
 
     def __str__(self):
         return "{}{} {} {} {}".format("(CURRENT) " if self.current_bounty else "", self.title, self.value_in_token,
@@ -216,12 +210,8 @@
             if self.claimeee_address != '0x0000000000000000000000000000000000000000':
                 return 'fulfilled'
             return 'unknown'
-<<<<<<< HEAD
         except Exception as e:
             logger.warning(e)
-=======
-        except:
->>>>>>> 040e0180
             return 'unknown'
 
     @property
@@ -256,37 +246,10 @@
     def turnaround_time(self):
         return (self.created_on - self.web3_created).total_seconds()
 
-<<<<<<< HEAD
-    def fetch_issue_description(self):
-        import requests
-        from bs4 import BeautifulSoup
-
-        url = self.github_url
-        if url.lower()[:19] != 'https://github.com/':
-            return
-
-        try:
-            html_response = requests.get(url)
-        except Exception as e:
-            print(e)
-            return
-
-        body = None
-        try:
-            soup = BeautifulSoup(html_response.text, 'html.parser')
-
-            eles = soup.findAll("td", {"class": "comment-body"})
-            if len(eles):
-                body = eles[0].prettify()
-
-        except Exception as e:
-            print(e)
-=======
     def get_github_api_url(self):
         """Get the Github API URL associated with the bounty."""
         from urlparse import urlparse
         if self.github_url.lower()[:19] != 'https://github.com/':
->>>>>>> 040e0180
             return
         url_path = urlparse(self.github_url).path
         return 'https://api.github.com/repos/' + url_path
@@ -352,12 +315,7 @@
 
     def __str__(self):
         from django.contrib.humanize.templatetags.humanize import naturalday
-<<<<<<< HEAD
         return "({}) - {} {} {} {} to {},  created: {}, expires: {}".format(self.network, self.status, "ORPHAN" if len(self.emails) == 0 else "", self.amount, self.tokenName, self.username, naturalday(self.created_on), naturalday(self.expires_date))
-=======
-        return "({}) - {} {} {} {} to {},  created: {}, expires: {}".format(
-               self.network, "RECEIVED" if self.receive_txid else "", "ORPHAN" if len(self.emails) == 0 else "", self.amount, self.tokenName, self.username, naturalday(self.created_on), naturalday(self.expires_date))
->>>>>>> 040e0180
 
 
     #TODO: DRY
@@ -427,12 +385,10 @@
     instance.idx_project_length = idx_project_length.get(instance.project_length, 0)
 
 
-<<<<<<< HEAD
-=======
 class Interest(models.Model):
     """Define relationship for profiles expressing interest on a bounty."""
 
-    profile = models.ForeignKey('dashboard.Profile', related_name='interested')
+    profile = models.ForeignKey('dashboard.Profile', related_name='interested', on_delete=models.CASCADE)
     created = models.DateTimeField(auto_now_add=True, blank=True, null=True)
 
     def __str__(self):
@@ -440,7 +396,6 @@
         return self.profile.handle
 
 
->>>>>>> 040e0180
 class Profile(SuperModel):
     """Define the structure of the user profile."""
 
@@ -538,10 +493,6 @@
         bounties = bounties | Bounty.objects.filter(bounty_owner_github_username__iexact=self.handle, current_bounty=True) | Bounty.objects.filter(bounty_owner_github_username__iexact="@" + self.handle, current_bounty=True)
         bounties = bounties | Bounty.objects.filter(github_url__in=[url for url in self.tips.values_list('github_url', flat=True)], current_bounty=True)
         return bounties.order_by('-web3_created')
-<<<<<<< HEAD
-
-=======
->>>>>>> 040e0180
 
     @property
     def tips(self):
