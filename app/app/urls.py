--- conflicted
+++ resolved
@@ -703,19 +703,11 @@
 
 urlpatterns += [
     re_path(
-<<<<<<< HEAD
-        r'^([a-z|A-Z|0-9|\.](?:[a-z\d]|[A-Z\d]|-(?=[a-z\d]))+)/([a-z|A-Z|0-9|\.]+)/?$',
-        dashboard.views.profile,
-        name='profile_min'
-    ),
-    re_path(r'^([a-z|A-Z|0-9|\.](?:[a-z\d]|[A-Z\d]|-(?=[a-z\d]))+)/?$', dashboard.views.profile, name='profile_min'),
-=======
         r'^(?!wiki)([a-z|A-Z|0-9|\.](?:[a-z\d]|[A-Z\d]|-(?=[a-z\d]))+)/([a-z|A-Z|0-9|\.]+)/?$',
         dashboard.views.profile,
         name='profile_min'
     ),
     re_path(r'^(?!wiki)([a-z|A-Z|0-9|\.](?:[a-z\d]|[A-Z\d]|-(?=[a-z\d]))+)/?$', dashboard.views.profile, name='profile_min'),
->>>>>>> 2cf3c781
 ]
 
 LOGIN_REDIRECT_URL = '/login'
