--- conflicted
+++ resolved
@@ -220,12 +220,11 @@
 # List of github usernames to not count as comments on an issue
 IGNORE_COMMENTS_FROM = ['gitcoinbot', ]
 
-<<<<<<< HEAD
 # Faucet App config
 FAUCET_AMOUNT = .003
-=======
+
+
 SENDGRID_EVENT_HOOK_URL = 'sg_event_process'
->>>>>>> 53094e20
 
 # Include local settings overrides
 try:
