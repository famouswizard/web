--- conflicted
+++ resolved
@@ -79,13 +79,8 @@
   if (!bn(limit).gt(0)) throw new Error(`positive limit is required in memo: ${memo}`)
 }
 
-<<<<<<< HEAD
-const assertIsValidMinOut = (minOut: string | undefined, memo: string) => {
-  assertMemoHasMinOut(minOut, memo)
-=======
 const assertIsValidFinalAssetLimit = (finalAssetLimit: string | undefined, memo: string) => {
   assertMemoHasFinalAssetLimit(finalAssetLimit, memo)
->>>>>>> b0c93f63
 
   if (!bn(finalAssetLimit).gt(0))
     throw new Error(`positive final asset limit is required in memo: ${memo}`)
@@ -205,13 +200,10 @@
 
       assertMemoHasAsset(asset, memo)
       assertMemoHasDestAddr(destAddr, memo)
-<<<<<<< HEAD
       // Here we go again with this being reverted. MinOut doesn't have to be present, and its absence is perfectly valid, in fact it's the default
       // behaviour resulting in automagical internal streaming swaps. It's presence *will* enforce a limit, but we have to guesstimate the limit,
       // since the expected_amount_out returned to us by THOR assumes streaming, which won't cut it when added to a memo and resulting in a non-streaming loan.
       // assertIsValidMinOut(minOut, memo)
-=======
->>>>>>> b0c93f63
 
       return `${_action}:${asset}:${destAddr}:${minOut ?? ''}:${THORCHAIN_AFFILIATE_NAME}:${
         fee || 0
