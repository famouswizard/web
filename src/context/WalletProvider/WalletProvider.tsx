import type { ComponentWithAs, IconProps } from '@chakra-ui/react'
import { useColorModeValue } from '@chakra-ui/react'
import type { HDWallet } from '@shapeshiftoss/hdwallet-core'
import { Keyring } from '@shapeshiftoss/hdwallet-core'
import type { MetaMaskMultiChainHDWallet } from '@shapeshiftoss/hdwallet-metamask-multichain'
import type { NativeHDWallet } from '@shapeshiftoss/hdwallet-native'
import { Dummy } from '@shapeshiftoss/hdwallet-native/dist/crypto/isolation/engines'
import type { EthereumProvider as EthereumProviderType } from '@walletconnect/ethereum-provider/dist/types/EthereumProvider'
import { PublicWalletXpubs } from 'constants/PublicWalletXpubs'
import type { BrowserProvider } from 'ethers'
import findIndex from 'lodash/findIndex'
import omit from 'lodash/omit'
import React, { useCallback, useEffect, useMemo, useReducer } from 'react'
import type { Entropy } from 'context/WalletProvider/KeepKey/components/RecoverySettings'
import { VALID_ENTROPY } from 'context/WalletProvider/KeepKey/components/RecoverySettings'
import { useKeepKeyEventHandler } from 'context/WalletProvider/KeepKey/hooks/useKeepKeyEventHandler'
import { MobileConfig } from 'context/WalletProvider/MobileWallet/config'
import { getWallet } from 'context/WalletProvider/MobileWallet/mobileMessageHandlers'
import { KeepKeyRoutes } from 'context/WalletProvider/routes'
import { useWalletConnectV2EventHandler } from 'context/WalletProvider/WalletConnectV2/useWalletConnectV2EventHandler'
<<<<<<< HEAD
import { useMipdProviders } from 'lib/mipd'
=======
import { METAMASK_RDNS, useMipdProviders } from 'lib/mipd'
>>>>>>> 37f5bb4f
import { localWalletSlice } from 'state/slices/localWalletSlice/localWalletSlice'
import {
  selectWalletDeviceId,
  selectWalletRdns,
  selectWalletType,
} from 'state/slices/localWalletSlice/selectors'
import { portfolio } from 'state/slices/portfolioSlice/portfolioSlice'
import { store } from 'state/store'

import type { ActionTypes } from './actions'
import { WalletActions } from './actions'
import { getKeyManagerOptions, SUPPORTED_WALLETS } from './config'
import { useKeyringEventHandler } from './KeepKey/hooks/useKeyringEventHandler'
import type { PinMatrixRequestType } from './KeepKey/KeepKeyTypes'
import { setupKeepKeySDK } from './KeepKey/setupKeepKeySdk'
import { KeyManager } from './KeyManager'
import { useLedgerEventHandler } from './Ledger/hooks/useLedgerEventHandler'
import { useLocalWallet } from './local-wallet'
import { useNativeEventHandler } from './NativeWallet/hooks/useNativeEventHandler'
import { type AdaptersByKeyManager, type GetAdapter, NativeWalletRoutes } from './types'
import { useEip1993EventHandler } from './useEip1993EventHandler'
import type { IWalletContext } from './WalletContext'
import { WalletContext } from './WalletContext'
import { WalletViewsRouter } from './WalletViewsRouter'

export type WalletInfo = {
  name: string
  icon: ComponentWithAs<'svg', IconProps>
  deviceId: string
  meta?: { label?: string; address?: string }
}

export type Outcome = 'success' | 'error'
export type DeviceDisposition = 'initialized' | 'recovering' | 'initializing'

export type DeviceState = {
  awaitingDeviceInteraction: boolean
  lastDeviceInteractionStatus: Outcome | undefined
  disposition: DeviceDisposition | undefined
  recoverWithPassphrase: boolean | undefined
  recoveryEntropy: Entropy
  recoveryCharacterIndex: number | undefined
  recoveryWordIndex: number | undefined
  isUpdatingPin: boolean | undefined
  isDeviceLoading: boolean | undefined
}

const initialDeviceState: DeviceState = {
  awaitingDeviceInteraction: false,
  lastDeviceInteractionStatus: undefined,
  disposition: undefined,
  recoverWithPassphrase: undefined,
  recoveryEntropy: VALID_ENTROPY[0],
  recoveryCharacterIndex: undefined,
  recoveryWordIndex: undefined,
  isUpdatingPin: false,
  isDeviceLoading: false,
}
export type MetaMaskLikeProvider = BrowserProvider

export type InitialState = {
  keyring: Keyring
  adapters: Partial<AdaptersByKeyManager>
  wallet: HDWallet | null
  connectedType: KeyManager | null
  initialRoute: string | null
  walletInfo: WalletInfo | null
  isConnected: boolean
  isDemoWallet: boolean
  wcV2Provider: EthereumProviderType | null
  isLocked: boolean
  modal: boolean
  isLoadingLocalWallet: boolean
  deviceId: string
  showBackButton: boolean
  keepKeyPinRequestType: PinMatrixRequestType | null
  deviceState: DeviceState
  disconnectOnCloseModal: boolean
} & (
  | {
      modalType: KeyManager | null
      isMipdProvider: false
    }
  | {
      modalType: string | null
      isMipdProvider: true
    }
)

const initialState: InitialState = {
  keyring: new Keyring(),
  adapters: {},
  wallet: null,
  modalType: null,
  isMipdProvider: false,
  connectedType: null,
  initialRoute: null,
  walletInfo: null,
  isConnected: false,
  isDemoWallet: false,
  wcV2Provider: null,
  isLocked: false,
  modal: false,
  isLoadingLocalWallet: false,
  deviceId: '',
  showBackButton: true,
  keepKeyPinRequestType: null,
  deviceState: initialDeviceState,
  disconnectOnCloseModal: false,
}

const reducer = (state: InitialState, action: ActionTypes): InitialState => {
  switch (action.type) {
    case WalletActions.SET_ADAPTERS:
      return { ...state, adapters: action.payload }
    case WalletActions.SET_WALLET:
      const currentConnectedType = state.connectedType
      if (currentConnectedType === 'walletconnectv2') {
        state.wallet?.disconnect?.()
        store.dispatch(localWalletSlice.actions.clearLocalWallet())
      }
      const { deviceId, name, wallet, icon, meta, isDemoWallet, connectedType } = action.payload
      // set wallet metadata in redux store
      const walletMeta = {
        walletId: deviceId,
        walletName: name,
      }
      store.dispatch(portfolio.actions.setWalletMeta(walletMeta))
      return {
        ...state,
        deviceId,
        isDemoWallet: Boolean(isDemoWallet),
        wallet,
        connectedType,
        walletInfo: {
          name,
          icon,
          deviceId,
          meta: {
            label: meta?.label ?? '',
            address: (wallet as MetaMaskMultiChainHDWallet).ethAddress ?? '',
          },
        },
      }
    case WalletActions.SET_WCV2_PROVIDER:
      return { ...state, wcV2Provider: action.payload }
    case WalletActions.SET_IS_CONNECTED:
      return {
        ...state,
        isConnected: action.payload,
      }
    case WalletActions.SET_IS_LOCKED:
      return { ...state, isLocked: action.payload }
    case WalletActions.SET_CONNECTOR_TYPE:
      return { ...state, ...action.payload }
    case WalletActions.SET_INITIAL_ROUTE:
      return { ...state, initialRoute: action.payload }
    case WalletActions.SET_PIN_REQUEST_TYPE:
      return { ...state, keepKeyPinRequestType: action.payload }
    case WalletActions.SET_DEVICE_STATE: {
      const { deviceState } = state
      const {
        awaitingDeviceInteraction = deviceState.awaitingDeviceInteraction,
        lastDeviceInteractionStatus = deviceState.lastDeviceInteractionStatus,
        disposition = deviceState.disposition,
        recoverWithPassphrase = deviceState.recoverWithPassphrase,
        recoveryEntropy = deviceState.recoveryEntropy,
        isUpdatingPin = deviceState.isUpdatingPin,
        isDeviceLoading = deviceState.isDeviceLoading,
      } = action.payload
      return {
        ...state,
        deviceState: {
          ...deviceState,
          awaitingDeviceInteraction,
          lastDeviceInteractionStatus,
          disposition,
          recoverWithPassphrase,
          recoveryEntropy,
          isUpdatingPin,
          isDeviceLoading,
        },
      }
    }
    case WalletActions.SET_WALLET_MODAL:
      const newState = { ...state, modal: action.payload }
      // If we're closing the modal, then we need to forget the route we were on
      // Otherwise the connect button for last wallet we clicked on won't work
      if (!action.payload && state.modal) {
        newState.initialRoute = '/'
        newState.isLoadingLocalWallet = false
        newState.showBackButton = true
        newState.keepKeyPinRequestType = null
      }
      return newState
    case WalletActions.NATIVE_PASSWORD_OPEN:
      return {
        ...state,
        modal: action.payload.modal,
        modalType: KeyManager.Native,
        showBackButton: !state.isLoadingLocalWallet,
        deviceId: action.payload.deviceId,
        initialRoute: NativeWalletRoutes.EnterPassword,
      }
    case WalletActions.OPEN_KEEPKEY_PIN: {
      const { showBackButton, deviceId, pinRequestType } = action.payload
      return {
        ...state,
        modal: true,
        modalType: KeyManager.KeepKey,
        showBackButton: showBackButton ?? false,
        deviceId,
        keepKeyPinRequestType: pinRequestType ?? null,
        initialRoute: KeepKeyRoutes.Pin,
      }
    }
    case WalletActions.OPEN_KEEPKEY_CHARACTER_REQUEST: {
      const { characterPos: recoveryCharacterIndex, wordPos: recoveryWordIndex } = action.payload
      const { deviceState } = state
      return {
        ...state,
        modal: true,
        showBackButton: false,
        modalType: KeyManager.KeepKey,
        initialRoute: KeepKeyRoutes.RecoverySentenceEntry,
        deviceState: {
          ...deviceState,
          recoveryCharacterIndex,
          recoveryWordIndex,
        },
      }
    }
    case WalletActions.OPEN_KEEPKEY_PASSPHRASE:
      return {
        ...state,
        modal: true,
        modalType: KeyManager.KeepKey,
        showBackButton: false,
        deviceId: action.payload.deviceId,
        initialRoute: KeepKeyRoutes.Passphrase,
      }
    case WalletActions.OPEN_KEEPKEY_INITIALIZE:
      return {
        ...state,
        modal: true,
        showBackButton: false,
        disconnectOnCloseModal: true,
        modalType: KeyManager.KeepKey,
        deviceId: action.payload.deviceId,
        initialRoute: KeepKeyRoutes.FactoryState,
      }
    case WalletActions.OPEN_KEEPKEY_RECOVERY:
      return {
        ...state,
        modal: true,
        modalType: KeyManager.KeepKey,
        deviceId: action.payload.deviceId,
        initialRoute: KeepKeyRoutes.NewRecoverySentence,
      }
    case WalletActions.OPEN_KEEPKEY_RECOVERY_SYNTAX_FAILURE:
      return {
        ...state,
        modal: true,
        modalType: KeyManager.KeepKey,
        deviceId: action.payload.deviceId,
        initialRoute: KeepKeyRoutes.RecoverySentenceInvalid,
      }
    case WalletActions.SET_LOCAL_WALLET_LOADING:
      return { ...state, isLoadingLocalWallet: action.payload }
    case WalletActions.RESET_STATE:
      const resetProperties = omit(initialState, ['keyring', 'adapters', 'modal', 'deviceId'])
      // reset wallet meta in redux store
      store.dispatch(portfolio.actions.setWalletMeta(undefined))
      return { ...state, ...resetProperties }
    // TODO: Remove this once we update SET_DEVICE_STATE to allow explicitly setting falsey values
    case WalletActions.RESET_LAST_DEVICE_INTERACTION_STATE: {
      const { deviceState } = state
      return {
        ...state,
        deviceState: {
          ...deviceState,
          lastDeviceInteractionStatus: undefined,
        },
      }
    }
    case WalletActions.DOWNLOAD_UPDATER:
      return {
        ...state,
        modal: true,
        modalType: KeyManager.KeepKey,
        initialRoute: KeepKeyRoutes.DownloadUpdater,
      }
    case WalletActions.OPEN_KEEPKEY_DISCONNECT:
      return {
        ...state,
        modal: true,
        showBackButton: false,
        modalType: KeyManager.KeepKey,
        initialRoute: KeepKeyRoutes.Disconnect,
      }
    default:
      return state
  }
}

const getInitialState = () => {
  const localWalletType = selectWalletType(store.getState())
  const localWalletDeviceId = selectWalletDeviceId(store.getState())
  if (localWalletType && localWalletDeviceId) {
    /**
     * set isLoadingLocalWallet->true to bypass splash screen
     */
    return {
      ...initialState,
      isLoadingLocalWallet: true,
    }
  }
  return initialState
}

export const WalletProvider = ({ children }: { children: React.ReactNode }): JSX.Element => {
  // External, exposed state to be consumed with useWallet()
  const [state, dispatch] = useReducer(reducer, getInitialState())
  const isDarkMode = useColorModeValue(false, true)

  // Internal state, for memoization and persistence purposes only
  const {
    localWalletType: walletType,
    localWalletDeviceId,
<<<<<<< HEAD
    rdns,
=======
>>>>>>> 37f5bb4f
    setLocalWallet,
    setLocalNativeWalletName,
  } = useLocalWallet()

  const mipdProviders = useMipdProviders()

<<<<<<< HEAD
  const maybeMipdProvider = useMemo(() => {
    return mipdProviders.find(provider => provider.info.rdns === (state.modalType ?? rdns))
  }, [mipdProviders, rdns, state.modalType])

=======
>>>>>>> 37f5bb4f
  const getAdapter: GetAdapter = useCallback(
    async (keyManager, index = 0) => {
      // DO NOT MOVE ME OUTSIDE OF THIS FUNCTION
      // This not being a `useSelector` hook is intentional, we are rugged by stale closures here
      // and cannot be exhaustive in the deps we use either or the app will be turbo broken
      const rdns = selectWalletRdns(store.getState())
      const maybeMipdProvider = mipdProviders.find(
        provider => provider.info.rdns === (state.modalType ?? rdns),
      )

      let currentStateAdapters = state.adapters

      // Check if adapter is already in the state
      // Note - for MM (and other mipd providers), we always re-instantiate/set, because the MIPD provider may have changed
      let adapterInstance = currentStateAdapters[keyManager]

      if (!adapterInstance || !!maybeMipdProvider) {
        // If not, create a new instance of the adapter
        try {
          const Adapter = await SUPPORTED_WALLETS[keyManager].adapters[index].loadAdapter()
<<<<<<< HEAD
          const keyManagerOptions =
            keyManager === KeyManager.MetaMask && maybeMipdProvider
              ? maybeMipdProvider.info.rdns
              : getKeyManagerOptions(keyManager, isDarkMode)
=======
          const keyManagerOptions = (() => {
            if (keyManager === KeyManager.MetaMask && maybeMipdProvider)
              return maybeMipdProvider.info.rdns
            // MetaMask connect *intent* - MM may not be installed, and we need to pass the rdns for onboarding purposes
            if (keyManager === KeyManager.MetaMask && state.modalType === METAMASK_RDNS)
              return METAMASK_RDNS
            return getKeyManagerOptions(keyManager, isDarkMode)
          })()
>>>>>>> 37f5bb4f
          // @ts-ignore tsc is drunk as well, not narrowing to the specific adapter and its KeyManager options here
          // eslint is drunk, this isn't a hook
          // eslint-disable-next-line react-hooks/rules-of-hooks
          adapterInstance = Adapter.useKeyring(state.keyring, keyManagerOptions)

          if (adapterInstance) {
            currentStateAdapters[keyManager] = adapterInstance
            // Set it in wallet state for later use
            dispatch({ type: WalletActions.SET_ADAPTERS, payload: currentStateAdapters })
          }
        } catch (e) {
          console.error(e)
          return null
        }
      }

      if (!adapterInstance) return null

      return adapterInstance
    },
<<<<<<< HEAD
    [isDarkMode, maybeMipdProvider, state.adapters, state.keyring],
=======
    [isDarkMode, mipdProviders, state.adapters, state.keyring, state.modalType],
>>>>>>> 37f5bb4f
  )

  const disconnect = useCallback(() => {
    /**
     * in case of KeepKey placeholder wallet,
     * the disconnect function is undefined
     */
    state.wallet?.disconnect?.()
    dispatch({ type: WalletActions.RESET_STATE })
    store.dispatch(localWalletSlice.actions.clearLocalWallet())
  }, [state.wallet])

  const load = useCallback(() => {
    const localWalletType = walletType

    if (localWalletType && localWalletDeviceId) {
      ;(async () => {
        const currentAdapters = state.adapters ?? ({} as AdaptersByKeyManager)

        switch (localWalletType) {
          case KeyManager.Mobile:
            try {
              // Get the adapter again in each switch case to narrow down the adapter type
              const mobileAdapter = await getAdapter(localWalletType, 0)

              if (mobileAdapter) {
                currentAdapters[localWalletType] = mobileAdapter
                dispatch({ type: WalletActions.SET_ADAPTERS, payload: currentAdapters })
                // Fixes issue with wallet `type` being null when the wallet is loaded from state
                dispatch({
                  type: WalletActions.SET_CONNECTOR_TYPE,
                  payload: { modalType: localWalletType, isMipdProvider: false },
                })
              }
              const w = await getWallet(localWalletDeviceId)
              if (w && w.mnemonic && w.label) {
                const localMobileWallet = await mobileAdapter?.pairDevice(localWalletDeviceId)

                if (localMobileWallet) {
                  localMobileWallet.loadDevice({ label: w.label, mnemonic: w.mnemonic })
                  const { name, icon } = MobileConfig
                  dispatch({
                    type: WalletActions.SET_WALLET,
                    payload: {
                      wallet: localMobileWallet,
                      name,
                      icon,
                      deviceId: w.id || localWalletDeviceId,
                      meta: { label: w.label },
                      connectedType: KeyManager.Mobile,
                    },
                  })
                  dispatch({
                    type: WalletActions.SET_IS_CONNECTED,
                    payload: true,
                  })
                  // Turn off the loading spinner for the wallet button in
                  dispatch({ type: WalletActions.SET_LOCAL_WALLET_LOADING, payload: false })
                } else {
                  disconnect()
                }
              } else {
                // in the case we return a null from the mobile app and fail to get the wallet
                // we want to disconnect and return the user back to the splash screen
                disconnect()
              }
            } catch (e) {
              console.error(e)
            }
            break
          case KeyManager.Native:
            // Get the adapter again in each switch case to narrow down the adapter type
            const nativeAdapter = await getAdapter(localWalletType)
            if (nativeAdapter) {
              currentAdapters[localWalletType] = nativeAdapter
              dispatch({ type: WalletActions.SET_ADAPTERS, payload: currentAdapters })
              // Fixes issue with wallet `type` being null when the wallet is loaded from state
              dispatch({
                type: WalletActions.SET_CONNECTOR_TYPE,
                payload: { modalType: localWalletType, isMipdProvider: false },
              })
            }

            const localNativeWallet = await nativeAdapter?.pairDevice(localWalletDeviceId)
            if (localNativeWallet) {
              /**
               * This will eventually fire an event, which the ShapeShift wallet
               * password modal will be shown
               */
              await localNativeWallet.initialize()
            } else {
              disconnect()
            }
            break
          // We don't want to pairDevice() for ledger here - this will run on app load and won't work, as WebUSB `requestPermission` must be
          // called from a user gesture. Instead, we'll pair the device when the user clicks the "Pair Device` button in Ledger `<Connect />`
          // case KeyManager.Ledger:
          // const ledgerWallet = await state.adapters.get(KeyManager.Ledger)?.[0].pairDevice()
          // return ledgerWallet
          case KeyManager.KeepKey:
            try {
              const localKeepKeyWallet = await (async () => {
                const maybeWallet = state.keyring.get(localWalletDeviceId)
                if (maybeWallet) return maybeWallet
                const sdk = await setupKeepKeySDK()
                // Get the adapter again in each switch case to narrow down the adapter type
                // If the SDK is defined, we're in the context of KK desktop and should load the first (REST) adapter
                // Else we should load the second adapter i.e the regular KK WebUSB one
                const keepKeyAdapter = await getAdapter(KeyManager.KeepKey, sdk ? 0 : 1)
                if (!keepKeyAdapter) return

                currentAdapters[localWalletType] = keepKeyAdapter
                dispatch({ type: WalletActions.SET_ADAPTERS, payload: currentAdapters })
                // Fixes issue with wallet `type` being null when the wallet is loaded from state
                dispatch({
                  type: WalletActions.SET_CONNECTOR_TYPE,
                  payload: { modalType: localWalletType, isMipdProvider: false },
                })

                // @ts-ignore TODO(gomes): FIXME, most likely borked because of WebUSBKeepKeyAdapter
                return await keepKeyAdapter.pairDevice(sdk)
              })()

              /**
               * if localKeepKeyWallet is not null it means
               * KeepKey remained connected during the reload
               */
              if (localKeepKeyWallet) {
                const { name, icon } = SUPPORTED_WALLETS[KeyManager.KeepKey]
                const deviceId = await localKeepKeyWallet.getDeviceID()
                // This gets the firmware version needed for some KeepKey "supportsX" functions
                await localKeepKeyWallet.getFeatures()
                // Show the label from the wallet instead of a generic name
                const label = (await localKeepKeyWallet.getLabel()) || name

                await localKeepKeyWallet.initialize()

                dispatch({
                  type: WalletActions.SET_WALLET,
                  payload: {
                    wallet: localKeepKeyWallet,
                    name,
                    icon,
                    deviceId,
                    meta: { label },
                    connectedType: KeyManager.KeepKey,
                  },
                })
                dispatch({
                  type: WalletActions.SET_IS_CONNECTED,
                  payload: true,
                })
              } else {
                disconnect()
              }
            } catch (e) {
              disconnect()
            }
            dispatch({ type: WalletActions.SET_LOCAL_WALLET_LOADING, payload: false })
            break
          case KeyManager.MetaMask:
            // Get the adapter again in each switch case to narrow down the adapter type
            const metamaskAdapter = await getAdapter(localWalletType)

            if (metamaskAdapter) {
              currentAdapters[localWalletType] = metamaskAdapter
              dispatch({ type: WalletActions.SET_ADAPTERS, payload: currentAdapters })
              // Fixes issue with wallet `type` being null when the wallet is loaded from state
              dispatch({
                type: WalletActions.SET_CONNECTOR_TYPE,
                payload: { modalType: metamaskAdapter.providerRdns, isMipdProvider: true },
              })
            }

            const localMetaMaskWallet = await metamaskAdapter?.pairDevice()
            if (localMetaMaskWallet) {
              const { name, icon } = SUPPORTED_WALLETS[KeyManager.MetaMask]
              try {
                await localMetaMaskWallet.initialize()
                const deviceId = await localMetaMaskWallet.getDeviceID()
                dispatch({
                  type: WalletActions.SET_WALLET,
                  payload: {
                    wallet: localMetaMaskWallet,
                    name,
                    icon,
                    deviceId,
                    connectedType: KeyManager.MetaMask,
                  },
                })
                dispatch({ type: WalletActions.SET_IS_LOCKED, payload: false })
                dispatch({
                  type: WalletActions.SET_IS_CONNECTED,
                  payload: true,
                })
              } catch (e) {
                disconnect()
              }
            } else {
              disconnect()
            }
            dispatch({ type: WalletActions.SET_LOCAL_WALLET_LOADING, payload: false })
            break
          case KeyManager.Phantom:
            // Get the adapter again in each switch case to narrow down the adapter type
            const phantomAdapter = await getAdapter(localWalletType)

            if (phantomAdapter) {
              currentAdapters[localWalletType] = phantomAdapter
              dispatch({ type: WalletActions.SET_ADAPTERS, payload: currentAdapters })
              // Fixes issue with wallet `type` being null when the wallet is loaded from state
              dispatch({
                type: WalletActions.SET_CONNECTOR_TYPE,
                payload: { modalType: localWalletType, isMipdProvider: false },
              })
            }

            const localPhantomWallet = await phantomAdapter?.pairDevice()
            if (localPhantomWallet) {
              const { name, icon } = SUPPORTED_WALLETS[KeyManager.Phantom]
              try {
                await localPhantomWallet.initialize()
                const deviceId = await localPhantomWallet.getDeviceID()
                dispatch({
                  type: WalletActions.SET_WALLET,
                  payload: {
                    wallet: localPhantomWallet,
                    name,
                    icon,
                    deviceId,
                    connectedType: KeyManager.Phantom,
                  },
                })
                dispatch({ type: WalletActions.SET_IS_LOCKED, payload: false })
                dispatch({
                  type: WalletActions.SET_IS_CONNECTED,
                  payload: true,
                })
              } catch (e) {
                disconnect()
              }
            } else {
              disconnect()
            }
            dispatch({ type: WalletActions.SET_LOCAL_WALLET_LOADING, payload: false })
            break
          case KeyManager.Coinbase:
            // Get the adapter again in each switch case to narrow down the adapter type
            const coinbaseAdapter = await getAdapter(localWalletType)

            if (coinbaseAdapter) {
              currentAdapters[localWalletType] = coinbaseAdapter
              dispatch({ type: WalletActions.SET_ADAPTERS, payload: currentAdapters })
              // Fixes issue with wallet `type` being null when the wallet is loaded from state
              dispatch({
                type: WalletActions.SET_CONNECTOR_TYPE,
                payload: { modalType: localWalletType, isMipdProvider: false },
              })
            }

            const localCoinbaseWallet = await coinbaseAdapter?.pairDevice()
            if (localCoinbaseWallet) {
              const { name, icon } = SUPPORTED_WALLETS[KeyManager.Coinbase]
              try {
                await localCoinbaseWallet.initialize()
                const deviceId = await localCoinbaseWallet.getDeviceID()
                dispatch({
                  type: WalletActions.SET_WALLET,
                  payload: {
                    wallet: localCoinbaseWallet,
                    name,
                    icon,
                    deviceId,
                    connectedType: KeyManager.Coinbase,
                  },
                })
                dispatch({ type: WalletActions.SET_IS_LOCKED, payload: false })
                dispatch({
                  type: WalletActions.SET_IS_CONNECTED,
                  payload: true,
                })
              } catch (e) {
                disconnect()
              }
            } else {
              disconnect()
            }
            dispatch({ type: WalletActions.SET_LOCAL_WALLET_LOADING, payload: false })
            break

          case KeyManager.Keplr:
            // Get the adapter again in each switch case to narrow down the adapter type
            const keplrAdapter = await getAdapter(localWalletType)

            if (keplrAdapter) {
              currentAdapters[localWalletType] = keplrAdapter
              dispatch({ type: WalletActions.SET_ADAPTERS, payload: currentAdapters })
              // Fixes issue with wallet `type` being null when the wallet is loaded from state
              dispatch({
                type: WalletActions.SET_CONNECTOR_TYPE,
                payload: { modalType: localWalletType, isMipdProvider: false },
              })
            }

            const localKeplrWallet = await keplrAdapter?.pairDevice()
            if (localKeplrWallet) {
              const { name, icon } = SUPPORTED_WALLETS[KeyManager.Keplr]
              try {
                await localKeplrWallet.initialize()
                const deviceId = await localKeplrWallet.getDeviceID()
                dispatch({
                  type: WalletActions.SET_WALLET,
                  payload: {
                    wallet: localKeplrWallet,
                    name,
                    icon,
                    deviceId,
                    connectedType: KeyManager.Keplr,
                  },
                })
                dispatch({
                  type: WalletActions.SET_IS_CONNECTED,
                  payload: true,
                })
              } catch (e) {
                disconnect()
              }
            } else {
              disconnect()
            }
            dispatch({ type: WalletActions.SET_LOCAL_WALLET_LOADING, payload: false })
            break
          case KeyManager.WalletConnectV2: {
            // Get the adapter again in each switch case to narrow down the adapter type
            const walletConnectV2Adapter = await getAdapter(localWalletType)

            if (walletConnectV2Adapter) {
              currentAdapters[localWalletType] = walletConnectV2Adapter
              dispatch({ type: WalletActions.SET_ADAPTERS, payload: currentAdapters })
              // Fixes issue with wallet `type` being null when the wallet is loaded from state
              dispatch({
                type: WalletActions.SET_CONNECTOR_TYPE,
                payload: { modalType: localWalletType, isMipdProvider: false },
              })
            }

            const localWalletConnectWallet = await walletConnectV2Adapter?.pairDevice()
            if (localWalletConnectWallet) {
              const { name, icon } = SUPPORTED_WALLETS[KeyManager.WalletConnectV2]
              try {
                await localWalletConnectWallet.initialize()
                const deviceId = await localWalletConnectWallet.getDeviceID()
                dispatch({
                  type: WalletActions.SET_WALLET,
                  payload: {
                    wallet: localWalletConnectWallet,
                    name,
                    icon,
                    deviceId,
                    connectedType: KeyManager.WalletConnectV2,
                  },
                })
                dispatch({ type: WalletActions.SET_IS_LOCKED, payload: false })
                dispatch({
                  type: WalletActions.SET_IS_CONNECTED,
                  payload: true,
                })
              } catch (e) {
                disconnect()
              }
            } else {
              disconnect()
            }
            dispatch({ type: WalletActions.SET_LOCAL_WALLET_LOADING, payload: false })
            break
          }
          default:
            /**
             * The fall-through case also handles clearing
             * any demo wallet state on refresh/rerender.
             */
            disconnect()
            break
        }
      })()
    }
    // eslint-disable-next-line react-hooks/exhaustive-deps
  }, [state.adapters, state.keyring])

  const connect = useCallback((type: KeyManager | string, isMipdProvider: boolean) => {
    // TODO(gomes): here we'll probably need to add some isMipdProvider checks too
    // and maybe ProviderInfo (name, icon etc) so that the modal can be fully programmatic e2e?
    dispatch({
      type: WalletActions.SET_CONNECTOR_TYPE,
      payload: isMipdProvider
        ? { modalType: type, isMipdProvider }
        : { modalType: type as KeyManager, isMipdProvider },
    })
    const supportedWallet = isMipdProvider
      ? SUPPORTED_WALLETS[KeyManager.MetaMask]
      : SUPPORTED_WALLETS[type as KeyManager]
    const routeIndex = findIndex(supportedWallet.routes, ({ path }) =>
      String(path).endsWith('connect'),
    )
    if (routeIndex > -1) {
      dispatch({
        type: WalletActions.SET_INITIAL_ROUTE,
        payload: supportedWallet.routes[routeIndex].path as string,
      })
    }
  }, [])

  const connectDemo = useCallback(async () => {
    const { name, icon, adapters } = SUPPORTED_WALLETS[KeyManager.Demo]
    // For the demo wallet, we use the name, DemoWallet, as the deviceId
    const deviceId = name
    setLocalWallet({ type: KeyManager.Demo, deviceId })
    setLocalNativeWalletName(name)
    dispatch({ type: WalletActions.SET_LOCAL_WALLET_LOADING, payload: true })

    try {
      const Adapter = await adapters[0].loadAdapter()
      // eslint is drunk, this isn't a hook
      // eslint-disable-next-line react-hooks/rules-of-hooks
      const adapterInstance = Adapter.useKeyring(state.keyring)

      const wallet = (await adapterInstance.pairDevice(deviceId)) as NativeHDWallet
      const { create } = Dummy.BIP39.Mnemonic
      await wallet.loadDevice({
        mnemonic: await create(PublicWalletXpubs),
        deviceId,
      })
      await wallet.initialize()
      dispatch({
        type: WalletActions.SET_WALLET,
        payload: {
          isDemoWallet: true,
          wallet,
          name,
          icon,
          deviceId,
          meta: { label: name },
          connectedType: KeyManager.Demo,
        },
      })
      dispatch({
        type: WalletActions.SET_IS_CONNECTED,
        payload: false,
      })
    } catch (error) {
      console.error(error)
    } finally {
      dispatch({ type: WalletActions.SET_LOCAL_WALLET_LOADING, payload: false })
    }
  }, [setLocalNativeWalletName, setLocalWallet, state.keyring])

  const create = useCallback((type: KeyManager) => {
    dispatch({
      type: WalletActions.SET_CONNECTOR_TYPE,
      payload: { modalType: type, isMipdProvider: false },
    })
    const routeIndex = findIndex(SUPPORTED_WALLETS[type]?.routes, ({ path }) =>
      String(path).endsWith('create'),
    )
    if (routeIndex > -1) {
      dispatch({
        type: WalletActions.SET_INITIAL_ROUTE,
        payload: SUPPORTED_WALLETS[type].routes[routeIndex].path as string,
      })
    }
  }, [])

  const importWallet = useCallback((type: KeyManager) => {
    dispatch({
      type: WalletActions.SET_CONNECTOR_TYPE,
      payload: { modalType: type, isMipdProvider: false },
    })
    const routeIndex = findIndex(SUPPORTED_WALLETS[type]?.routes, ({ path }) =>
      String(path).endsWith('import'),
    )
    if (routeIndex > -1) {
      dispatch({
        type: WalletActions.SET_INITIAL_ROUTE,
        payload: SUPPORTED_WALLETS[type].routes[routeIndex].path as string,
      })
    }
  }, [])

  const setDeviceState = useCallback((deviceState: Partial<DeviceState>) => {
    dispatch({
      type: WalletActions.SET_DEVICE_STATE,
      payload: deviceState,
    })
  }, [])

  useEffect(() => load(), [load, state.keyring])

  useKeyringEventHandler(state)
  useNativeEventHandler(state, dispatch)
  useWalletConnectV2EventHandler(state, dispatch)
  useKeepKeyEventHandler(state, dispatch, load, setDeviceState)
  useLedgerEventHandler(state, dispatch, load, setDeviceState)
  useEip1993EventHandler({ state, getAdapter, dispatch })

  const value: IWalletContext = useMemo(
    () => ({
      state,
      getAdapter,
      dispatch,
      connect,
      create,
      importWallet,
      disconnect,
      load,
      setDeviceState,
      connectDemo,
    }),
    [
      state,
      getAdapter,
      connect,
      create,
      importWallet,
      disconnect,
      load,
      setDeviceState,
      connectDemo,
    ],
  )

  return (
    <WalletContext.Provider value={value}>
      {children}
      <WalletViewsRouter />
    </WalletContext.Provider>
  )
}<|MERGE_RESOLUTION|>--- conflicted
+++ resolved
@@ -18,11 +18,7 @@
 import { getWallet } from 'context/WalletProvider/MobileWallet/mobileMessageHandlers'
 import { KeepKeyRoutes } from 'context/WalletProvider/routes'
 import { useWalletConnectV2EventHandler } from 'context/WalletProvider/WalletConnectV2/useWalletConnectV2EventHandler'
-<<<<<<< HEAD
-import { useMipdProviders } from 'lib/mipd'
-=======
 import { METAMASK_RDNS, useMipdProviders } from 'lib/mipd'
->>>>>>> 37f5bb4f
 import { localWalletSlice } from 'state/slices/localWalletSlice/localWalletSlice'
 import {
   selectWalletDeviceId,
@@ -352,23 +348,12 @@
   const {
     localWalletType: walletType,
     localWalletDeviceId,
-<<<<<<< HEAD
-    rdns,
-=======
->>>>>>> 37f5bb4f
     setLocalWallet,
     setLocalNativeWalletName,
   } = useLocalWallet()
 
   const mipdProviders = useMipdProviders()
 
-<<<<<<< HEAD
-  const maybeMipdProvider = useMemo(() => {
-    return mipdProviders.find(provider => provider.info.rdns === (state.modalType ?? rdns))
-  }, [mipdProviders, rdns, state.modalType])
-
-=======
->>>>>>> 37f5bb4f
   const getAdapter: GetAdapter = useCallback(
     async (keyManager, index = 0) => {
       // DO NOT MOVE ME OUTSIDE OF THIS FUNCTION
@@ -389,12 +374,6 @@
         // If not, create a new instance of the adapter
         try {
           const Adapter = await SUPPORTED_WALLETS[keyManager].adapters[index].loadAdapter()
-<<<<<<< HEAD
-          const keyManagerOptions =
-            keyManager === KeyManager.MetaMask && maybeMipdProvider
-              ? maybeMipdProvider.info.rdns
-              : getKeyManagerOptions(keyManager, isDarkMode)
-=======
           const keyManagerOptions = (() => {
             if (keyManager === KeyManager.MetaMask && maybeMipdProvider)
               return maybeMipdProvider.info.rdns
@@ -403,7 +382,6 @@
               return METAMASK_RDNS
             return getKeyManagerOptions(keyManager, isDarkMode)
           })()
->>>>>>> 37f5bb4f
           // @ts-ignore tsc is drunk as well, not narrowing to the specific adapter and its KeyManager options here
           // eslint is drunk, this isn't a hook
           // eslint-disable-next-line react-hooks/rules-of-hooks
@@ -424,11 +402,7 @@
 
       return adapterInstance
     },
-<<<<<<< HEAD
-    [isDarkMode, maybeMipdProvider, state.adapters, state.keyring],
-=======
     [isDarkMode, mipdProviders, state.adapters, state.keyring, state.modalType],
->>>>>>> 37f5bb4f
   )
 
   const disconnect = useCallback(() => {
