import type { ComponentWithAs, IconProps } from '@chakra-ui/react'
import { useColorModeValue } from '@chakra-ui/react'
import type { HDWallet } from '@shapeshiftoss/hdwallet-core'
import { Keyring } from '@shapeshiftoss/hdwallet-core'
import type { MetaMaskMultiChainHDWallet } from '@shapeshiftoss/hdwallet-metamask-multichain'
import type { NativeHDWallet } from '@shapeshiftoss/hdwallet-native'
import { Dummy } from '@shapeshiftoss/hdwallet-native/dist/crypto/isolation/engines'
import type { EthereumProvider as EthereumProviderType } from '@walletconnect/ethereum-provider/dist/types/EthereumProvider'
import { PublicWalletXpubs } from 'constants/PublicWalletXpubs'
import type { BrowserProvider } from 'ethers'
import findIndex from 'lodash/findIndex'
import omit from 'lodash/omit'
import React, { useCallback, useEffect, useMemo, useReducer } from 'react'
import type { Entropy } from 'context/WalletProvider/KeepKey/components/RecoverySettings'
import { VALID_ENTROPY } from 'context/WalletProvider/KeepKey/components/RecoverySettings'
import { useKeepKeyEventHandler } from 'context/WalletProvider/KeepKey/hooks/useKeepKeyEventHandler'
import { MobileConfig } from 'context/WalletProvider/MobileWallet/config'
import { getWallet } from 'context/WalletProvider/MobileWallet/mobileMessageHandlers'
import { KeepKeyRoutes } from 'context/WalletProvider/routes'
import { useWalletConnectV2EventHandler } from 'context/WalletProvider/WalletConnectV2/useWalletConnectV2EventHandler'
import { METAMASK_RDNS, useMipdProviders } from 'lib/mipd'
import { localWalletSlice } from 'state/slices/localWalletSlice/localWalletSlice'
<<<<<<< HEAD
import { selectWalletDeviceId, selectWalletType } from 'state/slices/localWalletSlice/selectors'
import { portfolio as portfolioSlice } from 'state/slices/portfolioSlice/portfolioSlice'
=======
import {
  selectWalletDeviceId,
  selectWalletRdns,
  selectWalletType,
} from 'state/slices/localWalletSlice/selectors'
import { portfolio } from 'state/slices/portfolioSlice/portfolioSlice'
>>>>>>> 9cc49695
import { store } from 'state/store'

import type { ActionTypes } from './actions'
import { WalletActions } from './actions'
import { getKeyManagerOptions, SUPPORTED_WALLETS } from './config'
import { useKeyringEventHandler } from './KeepKey/hooks/useKeyringEventHandler'
import type { PinMatrixRequestType } from './KeepKey/KeepKeyTypes'
import { setupKeepKeySDK } from './KeepKey/setupKeepKeySdk'
import { KeyManager } from './KeyManager'
import { useLedgerEventHandler } from './Ledger/hooks/useLedgerEventHandler'
import { useLocalWallet } from './local-wallet'
import { useNativeEventHandler } from './NativeWallet/hooks/useNativeEventHandler'
import { type AdaptersByKeyManager, type GetAdapter, NativeWalletRoutes } from './types'
import { useEip1993EventHandler } from './useEip1993EventHandler'
import type { IWalletContext } from './WalletContext'
import { WalletContext } from './WalletContext'
import { WalletViewsRouter } from './WalletViewsRouter'

export type WalletInfo = {
  name: string
  icon: ComponentWithAs<'svg', IconProps>
  deviceId: string
  meta?: { label?: string; address?: string }
}

export type Outcome = 'success' | 'error'
export type DeviceDisposition = 'initialized' | 'recovering' | 'initializing'

export type DeviceState = {
  awaitingDeviceInteraction: boolean
  lastDeviceInteractionStatus: Outcome | undefined
  disposition: DeviceDisposition | undefined
  recoverWithPassphrase: boolean | undefined
  recoveryEntropy: Entropy
  recoveryCharacterIndex: number | undefined
  recoveryWordIndex: number | undefined
  isUpdatingPin: boolean | undefined
  isDeviceLoading: boolean | undefined
}

const initialDeviceState: DeviceState = {
  awaitingDeviceInteraction: false,
  lastDeviceInteractionStatus: undefined,
  disposition: undefined,
  recoverWithPassphrase: undefined,
  recoveryEntropy: VALID_ENTROPY[0],
  recoveryCharacterIndex: undefined,
  recoveryWordIndex: undefined,
  isUpdatingPin: false,
  isDeviceLoading: false,
}
export type MetaMaskLikeProvider = BrowserProvider

export type InitialState = {
  keyring: Keyring
  adapters: Partial<AdaptersByKeyManager>
  wallet: HDWallet | null
  connectedType: KeyManager | null
  initialRoute: string | null
  walletInfo: WalletInfo | null
  isConnected: boolean
  isDemoWallet: boolean
  wcV2Provider: EthereumProviderType | null
  isLocked: boolean
  modal: boolean
  isLoadingLocalWallet: boolean
  deviceId: string
  showBackButton: boolean
  keepKeyPinRequestType: PinMatrixRequestType | null
  deviceState: DeviceState
  disconnectOnCloseModal: boolean
<<<<<<< HEAD
  nativeWalletPendingDeviceId: string | null
}
=======
} & (
  | {
      modalType: KeyManager | null
      isMipdProvider: false
    }
  | {
      modalType: string | null
      isMipdProvider: true
    }
)
>>>>>>> 9cc49695

const initialState: InitialState = {
  keyring: new Keyring(),
  adapters: {},
  wallet: null,
  modalType: null,
  isMipdProvider: false,
  connectedType: null,
  initialRoute: null,
  walletInfo: null,
  isConnected: false,
  isDemoWallet: false,
  wcV2Provider: null,
  isLocked: false,
  modal: false,
  isLoadingLocalWallet: false,
  deviceId: '',
  showBackButton: true,
  keepKeyPinRequestType: null,
  deviceState: initialDeviceState,
  disconnectOnCloseModal: false,
  nativeWalletPendingDeviceId: null,
}

const reducer = (state: InitialState, action: ActionTypes): InitialState => {
  switch (action.type) {
    case WalletActions.SET_ADAPTERS:
      return { ...state, adapters: action.payload }
    case WalletActions.SET_WALLET:
      const currentConnectedType = state.connectedType
      if (currentConnectedType === 'walletconnectv2') {
        state.wallet?.disconnect?.()
        store.dispatch(localWalletSlice.actions.clearLocalWallet())
        store.dispatch(portfolioSlice.actions.setWalletMeta(undefined))
      }
      const { deviceId, name, wallet, icon, meta, isDemoWallet, connectedType } = action.payload
      // set wallet metadata in redux store
      const walletMeta = {
        walletId: deviceId,
        walletName: name,
      }
      store.dispatch(portfolioSlice.actions.setWalletMeta(walletMeta))
      return {
        ...state,
        deviceId,
        isDemoWallet: Boolean(isDemoWallet),
        wallet,
        connectedType,
        walletInfo: {
          name,
          icon,
          deviceId,
          meta: {
            label: meta?.label ?? '',
            address: (wallet as MetaMaskMultiChainHDWallet).ethAddress ?? '',
          },
        },
      }
    case WalletActions.SET_WCV2_PROVIDER:
      return { ...state, wcV2Provider: action.payload }
    case WalletActions.SET_IS_CONNECTED:
      return {
        ...state,
        isConnected: action.payload,
      }
    case WalletActions.SET_IS_LOCKED:
      return { ...state, isLocked: action.payload }
    case WalletActions.SET_CONNECTOR_TYPE:
      return { ...state, ...action.payload }
    case WalletActions.SET_INITIAL_ROUTE:
      return { ...state, initialRoute: action.payload }
    case WalletActions.SET_PIN_REQUEST_TYPE:
      return { ...state, keepKeyPinRequestType: action.payload }
    case WalletActions.SET_DEVICE_STATE: {
      const { deviceState } = state
      const {
        awaitingDeviceInteraction = deviceState.awaitingDeviceInteraction,
        lastDeviceInteractionStatus = deviceState.lastDeviceInteractionStatus,
        disposition = deviceState.disposition,
        recoverWithPassphrase = deviceState.recoverWithPassphrase,
        recoveryEntropy = deviceState.recoveryEntropy,
        isUpdatingPin = deviceState.isUpdatingPin,
        isDeviceLoading = deviceState.isDeviceLoading,
      } = action.payload
      return {
        ...state,
        deviceState: {
          ...deviceState,
          awaitingDeviceInteraction,
          lastDeviceInteractionStatus,
          disposition,
          recoverWithPassphrase,
          recoveryEntropy,
          isUpdatingPin,
          isDeviceLoading,
        },
      }
    }
    case WalletActions.SET_WALLET_MODAL:
      const newState = { ...state, modal: action.payload }
      // If we're closing the modal, then we need to forget the route we were on
      // Otherwise the connect button for last wallet we clicked on won't work
      if (!action.payload && state.modal) {
        newState.initialRoute = '/'
        newState.isLoadingLocalWallet = false
        newState.showBackButton = true
        newState.keepKeyPinRequestType = null
      }
      return newState
    case WalletActions.NATIVE_PASSWORD_OPEN:
      return {
        ...state,
        modal: action.payload.modal,
        modalType: KeyManager.Native,
        showBackButton: !state.isLoadingLocalWallet,
        deviceId: action.payload.deviceId,
        walletInfo: null,
        initialRoute: NativeWalletRoutes.EnterPassword,
      }
    case WalletActions.OPEN_KEEPKEY_PIN: {
      const { showBackButton, deviceId, pinRequestType } = action.payload
      return {
        ...state,
        modal: true,
        modalType: KeyManager.KeepKey,
        showBackButton: showBackButton ?? false,
        deviceId,
        keepKeyPinRequestType: pinRequestType ?? null,
        initialRoute: KeepKeyRoutes.Pin,
      }
    }
    case WalletActions.OPEN_KEEPKEY_CHARACTER_REQUEST: {
      const { characterPos: recoveryCharacterIndex, wordPos: recoveryWordIndex } = action.payload
      const { deviceState } = state
      return {
        ...state,
        modal: true,
        showBackButton: false,
        modalType: KeyManager.KeepKey,
        initialRoute: KeepKeyRoutes.RecoverySentenceEntry,
        deviceState: {
          ...deviceState,
          recoveryCharacterIndex,
          recoveryWordIndex,
        },
      }
    }
    case WalletActions.OPEN_KEEPKEY_PASSPHRASE:
      return {
        ...state,
        modal: true,
        modalType: KeyManager.KeepKey,
        showBackButton: false,
        deviceId: action.payload.deviceId,
        initialRoute: KeepKeyRoutes.Passphrase,
      }
    case WalletActions.OPEN_KEEPKEY_INITIALIZE:
      return {
        ...state,
        modal: true,
        showBackButton: false,
        disconnectOnCloseModal: true,
        modalType: KeyManager.KeepKey,
        deviceId: action.payload.deviceId,
        initialRoute: KeepKeyRoutes.FactoryState,
      }
    case WalletActions.OPEN_KEEPKEY_RECOVERY:
      return {
        ...state,
        modal: true,
        modalType: KeyManager.KeepKey,
        deviceId: action.payload.deviceId,
        initialRoute: KeepKeyRoutes.NewRecoverySentence,
      }
    case WalletActions.OPEN_KEEPKEY_RECOVERY_SYNTAX_FAILURE:
      return {
        ...state,
        modal: true,
        modalType: KeyManager.KeepKey,
        deviceId: action.payload.deviceId,
        initialRoute: KeepKeyRoutes.RecoverySentenceInvalid,
      }
    case WalletActions.SET_LOCAL_WALLET_LOADING:
      return { ...state, isLoadingLocalWallet: action.payload }
    case WalletActions.RESET_STATE:
      const resetProperties = omit(initialState, ['keyring', 'adapters', 'modal', 'deviceId'])
      // reset wallet meta in redux store
      store.dispatch(localWalletSlice.actions.clearLocalWallet())
      store.dispatch(portfolioSlice.actions.setWalletMeta(undefined))
      return { ...state, ...resetProperties }
    // TODO: Remove this once we update SET_DEVICE_STATE to allow explicitly setting falsey values
    case WalletActions.RESET_LAST_DEVICE_INTERACTION_STATE: {
      const { deviceState } = state
      return {
        ...state,
        deviceState: {
          ...deviceState,
          lastDeviceInteractionStatus: undefined,
        },
      }
    }
    case WalletActions.DOWNLOAD_UPDATER:
      return {
        ...state,
        modal: true,
        modalType: KeyManager.KeepKey,
        initialRoute: KeepKeyRoutes.DownloadUpdater,
      }
    case WalletActions.OPEN_KEEPKEY_DISCONNECT:
      return {
        ...state,
        modal: true,
        showBackButton: false,
        modalType: KeyManager.KeepKey,
        initialRoute: KeepKeyRoutes.Disconnect,
      }
    case WalletActions.SET_NATIVE_PENDING_DEVICE_ID:
      store.dispatch(localWalletSlice.actions.clearLocalWallet())
      store.dispatch(portfolioSlice.actions.setWalletMeta(undefined))
      return {
        ...state,
        isConnected: false,
        deviceId: '',
        walletInfo: null,
        nativeWalletPendingDeviceId: action.payload,
      }
    case WalletActions.RESET_NATIVE_PENDING_DEVICE_ID:
      return {
        ...state,
        nativeWalletPendingDeviceId: null,
      }
    default:
      return state
  }
}

const getInitialState = () => {
  const localWalletType = selectWalletType(store.getState())
  const localWalletDeviceId = selectWalletDeviceId(store.getState())
  if (localWalletType && localWalletDeviceId) {
    /**
     * set isLoadingLocalWallet->true to bypass splash screen
     */
    return {
      ...initialState,
      isLoadingLocalWallet: true,
    }
  }
  return initialState
}

export const WalletProvider = ({ children }: { children: React.ReactNode }): JSX.Element => {
  // External, exposed state to be consumed with useWallet()
  const [state, dispatch] = useReducer(reducer, getInitialState())
  const isDarkMode = useColorModeValue(false, true)

  // Internal state, for memoization and persistence purposes only
  const {
    localWalletType: walletType,
    localWalletDeviceId,
    setLocalWallet,
    setLocalNativeWalletName,
  } = useLocalWallet()

  const mipdProviders = useMipdProviders()

  const getAdapter: GetAdapter = useCallback(
    async (keyManager, index = 0) => {
      // DO NOT MOVE ME OUTSIDE OF THIS FUNCTION
      // This not being a `useSelector` hook is intentional, we are rugged by stale closures here
      // and cannot be exhaustive in the deps we use either or the app will be turbo broken
      const rdns = selectWalletRdns(store.getState())
      const maybeMipdProvider = mipdProviders.find(
        provider => provider.info.rdns === (state.modalType ?? rdns),
      )

      let currentStateAdapters = state.adapters

      // Check if adapter is already in the state
      // Note - for MM (and other mipd providers), we always re-instantiate/set, because the MIPD provider may have changed
      let adapterInstance = currentStateAdapters[keyManager]

      if (!adapterInstance || !!maybeMipdProvider) {
        // If not, create a new instance of the adapter
        try {
          const Adapter = await SUPPORTED_WALLETS[keyManager].adapters[index].loadAdapter()
          const keyManagerOptions = (() => {
            if (keyManager === KeyManager.MetaMask && maybeMipdProvider)
              return maybeMipdProvider.info.rdns
            // MetaMask connect *intent* - MM may not be installed, and we need to pass the rdns for onboarding purposes
            if (keyManager === KeyManager.MetaMask && state.modalType === METAMASK_RDNS)
              return METAMASK_RDNS
            return getKeyManagerOptions(keyManager, isDarkMode)
          })()
          // @ts-ignore tsc is drunk as well, not narrowing to the specific adapter and its KeyManager options here
          // eslint is drunk, this isn't a hook
          // eslint-disable-next-line react-hooks/rules-of-hooks
          adapterInstance = Adapter.useKeyring(state.keyring, keyManagerOptions)

          if (adapterInstance) {
            currentStateAdapters[keyManager] = adapterInstance
            // Set it in wallet state for later use
            dispatch({ type: WalletActions.SET_ADAPTERS, payload: currentStateAdapters })
          }
        } catch (e) {
          console.error(e)
          return null
        }
      }

      if (!adapterInstance) return null

      return adapterInstance
    },
    [isDarkMode, mipdProviders, state.adapters, state.keyring, state.modalType],
  )

  const disconnect = useCallback(() => {
    /**
     * in case of KeepKey placeholder wallet,
     * the disconnect function is undefined
     */
    state.wallet?.disconnect?.()
    dispatch({ type: WalletActions.RESET_STATE })
  }, [state.wallet])

  const load = useCallback(() => {
    const localWalletType = walletType

    if (localWalletType && localWalletDeviceId) {
      ;(async () => {
        const currentAdapters = state.adapters ?? ({} as AdaptersByKeyManager)

        switch (localWalletType) {
          case KeyManager.Mobile:
            try {
              // Get the adapter again in each switch case to narrow down the adapter type
              const mobileAdapter = await getAdapter(localWalletType, 0)

              if (mobileAdapter) {
                currentAdapters[localWalletType] = mobileAdapter
                dispatch({ type: WalletActions.SET_ADAPTERS, payload: currentAdapters })
                // Fixes issue with wallet `type` being null when the wallet is loaded from state
                dispatch({
                  type: WalletActions.SET_CONNECTOR_TYPE,
                  payload: { modalType: localWalletType, isMipdProvider: false },
                })
              }
              const w = await getWallet(localWalletDeviceId)
              if (w && w.mnemonic && w.label) {
                const localMobileWallet = await mobileAdapter?.pairDevice(localWalletDeviceId)

                if (localMobileWallet) {
                  localMobileWallet.loadDevice({ label: w.label, mnemonic: w.mnemonic })
                  const { name, icon } = MobileConfig
                  dispatch({
                    type: WalletActions.SET_WALLET,
                    payload: {
                      wallet: localMobileWallet,
                      name,
                      icon,
                      deviceId: w.id || localWalletDeviceId,
                      meta: { label: w.label },
                      connectedType: KeyManager.Mobile,
                    },
                  })
                  dispatch({
                    type: WalletActions.SET_IS_CONNECTED,
                    payload: true,
                  })
                  // Turn off the loading spinner for the wallet button in
                  dispatch({ type: WalletActions.SET_LOCAL_WALLET_LOADING, payload: false })
                } else {
                  disconnect()
                }
              } else {
                // in the case we return a null from the mobile app and fail to get the wallet
                // we want to disconnect and return the user back to the splash screen
                disconnect()
              }
            } catch (e) {
              console.error(e)
            }
            break
          case KeyManager.Native:
            // Get the adapter again in each switch case to narrow down the adapter type
            const nativeAdapter = await getAdapter(localWalletType)
            if (nativeAdapter) {
              currentAdapters[localWalletType] = nativeAdapter
              dispatch({ type: WalletActions.SET_ADAPTERS, payload: currentAdapters })
              // Fixes issue with wallet `type` being null when the wallet is loaded from state
              dispatch({
                type: WalletActions.SET_CONNECTOR_TYPE,
                payload: { modalType: localWalletType, isMipdProvider: false },
              })
            }

            const localNativeWallet = await nativeAdapter?.pairDevice(localWalletDeviceId)
            if (localNativeWallet) {
              /**
               * This will eventually fire an event, which the ShapeShift wallet
               * password modal will be shown
               */
              await localNativeWallet.initialize()
            } else {
              disconnect()
            }
            break
          // We don't want to pairDevice() for ledger here - this will run on app load and won't work, as WebUSB `requestPermission` must be
          // called from a user gesture. Instead, we'll pair the device when the user clicks the "Pair Device` button in Ledger `<Connect />`
          // case KeyManager.Ledger:
          // const ledgerWallet = await state.adapters.get(KeyManager.Ledger)?.[0].pairDevice()
          // return ledgerWallet
          case KeyManager.KeepKey:
            try {
              const localKeepKeyWallet = await (async () => {
                const maybeWallet = state.keyring.get(localWalletDeviceId)
                if (maybeWallet) return maybeWallet
                const sdk = await setupKeepKeySDK()
                // Get the adapter again in each switch case to narrow down the adapter type
                // If the SDK is defined, we're in the context of KK desktop and should load the first (REST) adapter
                // Else we should load the second adapter i.e the regular KK WebUSB one
                const keepKeyAdapter = await getAdapter(KeyManager.KeepKey, sdk ? 0 : 1)
                if (!keepKeyAdapter) return

                currentAdapters[localWalletType] = keepKeyAdapter
                dispatch({ type: WalletActions.SET_ADAPTERS, payload: currentAdapters })
                // Fixes issue with wallet `type` being null when the wallet is loaded from state
                dispatch({
                  type: WalletActions.SET_CONNECTOR_TYPE,
                  payload: { modalType: localWalletType, isMipdProvider: false },
                })

                // @ts-ignore TODO(gomes): FIXME, most likely borked because of WebUSBKeepKeyAdapter
                return await keepKeyAdapter.pairDevice(sdk)
              })()

              /**
               * if localKeepKeyWallet is not null it means
               * KeepKey remained connected during the reload
               */
              if (localKeepKeyWallet) {
                const { name, icon } = SUPPORTED_WALLETS[KeyManager.KeepKey]
                const deviceId = await localKeepKeyWallet.getDeviceID()
                // This gets the firmware version needed for some KeepKey "supportsX" functions
                await localKeepKeyWallet.getFeatures()
                // Show the label from the wallet instead of a generic name
                const label = (await localKeepKeyWallet.getLabel()) || name

                await localKeepKeyWallet.initialize()

                dispatch({
                  type: WalletActions.SET_WALLET,
                  payload: {
                    wallet: localKeepKeyWallet,
                    name,
                    icon,
                    deviceId,
                    meta: { label },
                    connectedType: KeyManager.KeepKey,
                  },
                })
                dispatch({
                  type: WalletActions.SET_IS_CONNECTED,
                  payload: true,
                })
              } else {
                disconnect()
              }
            } catch (e) {
              disconnect()
            }
            dispatch({ type: WalletActions.SET_LOCAL_WALLET_LOADING, payload: false })
            break
          case KeyManager.MetaMask:
            // Get the adapter again in each switch case to narrow down the adapter type
            const metamaskAdapter = await getAdapter(localWalletType)

            if (metamaskAdapter) {
              currentAdapters[localWalletType] = metamaskAdapter
              dispatch({ type: WalletActions.SET_ADAPTERS, payload: currentAdapters })
              // Fixes issue with wallet `type` being null when the wallet is loaded from state
              dispatch({
                type: WalletActions.SET_CONNECTOR_TYPE,
                payload: { modalType: metamaskAdapter.providerRdns, isMipdProvider: true },
              })
            }

            const localMetaMaskWallet = await metamaskAdapter?.pairDevice()
            if (localMetaMaskWallet) {
              const { name, icon } = SUPPORTED_WALLETS[KeyManager.MetaMask]
              try {
                await localMetaMaskWallet.initialize()
                const deviceId = await localMetaMaskWallet.getDeviceID()
                dispatch({
                  type: WalletActions.SET_WALLET,
                  payload: {
                    wallet: localMetaMaskWallet,
                    name,
                    icon,
                    deviceId,
                    connectedType: KeyManager.MetaMask,
                  },
                })
                dispatch({ type: WalletActions.SET_IS_LOCKED, payload: false })
                dispatch({
                  type: WalletActions.SET_IS_CONNECTED,
                  payload: true,
                })
              } catch (e) {
                disconnect()
              }
            } else {
              disconnect()
            }
            dispatch({ type: WalletActions.SET_LOCAL_WALLET_LOADING, payload: false })
            break
          case KeyManager.Phantom:
            // Get the adapter again in each switch case to narrow down the adapter type
            const phantomAdapter = await getAdapter(localWalletType)

            if (phantomAdapter) {
              currentAdapters[localWalletType] = phantomAdapter
              dispatch({ type: WalletActions.SET_ADAPTERS, payload: currentAdapters })
              // Fixes issue with wallet `type` being null when the wallet is loaded from state
              dispatch({
                type: WalletActions.SET_CONNECTOR_TYPE,
                payload: { modalType: localWalletType, isMipdProvider: false },
              })
            }

            const localPhantomWallet = await phantomAdapter?.pairDevice()
            if (localPhantomWallet) {
              const { name, icon } = SUPPORTED_WALLETS[KeyManager.Phantom]
              try {
                await localPhantomWallet.initialize()
                const deviceId = await localPhantomWallet.getDeviceID()
                dispatch({
                  type: WalletActions.SET_WALLET,
                  payload: {
                    wallet: localPhantomWallet,
                    name,
                    icon,
                    deviceId,
                    connectedType: KeyManager.Phantom,
                  },
                })
                dispatch({ type: WalletActions.SET_IS_LOCKED, payload: false })
                dispatch({
                  type: WalletActions.SET_IS_CONNECTED,
                  payload: true,
                })
              } catch (e) {
                disconnect()
              }
            } else {
              disconnect()
            }
            dispatch({ type: WalletActions.SET_LOCAL_WALLET_LOADING, payload: false })
            break
          case KeyManager.Coinbase:
            // Get the adapter again in each switch case to narrow down the adapter type
            const coinbaseAdapter = await getAdapter(localWalletType)

            if (coinbaseAdapter) {
              currentAdapters[localWalletType] = coinbaseAdapter
              dispatch({ type: WalletActions.SET_ADAPTERS, payload: currentAdapters })
              // Fixes issue with wallet `type` being null when the wallet is loaded from state
              dispatch({
                type: WalletActions.SET_CONNECTOR_TYPE,
                payload: { modalType: localWalletType, isMipdProvider: false },
              })
            }

            const localCoinbaseWallet = await coinbaseAdapter?.pairDevice()
            if (localCoinbaseWallet) {
              const { name, icon } = SUPPORTED_WALLETS[KeyManager.Coinbase]
              try {
                await localCoinbaseWallet.initialize()
                const deviceId = await localCoinbaseWallet.getDeviceID()
                dispatch({
                  type: WalletActions.SET_WALLET,
                  payload: {
                    wallet: localCoinbaseWallet,
                    name,
                    icon,
                    deviceId,
                    connectedType: KeyManager.Coinbase,
                  },
                })
                dispatch({ type: WalletActions.SET_IS_LOCKED, payload: false })
                dispatch({
                  type: WalletActions.SET_IS_CONNECTED,
                  payload: true,
                })
              } catch (e) {
                disconnect()
              }
            } else {
              disconnect()
            }
            dispatch({ type: WalletActions.SET_LOCAL_WALLET_LOADING, payload: false })
            break

          case KeyManager.Keplr:
            // Get the adapter again in each switch case to narrow down the adapter type
            const keplrAdapter = await getAdapter(localWalletType)

            if (keplrAdapter) {
              currentAdapters[localWalletType] = keplrAdapter
              dispatch({ type: WalletActions.SET_ADAPTERS, payload: currentAdapters })
              // Fixes issue with wallet `type` being null when the wallet is loaded from state
              dispatch({
                type: WalletActions.SET_CONNECTOR_TYPE,
                payload: { modalType: localWalletType, isMipdProvider: false },
              })
            }

            const localKeplrWallet = await keplrAdapter?.pairDevice()
            if (localKeplrWallet) {
              const { name, icon } = SUPPORTED_WALLETS[KeyManager.Keplr]
              try {
                await localKeplrWallet.initialize()
                const deviceId = await localKeplrWallet.getDeviceID()
                dispatch({
                  type: WalletActions.SET_WALLET,
                  payload: {
                    wallet: localKeplrWallet,
                    name,
                    icon,
                    deviceId,
                    connectedType: KeyManager.Keplr,
                  },
                })
                dispatch({
                  type: WalletActions.SET_IS_CONNECTED,
                  payload: true,
                })
              } catch (e) {
                disconnect()
              }
            } else {
              disconnect()
            }
            dispatch({ type: WalletActions.SET_LOCAL_WALLET_LOADING, payload: false })
            break
          case KeyManager.WalletConnectV2: {
            // Get the adapter again in each switch case to narrow down the adapter type
            const walletConnectV2Adapter = await getAdapter(localWalletType)

            if (walletConnectV2Adapter) {
              currentAdapters[localWalletType] = walletConnectV2Adapter
              dispatch({ type: WalletActions.SET_ADAPTERS, payload: currentAdapters })
              // Fixes issue with wallet `type` being null when the wallet is loaded from state
              dispatch({
                type: WalletActions.SET_CONNECTOR_TYPE,
                payload: { modalType: localWalletType, isMipdProvider: false },
              })
            }

            const localWalletConnectWallet = await walletConnectV2Adapter?.pairDevice()
            if (localWalletConnectWallet) {
              const { name, icon } = SUPPORTED_WALLETS[KeyManager.WalletConnectV2]
              try {
                await localWalletConnectWallet.initialize()
                const deviceId = await localWalletConnectWallet.getDeviceID()
                dispatch({
                  type: WalletActions.SET_WALLET,
                  payload: {
                    wallet: localWalletConnectWallet,
                    name,
                    icon,
                    deviceId,
                    connectedType: KeyManager.WalletConnectV2,
                  },
                })
                dispatch({ type: WalletActions.SET_IS_LOCKED, payload: false })
                dispatch({
                  type: WalletActions.SET_IS_CONNECTED,
                  payload: true,
                })
              } catch (e) {
                disconnect()
              }
            } else {
              disconnect()
            }
            dispatch({ type: WalletActions.SET_LOCAL_WALLET_LOADING, payload: false })
            break
          }
          default:
            /**
             * The fall-through case also handles clearing
             * any demo wallet state on refresh/rerender.
             */
            disconnect()
            break
        }
      })()
    }
    // eslint-disable-next-line react-hooks/exhaustive-deps
  }, [state.adapters, state.keyring])

  const connect = useCallback((type: KeyManager | string, isMipdProvider: boolean) => {
    // TODO(gomes): here we'll probably need to add some isMipdProvider checks too
    // and maybe ProviderInfo (name, icon etc) so that the modal can be fully programmatic e2e?
    dispatch({
      type: WalletActions.SET_CONNECTOR_TYPE,
      payload: isMipdProvider
        ? { modalType: type, isMipdProvider }
        : { modalType: type as KeyManager, isMipdProvider },
    })
    const supportedWallet = isMipdProvider
      ? SUPPORTED_WALLETS[KeyManager.MetaMask]
      : SUPPORTED_WALLETS[type as KeyManager]
    const routeIndex = findIndex(supportedWallet.routes, ({ path }) =>
      String(path).endsWith('connect'),
    )
    if (routeIndex > -1) {
      dispatch({
        type: WalletActions.SET_INITIAL_ROUTE,
        payload: supportedWallet.routes[routeIndex].path as string,
      })
    }
  }, [])

  const connectDemo = useCallback(async () => {
    const { name, icon, adapters } = SUPPORTED_WALLETS[KeyManager.Demo]
    // For the demo wallet, we use the name, DemoWallet, as the deviceId
    const deviceId = name
    setLocalWallet({ type: KeyManager.Demo, deviceId })
    setLocalNativeWalletName(name)
    dispatch({ type: WalletActions.SET_LOCAL_WALLET_LOADING, payload: true })

    try {
      const Adapter = await adapters[0].loadAdapter()
      // eslint is drunk, this isn't a hook
      // eslint-disable-next-line react-hooks/rules-of-hooks
      const adapterInstance = Adapter.useKeyring(state.keyring)

      const wallet = (await adapterInstance.pairDevice(deviceId)) as NativeHDWallet
      const { create } = Dummy.BIP39.Mnemonic
      await wallet.loadDevice({
        mnemonic: await create(PublicWalletXpubs),
        deviceId,
      })
      await wallet.initialize()
      dispatch({
        type: WalletActions.SET_WALLET,
        payload: {
          isDemoWallet: true,
          wallet,
          name,
          icon,
          deviceId,
          meta: { label: name },
          connectedType: KeyManager.Demo,
        },
      })
      dispatch({
        type: WalletActions.SET_IS_CONNECTED,
        payload: false,
      })
    } catch (error) {
      console.error(error)
    } finally {
      dispatch({ type: WalletActions.SET_LOCAL_WALLET_LOADING, payload: false })
    }
  }, [setLocalNativeWalletName, setLocalWallet, state.keyring])

  const create = useCallback((type: KeyManager) => {
    dispatch({
      type: WalletActions.SET_CONNECTOR_TYPE,
      payload: { modalType: type, isMipdProvider: false },
    })
    const routeIndex = findIndex(SUPPORTED_WALLETS[type]?.routes, ({ path }) =>
      String(path).endsWith('create'),
    )
    if (routeIndex > -1) {
      dispatch({
        type: WalletActions.SET_INITIAL_ROUTE,
        payload: SUPPORTED_WALLETS[type].routes[routeIndex].path as string,
      })
    }
  }, [])

  const importWallet = useCallback((type: KeyManager) => {
    dispatch({
      type: WalletActions.SET_CONNECTOR_TYPE,
      payload: { modalType: type, isMipdProvider: false },
    })
    const routeIndex = findIndex(SUPPORTED_WALLETS[type]?.routes, ({ path }) =>
      String(path).endsWith('import'),
    )
    if (routeIndex > -1) {
      dispatch({
        type: WalletActions.SET_INITIAL_ROUTE,
        payload: SUPPORTED_WALLETS[type].routes[routeIndex].path as string,
      })
    }
  }, [])

  const setDeviceState = useCallback((deviceState: Partial<DeviceState>) => {
    dispatch({
      type: WalletActions.SET_DEVICE_STATE,
      payload: deviceState,
    })
  }, [])

  useEffect(() => load(), [load, state.keyring])

  useKeyringEventHandler(state)
  useNativeEventHandler(state, dispatch)
  useWalletConnectV2EventHandler(state, dispatch)
  useKeepKeyEventHandler(state, dispatch, load, setDeviceState)
  useLedgerEventHandler(state, dispatch, load, setDeviceState)
  useEip1993EventHandler({ state, getAdapter, dispatch })

  const value: IWalletContext = useMemo(
    () => ({
      state,
      getAdapter,
      dispatch,
      connect,
      create,
      importWallet,
      disconnect,
      load,
      setDeviceState,
      connectDemo,
    }),
    [
      state,
      getAdapter,
      connect,
      create,
      importWallet,
      disconnect,
      load,
      setDeviceState,
      connectDemo,
    ],
  )

  return (
    <WalletContext.Provider value={value}>
      {children}
      <WalletViewsRouter />
    </WalletContext.Provider>
  )
}<|MERGE_RESOLUTION|>--- conflicted
+++ resolved
@@ -20,17 +20,12 @@
 import { useWalletConnectV2EventHandler } from 'context/WalletProvider/WalletConnectV2/useWalletConnectV2EventHandler'
 import { METAMASK_RDNS, useMipdProviders } from 'lib/mipd'
 import { localWalletSlice } from 'state/slices/localWalletSlice/localWalletSlice'
-<<<<<<< HEAD
-import { selectWalletDeviceId, selectWalletType } from 'state/slices/localWalletSlice/selectors'
-import { portfolio as portfolioSlice } from 'state/slices/portfolioSlice/portfolioSlice'
-=======
 import {
   selectWalletDeviceId,
   selectWalletRdns,
   selectWalletType,
 } from 'state/slices/localWalletSlice/selectors'
-import { portfolio } from 'state/slices/portfolioSlice/portfolioSlice'
->>>>>>> 9cc49695
+import { portfolio as portfolioSlice } from 'state/slices/portfolioSlice/portfolioSlice'
 import { store } from 'state/store'
 
 import type { ActionTypes } from './actions'
@@ -102,10 +97,7 @@
   keepKeyPinRequestType: PinMatrixRequestType | null
   deviceState: DeviceState
   disconnectOnCloseModal: boolean
-<<<<<<< HEAD
   nativeWalletPendingDeviceId: string | null
-}
-=======
 } & (
   | {
       modalType: KeyManager | null
@@ -116,7 +108,6 @@
       isMipdProvider: true
     }
 )
->>>>>>> 9cc49695
 
 const initialState: InitialState = {
   keyring: new Keyring(),
