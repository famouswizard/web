--- conflicted
+++ resolved
@@ -48,10 +48,6 @@
 import { preferences } from 'state/slices/preferencesSlice/preferencesSlice'
 import {
   selectAssetIds,
-<<<<<<< HEAD
-  selectIsMarketDataLoaded,
-=======
->>>>>>> b829f2d7
   selectPortfolioAccounts,
   selectPortfolioAssetIds,
   selectPortfolioLoadingStatus,
