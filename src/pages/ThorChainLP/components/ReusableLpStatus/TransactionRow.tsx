--- conflicted
+++ resolved
@@ -165,16 +165,11 @@
   const memo = useMemo(() => {
     if (thorchainNotationAssetId === undefined) return null
     if (opportunityType === 'sym' && !pairAssetAddress) return null
-    const maybePairAssetAddress = opportunityType === 'sym' ? pairAssetAddress! : ''
 
     const pairedAddress = pairAssetAddress ?? ''
 
     return isDeposit
-<<<<<<< HEAD
       ? `+:${thorchainNotationAssetId}:${pairedAddress}:${THORCHAIN_AFFILIATE_NAME}:${confirmedQuote.feeBps}`
-=======
-      ? `+:${thorchainNotationAssetId}:${maybePairAssetAddress}:ss:${confirmedQuote.feeBps}`
->>>>>>> 3677b5d0
       : `-:${thorchainNotationAssetId}:${confirmedQuote.withdrawalBps}`
   }, [isDeposit, thorchainNotationAssetId, pairAssetAddress, confirmedQuote, opportunityType])
 
