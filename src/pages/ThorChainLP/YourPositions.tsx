--- conflicted
+++ resolved
@@ -254,12 +254,7 @@
   }
 
   return (
-<<<<<<< HEAD
     <Main headerComponent={headerComponent} isSubPage>
-=======
-    <Main headerComponent={headerComponent}>
-      <SEO title={translate('pools.yourPositions.yourPositions')} />
->>>>>>> 95f31007
       <Stack>
         {!positions ? (
           new Array(2).fill(null).map((_, i) => <Skeleton key={i} height={16} />)
