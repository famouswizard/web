import { Button, Flex, type GridProps, SimpleGrid, Skeleton, Stack } from '@chakra-ui/react'
import type { AccountId, AssetId } from '@shapeshiftoss/caip'
import type { Asset } from '@shapeshiftoss/types'
import { useCallback, useMemo } from 'react'
import { RiExchangeFundsLine } from 'react-icons/ri'
import { useTranslate } from 'react-polyglot'
import { generatePath, useHistory } from 'react-router'
import { Amount } from 'components/Amount/Amount'
import { HelperTooltip } from 'components/HelperTooltip/HelperTooltip'
import { Main } from 'components/Layout/Main'
import { SEO } from 'components/Layout/Seo'
import { ResultsEmpty } from 'components/ResultsEmpty'
import { AssetCell } from 'components/StakingVaults/Cells'
import { RawText, Text } from 'components/Text'
import type { TextPropTypes } from 'components/Text/Text'
import { bnOrZero } from 'lib/bignumber/bignumber'
import { isSome } from 'lib/utils'
import { selectAccountNumberByAccountId } from 'state/slices/selectors'
import { useAppSelector } from 'state/store'

import { LendingHeader } from './components/LendingHeader'
import { useAllLendingPositionsData } from './hooks/useAllLendingPositionsData'
import { useLendingPositionData } from './hooks/useLendingPositionData'
import { useLendingSupportedAssets } from './hooks/useLendingSupportedAssets'
import { useRepaymentLockData } from './hooks/useRepaymentLockData'

const emptyIcon = <RiExchangeFundsLine color='pink.200' />

export const lendingRowGrid: GridProps['gridTemplateColumns'] = {
  base: 'minmax(150px, 1fr) repeat(1, minmax(40px, max-content))',
  lg: '200px repeat(3, 1fr)',
  xl: '200px repeat(4, 1fr)',
}
const reverseMobileDisplay = {
  base: 'block',
  lg: 'none',
}
const mobileDisplay = {
  base: 'none',
  lg: 'flex',
}

const largeDisplay = {
  base: 'none',
  xl: 'flex',
}

const mobilePadding = {
  base: 4,
  lg: 4,
  xl: 0,
}

const listMargin = {
  base: 0,
  lg: 0,
  xl: -4,
}

const alignItems = {
  base: 'flex-end',
  lg: 'flex-start',
}

type LendingRowGridProps = {
  asset: Asset
  accountId: AccountId
  onPoolClick: (assetId: AssetId, accountId: AccountId) => void
}

const LendingRowGrid = ({ asset, accountId, onPoolClick }: LendingRowGridProps) => {
  const translate = useTranslate()
  const { data: lendingPositionData, isLoading: isLendingPositionDataLoading } =
    useLendingPositionData({
      assetId: asset.assetId,
      accountId,
    })

  const useRepaymentLockDataArgs = useMemo(
    () => ({
      assetId: asset.assetId,
      accountId,
      // When fetching position repayment lock, we want to ensure there's an AccountId and AssetId
      // or we would fetch the default network's repayment lock instead
      // these should be defined according to types but you never know
      enabled: Boolean(asset.assetId && accountId),
    }),
    [asset.assetId, accountId],
  )
  const { data: repaymentLockData, isSuccess: isRepaymentLockSuccess } =
    useRepaymentLockData(useRepaymentLockDataArgs)

  const handlePoolClick = useCallback(() => {
    onPoolClick(asset.assetId, accountId)
  }, [accountId, asset.assetId, onPoolClick])

  const accountNumberFilter = useMemo(
    () => ({ assetId: asset.assetId, accountId }),
    [accountId, asset.assetId],
  )
  const accountNumber = useAppSelector(s => selectAccountNumberByAccountId(s, accountNumberFilter))
  const accountNumberTranslation: TextPropTypes['translation'] = useMemo(
    () => ['accounts.accountNumber', { accountNumber }],
    [accountNumber],
  )

  const isRepaymentLocked = bnOrZero(repaymentLockData).gt(0)

  if (
    lendingPositionData &&
    bnOrZero(lendingPositionData.collateralBalanceCryptoPrecision)
      .plus(lendingPositionData.debtBalanceFiatUserCurrency)
      .isZero()
  )
    return null

  return (
    <Stack mx={listMargin}>
      <Button
        variant='ghost'
        display='grid'
        gridTemplateColumns={lendingRowGrid}
        columnGap={4}
        alignItems='center'
        textAlign='left'
        py={4}
        width='full'
        height='auto'
        color='text.base'
        onClick={handlePoolClick}
      >
        <AssetCell assetId={asset.assetId} />
        <Skeleton isLoaded={!isLendingPositionDataLoading} display={mobileDisplay}>
          <Stack spacing={0}>
            <Text translation={accountNumberTranslation} />
          </Stack>
        </Skeleton>
        <Skeleton isLoaded={!isLendingPositionDataLoading}>
          <Stack spacing={0} alignItems={alignItems}>
            <Amount.Fiat value={lendingPositionData?.debtBalanceFiatUserCurrency ?? '0'} />
            <RawText
              color={isRepaymentLocked ? 'text.subtle' : 'green.500'}
              display={reverseMobileDisplay}
              fontSize='xs'
            >
              {isRepaymentLocked
                ? translate('lending.daysUntilRepayment', { numDays: repaymentLockData })
                : translate('lending.repaymentAvailable')}
            </RawText>
          </Stack>
        </Skeleton>
        <Skeleton isLoaded={!isLendingPositionDataLoading} display={mobileDisplay}>
          <Stack spacing={0}>
            <Amount.Crypto
              value={lendingPositionData?.collateralBalanceCryptoPrecision ?? '0'}
              symbol={asset.symbol}
            />
            <Amount.Fiat
              value={lendingPositionData?.collateralBalanceFiatUserCurrency ?? '0'}
              fontSize='sm'
              color='text.subtle'
            />
          </Stack>
        </Skeleton>
        <Skeleton isLoaded={isRepaymentLockSuccess} display={largeDisplay}>
          <RawText color={isRepaymentLocked ? 'white' : 'green.500'}>
            {isRepaymentLocked
              ? translate('lending.repaymentDays', { numDays: repaymentLockData })
              : translate('lending.unlocked')}
          </RawText>
        </Skeleton>
      </Button>
    </Stack>
  )
}

const LendingRowAssetAccountsGrids = ({
  asset,
  onPoolClick: handlePoolClick,
}: Omit<LendingRowGridProps, 'accountId'>) => {
  const {
    isLoading: isAllLendingPositionsDataLoading,
    positions,
    isActive,
  } = useAllLendingPositionsData({
    assetId: asset.assetId,
  })

  const grids = useMemo(() => {
    if (!isActive && !isAllLendingPositionsDataLoading) return null
    return positions
      .map(({ data }) => data)
      .filter(isSome)
      .map(position => (
        <LendingRowGrid
          asset={asset}
          accountId={position.accountId}
          onPoolClick={handlePoolClick}
        />
      ))
  }, [asset, handlePoolClick, isActive, isAllLendingPositionsDataLoading, positions])

  return <>{grids}</>
}

export const YourLoans = () => {
  const translate = useTranslate()
  const lendingHeader = useMemo(() => <LendingHeader />, [])

  const { data: lendingSupportedAssets } = useLendingSupportedAssets({ type: 'collateral' })

  const history = useHistory()

  const handlePoolClick = useCallback(
    (assetId: AssetId, accountId: AccountId) => {
      history.push(generatePath('/lending/poolAccount/:accountId/:assetId', { accountId, assetId }))
    },
    [history],
  )

  const { isActive, isLoading: isAllLendingPositionsDataLoading } = useAllLendingPositionsData()

  const lendingRowGrids = useMemo(() => {
    if (!lendingSupportedAssets) return new Array(2).fill(null).map(() => <Skeleton height={16} />)
    if (isAllLendingPositionsDataLoading) return null

    return isActive ? (
      lendingSupportedAssets.map(asset => (
        <LendingRowAssetAccountsGrids asset={asset} onPoolClick={handlePoolClick} />
      ))
    ) : (
      <ResultsEmpty
        title='lending.yourLoans.emptyTitle'
        body='lending.yourLoans.emptyBody'
        icon={emptyIcon}
      />
    )
  }, [handlePoolClick, isActive, isAllLendingPositionsDataLoading, lendingSupportedAssets])

  const renderHeader = useMemo(() => {
    return isActive ? (
      <SimpleGrid
        gridTemplateColumns={lendingRowGrid}
        columnGap={4}
        color='text.subtle'
        fontWeight='bold'
        fontSize='sm'
        px={mobilePadding}
      >
        <Text translation='lending.pool' />
        <Flex display={mobileDisplay}>
          <HelperTooltip label={translate('assets.assetDetails.assetAccounts.account')}>
            <Text translation='assets.assetDetails.assetAccounts.account' textAlign='right' />
          </HelperTooltip>
        </Flex>

        <HelperTooltip label={translate('lending.outstandingDebt')}>
          <Text translation='lending.outstandingDebt' textAlign='right' />
        </HelperTooltip>

        <Flex display={mobileDisplay}>
          <HelperTooltip label={translate('lending.collateralValue')}>
            <Text translation='lending.collateralValue' textAlign='right' />
          </HelperTooltip>
        </Flex>
        <Flex display={largeDisplay}>
          <HelperTooltip label={translate('lending.repaymentLock')}>
            <Text translation='lending.repaymentLock' textAlign='right' />
          </HelperTooltip>
        </Flex>
      </SimpleGrid>
    ) : null
  }, [isActive, translate])

  return (
<<<<<<< HEAD
    <Main headerComponent={lendingHeader} isSubPage title={translate('lending.lending')}>
=======
    <Main headerComponent={lendingHeader}>
      <SEO title={translate('lending.yourLoans.yourLoans')} />
>>>>>>> 95f31007
      <Stack>
        {renderHeader}
        {lendingRowGrids}
      </Stack>
    </Main>
  )
}<|MERGE_RESOLUTION|>--- conflicted
+++ resolved
@@ -273,12 +273,7 @@
   }, [isActive, translate])
 
   return (
-<<<<<<< HEAD
     <Main headerComponent={lendingHeader} isSubPage title={translate('lending.lending')}>
-=======
-    <Main headerComponent={lendingHeader}>
-      <SEO title={translate('lending.yourLoans.yourLoans')} />
->>>>>>> 95f31007
       <Stack>
         {renderHeader}
         {lendingRowGrids}
