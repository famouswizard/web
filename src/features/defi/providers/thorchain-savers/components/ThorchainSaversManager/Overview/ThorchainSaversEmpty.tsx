import {
  Alert,
  Box,
  Button,
  Checkbox,
  Flex,
  Link,
  Stack,
  Tooltip,
  useColorModeValue,
} from '@chakra-ui/react'
import { type AssetId, thorchainAssetId } from '@shapeshiftoss/caip'
import { DefiModalContent } from 'features/defi/components/DefiModal/DefiModalContent'
import { EmptyOverview } from 'features/defi/components/EmptyOverview/EmptyOverview'
import type { ChangeEvent } from 'react'
import { useCallback, useMemo, useState } from 'react'
import { useTranslate } from 'react-polyglot'
import SaversVaultTop from 'assets/savers-vault-top.png'
import { AssetIcon } from 'components/AssetIcon'
import { FiatRampAction } from 'components/Modals/FiatRamps/FiatRampsCommon'
import { RawText, Text } from 'components/Text'
import type { TextPropTypes } from 'components/Text/Text'
import { useModal } from 'hooks/useModal/useModal'
import { bnOrZero } from 'lib/bignumber/bignumber'
import { selectSupportsFiatRampByAssetId } from 'state/apis/fiatRamps/selectors'
import {
  selectAssetById,
  selectPortfolioCryptoPrecisionBalanceByFilter,
  selectWalletConnectedChainIdsSorted,
} from 'state/slices/selectors'
import { useAppSelector } from 'state/store'

type ThorchainSaversEmptyProps = {
  assetId: AssetId
  onClick?: () => void
}

export const ThorchainSaversEmpty = ({ assetId, onClick }: ThorchainSaversEmptyProps) => {
  const translate = useTranslate()
  const { open: openFiatRamp } = useModal('fiatRamps')
  const asset = useAppSelector(state => selectAssetById(state, assetId))
  const filter = useMemo(() => ({ assetId }), [assetId])
  const assetSupportsBuy = useAppSelector(s => selectSupportsFiatRampByAssetId(s, filter))
  const cryptoBalance =
    useAppSelector(state => selectPortfolioCryptoPrecisionBalanceByFilter(state, filter)) ?? '0'
  const linkColor = useColorModeValue('blue.500', 'blue.200')
  const textShadow = useColorModeValue(
    '--chakra-colors-blackAlpha-50',
    '--chakra-colors-blackAlpha-400',
  )
  const backgroundColor = useColorModeValue('gray.100', 'darkNeutralAlpha.700')
  const isRunePool = assetId === thorchainAssetId

  const [hasAgreed, setHasAgreed] = useState(false)

  const handleHasAgreed = useCallback((e: ChangeEvent<HTMLInputElement>) => {
    setHasAgreed(e.target.checked)
  }, [])

  const walletConnectedChainIdsSorted = useAppSelector(selectWalletConnectedChainIdsSorted)
  const hasAccounts = useMemo(
    () => (asset && walletConnectedChainIdsSorted.includes(asset.chainId)) ?? false,
    [walletConnectedChainIdsSorted, asset],
  )

  const handleAssetBuyClick = useCallback(() => {
    openFiatRamp({ assetId, fiatRampAction: FiatRampAction.Buy })
  }, [assetId, openFiatRamp])

  const needAssetTranslation: TextPropTypes['translation'] = useMemo(
    () => ['common.needAsset', { asset: asset?.name }],
    [asset?.name],
  )

  const saversVaultDescriptionTranslation: TextPropTypes['translation'] = useMemo(
    () => [
      isRunePool
        ? 'defi.modals.saversVaults.runePoolDescription'
        : 'defi.modals.saversVaults.description',
      { asset: asset?.symbol },
    ],
    [asset?.symbol, isRunePool],
  )

  const renderFooter = useMemo(() => {
    if (!asset) return

    return (
      <Flex flexDir='column' gap={4} width='full'>
        {bnOrZero(cryptoBalance).eq(0) && assetSupportsBuy}
        <Alert status='info' justifyContent='space-between' borderRadius='xl'>
          <Flex gap={2} alignItems='center'>
            <AssetIcon assetId={asset.assetId} size='sm' />
            <Text fontWeight='bold' letterSpacing='-0.02em' translation={needAssetTranslation} />
          </Flex>
          <Button variant='ghost' size='sm' colorScheme='blue' onClick={handleAssetBuyClick}>
            {translate('common.buyNow')}
          </Button>
        </Alert>
        <Box borderRadius='xl' background={backgroundColor}>
          <Checkbox isChecked={hasAgreed} onChange={handleHasAgreed} p={4}>
            {translate('defi.modals.saversVaults.agreeRunePool.1')}
            <Link color={linkColor} isExternal href='#' marginLeft={1}>
              {translate('defi.modals.saversVaults.agreeRunePool.2')}
            </Link>
          </Checkbox>
        </Box>
        <Tooltip label={translate('defi.noAccountsOpportunities')} isDisabled={hasAccounts}>
          <Button
            size='lg'
            width='full'
            colorScheme='blue'
            isDisabled={!hasAccounts || (!hasAgreed && isRunePool)}
            onClick={onClick}
          >
            <Text translation='common.continue' />
          </Button>
        </Tooltip>
      </Flex>
    )
  }, [
    asset,
    cryptoBalance,
    assetSupportsBuy,
    needAssetTranslation,
    handleAssetBuyClick,
    translate,
    hasAccounts,
<<<<<<< HEAD
    handleHasAgreed,
    hasAgreed,
    linkColor,
    backgroundColor,
    isRunePool,
=======
    onClick,
>>>>>>> c3bac3d4
  ])

  const emptyOverviewAssets = useMemo(() => (asset ? [asset] : []), [asset])

  const description = useMemo(() => {
    if (isRunePool) return 'defi.modals.saversVaults.introducingRunePool'

    return 'defi.modals.saversVaults.introducingRunePool'
  }, [isRunePool])

  if (!asset) return null

  return (
    <DefiModalContent
      borderRadius='2xl'
      backgroundImage={SaversVaultTop}
      backgroundSize='cover'
      backgroundPosition='center -160px'
      backgroundRepeat='no-repeat'
    >
      <EmptyOverview assets={emptyOverviewAssets} footer={renderFooter}>
        <Stack spacing={4} justifyContent='center' mb={4}>
          <Text
            fontWeight='bold'
            fontSize='xl'
            letterSpacing='0.012em'
            translation={description}
            textShadow={`0 2px 2px var(${textShadow})`}
          />

          <Text
            fontSize='lg'
            translation={saversVaultDescriptionTranslation}
            textShadow={`0 2px 2px var(${textShadow})`}
            letterSpacing='0.009em'
          />
          <RawText color='text.subtle'>
            {`${translate('defi.modals.saversVaults.risksBody.1')} `}
            <Link
              color={linkColor}
              isExternal
              href='https://medium.com/thorchain/thorchain-savers-vaults-fc3f086b4057'
            >
              {translate('defi.modals.saversVaults.risksBody.2')}
            </Link>
            {` ${translate(
              isRunePool
                ? 'defi.modals.saversVaults.risksBody.runePool'
                : 'defi.modals.saversVaults.risksBody.3',
            )}`}
          </RawText>
        </Stack>
      </EmptyOverview>
    </DefiModalContent>
  )
}<|MERGE_RESOLUTION|>--- conflicted
+++ resolved
@@ -126,15 +126,12 @@
     handleAssetBuyClick,
     translate,
     hasAccounts,
-<<<<<<< HEAD
     handleHasAgreed,
     hasAgreed,
     linkColor,
     backgroundColor,
     isRunePool,
-=======
     onClick,
->>>>>>> c3bac3d4
   ])
 
   const emptyOverviewAssets = useMemo(() => (asset ? [asset] : []), [asset])
