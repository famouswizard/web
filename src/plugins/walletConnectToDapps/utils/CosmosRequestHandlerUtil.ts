import type { JsonRpcResult } from '@json-rpc-tools/utils'
import { formatJsonRpcResult } from '@json-rpc-tools/utils'
<<<<<<< HEAD
import type { AccountId, ChainId } from '@shapeshiftoss/caip'
import type { ChainAdapter, CosmosSdkChainId } from '@shapeshiftoss/chain-adapters'
=======
import type { AccountId } from '@shapeshiftoss/caip'
import type { ChainAdapter } from '@shapeshiftoss/chain-adapters'
>>>>>>> 5c0b7cb9
import { toAddressNList } from '@shapeshiftoss/chain-adapters'
import type { Cosmos, CosmosSignTx, HDWallet } from '@shapeshiftoss/hdwallet-core'
import type { AccountMetadata, CosmosSdkChainId } from '@shapeshiftoss/types'
import { getSdkError } from '@walletconnect/utils'
import type {
  CustomTransactionData,
  SupportedSessionRequest,
} from 'plugins/walletConnectToDapps/types'
import { CosmosSigningMethod } from 'plugins/walletConnectToDapps/types'
import { assertIsDefined } from 'lib/utils'

type ApproveCosmosRequestArgs = {
  requestEvent: SupportedSessionRequest
  wallet: HDWallet
  chainAdapter: ChainAdapter<CosmosSdkChainId>
  accountMetadata?: AccountMetadata
  customTransactionData?: CustomTransactionData
  accountId?: AccountId
  checkLedgerAppOpenIfLedgerConnected: (chainId: ChainId) => Promise<void>
}

export const approveCosmosRequest = async ({
  requestEvent,
  wallet,
  chainAdapter,
  accountMetadata,
  customTransactionData,
  checkLedgerAppOpenIfLedgerConnected,
}: ApproveCosmosRequestArgs): Promise<JsonRpcResult<string>> => {
  const { params, id } = requestEvent
  const { request } = params

  assertIsDefined(customTransactionData)
  assertIsDefined(accountMetadata)

  const bip44Params = accountMetadata.bip44Params
  const accountNumber = bip44Params.accountNumber
  const addressNList = toAddressNList(bip44Params)

  switch (request.method) {
    case CosmosSigningMethod.COSMOS_SIGN_AMINO:
      // TODO: Implement
      const txToSign: CosmosSignTx = {
        addressNList,
        tx: {
          // FIXME: proto-tx-builder requires a message length of 1, but sign messages have 0
          msg: request.params.signDoc.msgs as unknown as Cosmos.Msg[],
          fee: request.params.signDoc.fee,
          signatures: [],
          memo: request.params.signDoc.memo,
        },
        chain_id: request.params.signDoc.chain_id,
        account_number: accountNumber.toString(),
        sequence: request.params.signDoc.sequence,
        fee: 0, // fixme
      }
      const signedMessage = await chainAdapter.signTransaction({
        txToSign,
        wallet,
        checkLedgerAppOpenIfLedgerConnected,
      })
      return formatJsonRpcResult(id, signedMessage)

    case CosmosSigningMethod.COSMOS_SIGN_DIRECT: {
      // TODO: Implement
      return formatJsonRpcResult(1, 'signedMessage')
    }

    default:
      throw new Error(getSdkError('INVALID_METHOD').message)
  }
}<|MERGE_RESOLUTION|>--- conflicted
+++ resolved
@@ -1,12 +1,7 @@
 import type { JsonRpcResult } from '@json-rpc-tools/utils'
 import { formatJsonRpcResult } from '@json-rpc-tools/utils'
-<<<<<<< HEAD
 import type { AccountId, ChainId } from '@shapeshiftoss/caip'
-import type { ChainAdapter, CosmosSdkChainId } from '@shapeshiftoss/chain-adapters'
-=======
-import type { AccountId } from '@shapeshiftoss/caip'
 import type { ChainAdapter } from '@shapeshiftoss/chain-adapters'
->>>>>>> 5c0b7cb9
 import { toAddressNList } from '@shapeshiftoss/chain-adapters'
 import type { Cosmos, CosmosSignTx, HDWallet } from '@shapeshiftoss/hdwallet-core'
 import type { AccountMetadata, CosmosSdkChainId } from '@shapeshiftoss/types'
