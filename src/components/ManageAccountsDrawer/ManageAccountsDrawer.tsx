--- conflicted
+++ resolved
@@ -4,10 +4,6 @@
 
 import { DrawerWrapper } from './components/DrawerWrapper'
 import { ImportAccounts } from './components/ImportAccounts'
-<<<<<<< HEAD
-import { LedgerOpenApp } from './components/LedgerOpenApp'
-=======
->>>>>>> 457795d7
 import { SelectChain } from './components/SelectChain'
 
 export type ManageAccountsDrawerProps = {
@@ -27,11 +23,7 @@
   const [selectedChainId, setSelectedChainId] = useState<ChainId | null>(null)
 
   // TODO: Implement Ledger specific logic
-<<<<<<< HEAD
-  const isLedger = true
-=======
   const isLedger = false
->>>>>>> 457795d7
 
   const handleClose = useCallback(() => {
     setStep('selectChain')
@@ -43,14 +35,8 @@
       case 'selectChain':
         if (isLedger) {
           setStep('ledgerOpenApp')
-<<<<<<< HEAD
-        } else {
-          setStep('importAccounts')
-        }
-=======
         }
         setStep('importAccounts')
->>>>>>> 457795d7
         break
       case 'ledgerOpenApp':
         setStep('importAccounts')
@@ -104,17 +90,9 @@
         assertUnreachable(step)
     }
   }, [handleSelectChainId, handleClose, selectedChainId, step])
-<<<<<<< HEAD
-
-  const drawVariant = step === 'ledgerOpenApp' ? 'centered' : undefined
-
-  return (
-    <DrawerWrapper isOpen={isOpen} onClose={handleClose} variant={drawVariant}>
-=======
 
   return (
     <DrawerWrapper isOpen={isOpen} onClose={handleClose}>
->>>>>>> 457795d7
       {drawerContent}
     </DrawerWrapper>
   )
