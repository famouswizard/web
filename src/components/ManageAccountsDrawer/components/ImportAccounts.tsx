--- conflicted
+++ resolved
@@ -117,11 +117,7 @@
   const chainNamespaceDisplayName = asset?.networkName ?? ''
   const [accounts, setAccounts] = useState<{ accountNumber: number; accountId: AccountId }[]>([])
   const queryClient = useQueryClient()
-<<<<<<< HEAD
-  const isLoading = useIsFetching({ queryKey: ['accountManagement', 'accountIdWithActivity'] }) > 0
-=======
   const isLoading = useIsFetching({ queryKey: ['accountManagement'] }) > 0
->>>>>>> 457795d7
 
   // TODO:
   // when "done" is clicked, all enabled accounts for this chain will be upserted into the portfolio
