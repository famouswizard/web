--- conflicted
+++ resolved
@@ -26,7 +26,6 @@
 } from 'state/slices/selectors'
 import {
   selectActiveQuote,
-  // selectBuyAmountAfterFeesUserCurrency,
   selectIsTradeQuoteRequestAborted,
   selectShouldShowTradeQuoteOrAwaitInput,
 } from 'state/slices/tradeQuoteSlice/selectors'
@@ -337,15 +336,10 @@
         shouldDisablePreviewButton={isRecipientAddressEntryActive}
         swapperName={SwapperName.CowSwap}
         swapSource={SwapperName.CowSwap}
-<<<<<<< HEAD
         networkFeeFiatUserCurrency={'1.1234'}
-      />
-=======
-        totalNetworkFeeFiatPrecision={'1.1234'}
       >
         {renderedRecipientAddress}
       </SharedTradeInputFooter>
->>>>>>> e40803be
     )
   }, [
     buyAsset,
