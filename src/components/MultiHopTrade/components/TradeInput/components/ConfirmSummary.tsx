--- conflicted
+++ resolved
@@ -378,13 +378,8 @@
       buyAsset={buyAsset}
       hasUserEnteredAmount={hasUserEnteredAmount}
       sellAsset={sellAsset}
-<<<<<<< HEAD
-      sellAssetAccountId={sellAssetAccountId}
+      sellAccountId={sellAssetAccountId}
       networkFeeFiatUserCurrency={totalNetworkFeeFiatPrecision}
-=======
-      sellAccountId={sellAssetAccountId}
-      totalNetworkFeeFiatPrecision={totalNetworkFeeFiatPrecision}
->>>>>>> e40803be
       receiveSummaryDetails={receiveSummaryDetails}
     >
       <>
