--- conflicted
+++ resolved
@@ -21,18 +21,13 @@
   const [isApprovalInitiallyNeeded, setIsApprovalInitiallyNeeded] = useState<boolean | undefined>()
   const [isAllowanceResetNeeded, setIsAllowanceResetNeeded] = useState<boolean | undefined>()
 
-<<<<<<< HEAD
-  const { allowanceQueryResult, isApprovalRequired } = useIsApprovalRequired({
-    amountCryptoBaseUnit: tradeQuoteStep?.sellAmountIncludingProtocolFeesCryptoBaseUnit,
-    assetId: tradeQuoteStep?.sellAsset.assetId,
-    from: sellAssetAccountId ? fromAccountId(sellAssetAccountId).account : undefined,
-    spender: tradeQuoteStep?.allowanceContract,
-  })
-=======
-  const { isLoading, data: isApprovalNeededData } = useIsApprovalNeeded(
-    tradeQuoteStep,
-    sellAssetAccountId,
-  )
+  const { allowanceCryptoBaseUnitResult, isApprovalRequired, isAllowanceResetRequired } =
+    useIsApprovalRequired({
+      amountCryptoBaseUnit: tradeQuoteStep?.sellAmountIncludingProtocolFeesCryptoBaseUnit,
+      assetId: tradeQuoteStep?.sellAsset.assetId,
+      from: sellAssetAccountId ? fromAccountId(sellAssetAccountId).account : undefined,
+      spender: tradeQuoteStep?.allowanceContract,
+    })
 
   // Reset the approval requirements if the trade quote ID changes
   // IMPORTANT: This must be evaluated before the other useEffects to ensure that the initial approval requirements are reset
@@ -40,51 +35,32 @@
     setIsApprovalInitiallyNeeded(undefined)
     setIsAllowanceResetNeeded(undefined)
   }, [tradeQuoteId])
->>>>>>> c3bac3d4
 
   useEffect(() => {
     // We already have *initial* approval requirements. The whole intent of this hook is to return initial allowance requirements,
     // so we never want to overwrite them with subsequent allowance results.
     if (isApprovalInitiallyNeeded !== undefined) return
-<<<<<<< HEAD
-    // stop polling on first result
-    if (allowanceQueryResult.isLoading || isApprovalRequired === undefined) return
+    if (allowanceCryptoBaseUnitResult.isLoading || isApprovalRequired === undefined) return
 
     setIsApprovalInitiallyNeeded(isApprovalRequired)
-  }, [allowanceQueryResult.isLoading, isApprovalInitiallyNeeded, isApprovalRequired])
-=======
-
-    if (!isLoading && isApprovalNeededData?.isApprovalNeeded !== undefined) {
-      setIsApprovalInitiallyNeeded(isApprovalNeededData?.isApprovalNeeded)
-    }
-  }, [isApprovalInitiallyNeeded, isApprovalNeededData, isLoading])
+  }, [allowanceCryptoBaseUnitResult.isLoading, isApprovalInitiallyNeeded, isApprovalRequired])
 
   useEffect(() => {
     // We already have *initial* approval requirements. The whole intent of this hook is to return initial allowance requirements,
     // so we never want to overwrite them with subsequent allowance results.
     if (isAllowanceResetNeeded !== undefined) return
+    if (allowanceCryptoBaseUnitResult.isLoading || isAllowanceResetRequired === undefined) return
 
-    if (!isLoading && isApprovalNeededData?.isAllowanceResetNeeded !== undefined) {
-      setIsAllowanceResetNeeded(isApprovalNeededData?.isAllowanceResetNeeded)
-    }
-  }, [isAllowanceResetNeeded, isApprovalNeededData, isLoading])
-
-  const result = useMemo(
-    () => ({
-      isLoading,
-      isApprovalInitiallyNeeded,
-      isAllowanceResetNeeded,
-    }),
-    [isLoading, isApprovalInitiallyNeeded, isAllowanceResetNeeded],
-  )
->>>>>>> c3bac3d4
+    setIsAllowanceResetNeeded(isAllowanceResetRequired)
+  }, [allowanceCryptoBaseUnitResult, isAllowanceResetNeeded, isAllowanceResetRequired])
 
   return useMemo(() => {
     return {
-      isLoading: isApprovalInitiallyNeeded === undefined,
+      isLoading: allowanceCryptoBaseUnitResult.isLoading,
       isApprovalInitiallyNeeded,
+      isAllowanceResetNeeded,
     }
-  }, [isApprovalInitiallyNeeded])
+  }, [allowanceCryptoBaseUnitResult, isApprovalInitiallyNeeded, isAllowanceResetNeeded])
 }
 
 export const useIsApprovalInitiallyNeeded = () => {
