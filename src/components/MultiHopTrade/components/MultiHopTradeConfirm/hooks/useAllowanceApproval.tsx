--- conflicted
+++ resolved
@@ -1,11 +1,14 @@
 import { fromAccountId } from '@shapeshiftoss/caip'
 import type { TradeQuoteStep } from '@shapeshiftoss/swapper'
-import { MAX_ALLOWANCE } from '@shapeshiftoss/swapper/src/swappers/utils/constants'
 import { useMutation } from '@tanstack/react-query'
 import { useEffect, useMemo } from 'react'
 import { reactQueries } from 'react-queries'
 import type { Hash } from 'viem'
-import { useApprovalFees } from 'hooks/queries/useApprovalFees'
+import {
+  AllowanceType,
+  getApprovalAmountCryptoBaseUnit,
+  useApprovalFees,
+} from 'hooks/queries/useApprovalFees'
 import { useErrorHandler } from 'hooks/useErrorToast/useErrorToast'
 import { useWallet } from 'hooks/useWallet/useWallet'
 import { assertGetViemClient } from 'lib/viem-client'
@@ -13,12 +16,6 @@
 import { tradeQuoteSlice } from 'state/slices/tradeQuoteSlice/tradeQuoteSlice'
 import { useAppDispatch, useAppSelector } from 'state/store'
 
-<<<<<<< HEAD
-=======
-import { AllowanceType } from './helpers'
-import { useIsApprovalNeeded } from './useIsApprovalNeeded'
-
->>>>>>> c3bac3d4
 // handles allowance approval tx execution, fees, and state orchestration
 export const useAllowanceApproval = (
   tradeQuoteStep: TradeQuoteStep,
@@ -31,143 +28,64 @@
   const wallet = useWallet().state.wallet ?? undefined
   const sellAssetAccountId = useAppSelector(state => selectHopSellAccountId(state, hopIndex))
 
-<<<<<<< HEAD
-  const { allowanceQueryResult, evmFeesQueryResult, isApprovalRequired } = useApprovalFees({
+  const isReset = useMemo(() => allowanceType === AllowanceType.Reset, [allowanceType])
+
+  const { allowanceCryptoBaseUnitResult, evmFeesResult, isApprovalRequired } = useApprovalFees({
     accountNumber: tradeQuoteStep.accountNumber,
     amountCryptoBaseUnit: tradeQuoteStep.sellAmountIncludingProtocolFeesCryptoBaseUnit,
     assetId: tradeQuoteStep.sellAsset.assetId,
     from: sellAssetAccountId ? fromAccountId(sellAssetAccountId).account : undefined,
-    isExactAllowance,
+    allowanceType,
     spender: tradeQuoteStep.allowanceContract,
   })
-=======
-  const {
-    approvalNetworkFeeCryptoBaseUnit,
-    buildCustomTxInput,
-    stopPolling: stopPollingBuildApprovalTx,
-    isLoading,
-  } = useApprovalTx(tradeQuoteStep, hopIndex, allowanceType)
-
-  const { isLoading: isApprovalNeededLoading, data: isApprovalNeededData } = useIsApprovalNeeded(
-    tradeQuoteStep,
-    sellAssetAccountId,
-  )
->>>>>>> c3bac3d4
 
   useEffect(() => {
-    console.log({ isApprovalRequired })
     if (isApprovalRequired !== false) return
 
     // Mark the approval step complete if adequate allowance was found.
     // This is deliberately disjoint to the approval transaction orchestration to allow users to
     // complete an approval externally and have the app respond to the updated allowance on chain.
-<<<<<<< HEAD
     dispatch(tradeQuoteSlice.actions.setApprovalStepComplete({ hopIndex }))
   }, [dispatch, hopIndex, isApprovalRequired])
 
   const approveMutation = useMutation({
     ...reactQueries.mutations.approve({
       accountNumber: tradeQuoteStep.accountNumber,
-      amountCryptoBaseUnit: isExactAllowance
-        ? tradeQuoteStep.sellAmountIncludingProtocolFeesCryptoBaseUnit
-        : MAX_ALLOWANCE,
+      amountCryptoBaseUnit: getApprovalAmountCryptoBaseUnit(
+        tradeQuoteStep.sellAmountIncludingProtocolFeesCryptoBaseUnit,
+        allowanceType,
+      ),
       assetId: tradeQuoteStep.sellAsset.assetId,
       spender: tradeQuoteStep.allowanceContract,
       wallet,
     }),
     onMutate() {
-      dispatch(tradeQuoteSlice.actions.setApprovalTxPending({ hopIndex }))
+      dispatch(tradeQuoteSlice.actions.setApprovalTxPending({ hopIndex, isReset }))
     },
     async onSuccess(txHash) {
-      dispatch(tradeQuoteSlice.actions.setApprovalTxHash({ hopIndex, txHash }))
-=======
-    if (!isApprovalNeededLoading && !isApprovalNeededData?.isApprovalNeeded) {
-      dispatch(tradeQuoteSlice.actions.setApprovalStepComplete({ hopIndex }))
-    }
-  }, [dispatch, hopIndex, isApprovalNeededData, isApprovalNeededLoading])
-
-  const chainId = tradeQuoteStep.sellAsset.chainId
-
-  const executeAllowanceApproval = useCallback(async () => {
-    if (isLoading || !isApprovalNeededData?.isApprovalNeeded) return
-
-    const isReset = allowanceType === AllowanceType.Reset
-
-    stopPollingBuildApprovalTx()
-    dispatch(
-      tradeQuoteSlice.actions.setApprovalTxPending({
-        hopIndex,
-        isReset,
-      }),
-    )
-
-    try {
-      if (!buildCustomTxInput) {
-        throw Error('missing buildCustomTxInput')
-      }
-
-      const adapter = assertGetEvmChainAdapter(chainId)
-
-      const txHash = await buildAndBroadcast({
-        adapter,
-        buildCustomTxInput,
-        receiverAddress: CONTRACT_INTERACTION, // no receiver for this contract call
-      })
-
       dispatch(tradeQuoteSlice.actions.setApprovalTxHash({ hopIndex, txHash, isReset }))
->>>>>>> c3bac3d4
 
       const publicClient = assertGetViemClient(tradeQuoteStep.sellAsset.chainId)
       await publicClient.waitForTransactionReceipt({ hash: txHash as Hash })
 
-<<<<<<< HEAD
-      dispatch(tradeQuoteSlice.actions.setApprovalTxComplete({ hopIndex }))
+      dispatch(tradeQuoteSlice.actions.setApprovalTxComplete({ hopIndex, isReset }))
     },
     onError(err) {
-      dispatch(tradeQuoteSlice.actions.setApprovalTxFailed({ hopIndex }))
+      dispatch(tradeQuoteSlice.actions.setApprovalTxFailed({ hopIndex, isReset }))
       showErrorToast(err)
     },
   })
 
   return useMemo(() => {
     return {
-      isLoading: allowanceQueryResult.isLoading || evmFeesQueryResult.isLoading,
+      isLoading: allowanceCryptoBaseUnitResult.isLoading || evmFeesResult.isLoading,
       approveMutation,
-      approvalNetworkFeeCryptoBaseUnit: evmFeesQueryResult.data?.networkFeeCryptoBaseUnit,
+      approvalNetworkFeeCryptoBaseUnit: evmFeesResult.data?.networkFeeCryptoBaseUnit,
     }
   }, [
-    allowanceQueryResult.isLoading,
+    allowanceCryptoBaseUnitResult.isLoading,
     approveMutation,
-    evmFeesQueryResult.data,
-    evmFeesQueryResult.isLoading,
+    evmFeesResult.data,
+    evmFeesResult.isLoading,
   ])
-=======
-      dispatch(tradeQuoteSlice.actions.setApprovalTxComplete({ hopIndex, isReset }))
-    } catch (e) {
-      dispatch(tradeQuoteSlice.actions.setApprovalTxFailed({ hopIndex, isReset }))
-      showErrorToast(e)
-    }
-  }, [
-    allowanceType,
-    buildCustomTxInput,
-    chainId,
-    dispatch,
-    hopIndex,
-    isApprovalNeededData?.isApprovalNeeded,
-    isLoading,
-    showErrorToast,
-    stopPollingBuildApprovalTx,
-  ])
-
-  const result = useMemo(
-    () => ({
-      isLoading: isLoading || isAwaitingReset,
-      executeAllowanceApproval,
-      approvalNetworkFeeCryptoBaseUnit,
-    }),
-    [approvalNetworkFeeCryptoBaseUnit, executeAllowanceApproval, isAwaitingReset, isLoading],
-  )
-
-  return result
->>>>>>> c3bac3d4
 }