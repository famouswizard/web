import { fromAssetId } from '@shapeshiftoss/caip'
import type { HDWallet } from '@shapeshiftoss/hdwallet-core'
import type { TradeQuote } from '@shapeshiftoss/swapper'
import { MAX_ALLOWANCE } from '@shapeshiftoss/swapper/dist/swappers/utils/constants'
<<<<<<< HEAD
import { assertGetEvmChainAdapter, getApproveContractData, getFeesWithWallet } from 'lib/utils/evm'
import { approve } from 'lib/utils/evm/approve'

export const getApprovalNetworkFeeCryptoBaseUnit = async ({
=======
import { assertUnreachable } from '@shapeshiftoss/utils'
import { getFees } from '@shapeshiftoss/utils/dist/evm'
import { getApproveContractData } from 'lib/utils/evm'

export enum AllowanceType {
  Exact,
  Unlimited,
  Reset,
}

export const getApprovalTxData = async ({
>>>>>>> c3bac3d4
  tradeQuoteStep,
  wallet,
<<<<<<< HEAD
  isExactAllowance,
}: {
  tradeQuoteStep: TradeQuote['steps'][number]
  wallet: HDWallet
  isExactAllowance: boolean
}): Promise<string> => {
  const adapter = assertGetEvmChainAdapter(tradeQuoteStep.sellAsset.chainId)

  const approvalAmountCryptoBaseUnit = isExactAllowance
    ? tradeQuoteStep.sellAmountIncludingProtocolFeesCryptoBaseUnit
    : MAX_ALLOWANCE
=======
  from,
  supportsEIP1559,
  allowanceType,
}: {
  tradeQuoteStep: TradeQuote['steps'][number]
  adapter: EvmChainAdapter
  wallet: ETHWallet
  from: string
  supportsEIP1559: boolean
  allowanceType: AllowanceType
}): Promise<{ buildCustomTxInput: evm.BuildCustomTxInput; networkFeeCryptoBaseUnit: string }> => {
  const approvalAmountCryptoBaseUnit = (() => {
    switch (allowanceType) {
      case AllowanceType.Exact:
        return tradeQuoteStep.sellAmountIncludingProtocolFeesCryptoBaseUnit
      case AllowanceType.Unlimited:
        return MAX_ALLOWANCE
      case AllowanceType.Reset:
        return '0'
      default:
        assertUnreachable(allowanceType)
    }
  })()
>>>>>>> c3bac3d4

  const { assetReference: to } = fromAssetId(tradeQuoteStep.sellAsset.assetId)

  const data = getApproveContractData({
    approvalAmountCryptoBaseUnit,
    spender: tradeQuoteStep.allowanceContract,
    to,
    chainId: tradeQuoteStep.sellAsset.chainId,
  })

  const { networkFeeCryptoBaseUnit } = await getFeesWithWallet({
    accountNumber: tradeQuoteStep.accountNumber,
    adapter,
    data,
    to,
    value: '0',
    wallet,
  })

  return networkFeeCryptoBaseUnit
}

export const approveTrade = async ({
  tradeQuoteStep,
  wallet,
  isExactAllowance,
}: {
  tradeQuoteStep: TradeQuote['steps'][number]
  wallet: HDWallet
  isExactAllowance: boolean
}): Promise<string> => {
  const amountCryptoBaseUnit = isExactAllowance
    ? tradeQuoteStep.sellAmountIncludingProtocolFeesCryptoBaseUnit
    : MAX_ALLOWANCE

  const txHash = await approve({
    assetId: tradeQuoteStep.sellAsset.assetId,
    accountNumber: tradeQuoteStep.accountNumber,
    amountCryptoBaseUnit,
    spender: tradeQuoteStep.allowanceContract,
    wallet,
  })

  return txHash
}<|MERGE_RESOLUTION|>--- conflicted
+++ resolved
@@ -1,69 +1,27 @@
 import { fromAssetId } from '@shapeshiftoss/caip'
 import type { HDWallet } from '@shapeshiftoss/hdwallet-core'
 import type { TradeQuote } from '@shapeshiftoss/swapper'
-import { MAX_ALLOWANCE } from '@shapeshiftoss/swapper/dist/swappers/utils/constants'
-<<<<<<< HEAD
+import { type AllowanceType, getApprovalAmountCryptoBaseUnit } from 'hooks/queries/useApprovalFees'
 import { assertGetEvmChainAdapter, getApproveContractData, getFeesWithWallet } from 'lib/utils/evm'
 import { approve } from 'lib/utils/evm/approve'
 
 export const getApprovalNetworkFeeCryptoBaseUnit = async ({
-=======
-import { assertUnreachable } from '@shapeshiftoss/utils'
-import { getFees } from '@shapeshiftoss/utils/dist/evm'
-import { getApproveContractData } from 'lib/utils/evm'
-
-export enum AllowanceType {
-  Exact,
-  Unlimited,
-  Reset,
-}
-
-export const getApprovalTxData = async ({
->>>>>>> c3bac3d4
   tradeQuoteStep,
   wallet,
-<<<<<<< HEAD
-  isExactAllowance,
+  allowanceType,
 }: {
   tradeQuoteStep: TradeQuote['steps'][number]
   wallet: HDWallet
-  isExactAllowance: boolean
+  allowanceType: AllowanceType
 }): Promise<string> => {
   const adapter = assertGetEvmChainAdapter(tradeQuoteStep.sellAsset.chainId)
-
-  const approvalAmountCryptoBaseUnit = isExactAllowance
-    ? tradeQuoteStep.sellAmountIncludingProtocolFeesCryptoBaseUnit
-    : MAX_ALLOWANCE
-=======
-  from,
-  supportsEIP1559,
-  allowanceType,
-}: {
-  tradeQuoteStep: TradeQuote['steps'][number]
-  adapter: EvmChainAdapter
-  wallet: ETHWallet
-  from: string
-  supportsEIP1559: boolean
-  allowanceType: AllowanceType
-}): Promise<{ buildCustomTxInput: evm.BuildCustomTxInput; networkFeeCryptoBaseUnit: string }> => {
-  const approvalAmountCryptoBaseUnit = (() => {
-    switch (allowanceType) {
-      case AllowanceType.Exact:
-        return tradeQuoteStep.sellAmountIncludingProtocolFeesCryptoBaseUnit
-      case AllowanceType.Unlimited:
-        return MAX_ALLOWANCE
-      case AllowanceType.Reset:
-        return '0'
-      default:
-        assertUnreachable(allowanceType)
-    }
-  })()
->>>>>>> c3bac3d4
-
   const { assetReference: to } = fromAssetId(tradeQuoteStep.sellAsset.assetId)
 
   const data = getApproveContractData({
-    approvalAmountCryptoBaseUnit,
+    approvalAmountCryptoBaseUnit: getApprovalAmountCryptoBaseUnit(
+      tradeQuoteStep.sellAmountIncludingProtocolFeesCryptoBaseUnit,
+      allowanceType,
+    ),
     spender: tradeQuoteStep.allowanceContract,
     to,
     chainId: tradeQuoteStep.sellAsset.chainId,
@@ -84,20 +42,19 @@
 export const approveTrade = async ({
   tradeQuoteStep,
   wallet,
-  isExactAllowance,
+  allowanceType,
 }: {
   tradeQuoteStep: TradeQuote['steps'][number]
   wallet: HDWallet
-  isExactAllowance: boolean
+  allowanceType: AllowanceType
 }): Promise<string> => {
-  const amountCryptoBaseUnit = isExactAllowance
-    ? tradeQuoteStep.sellAmountIncludingProtocolFeesCryptoBaseUnit
-    : MAX_ALLOWANCE
-
   const txHash = await approve({
     assetId: tradeQuoteStep.sellAsset.assetId,
     accountNumber: tradeQuoteStep.accountNumber,
-    amountCryptoBaseUnit,
+    amountCryptoBaseUnit: getApprovalAmountCryptoBaseUnit(
+      tradeQuoteStep.sellAmountIncludingProtocolFeesCryptoBaseUnit,
+      allowanceType,
+    ),
     spender: tradeQuoteStep.allowanceContract,
     wallet,
   })
