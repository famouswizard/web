--- conflicted
+++ resolved
@@ -42,32 +42,7 @@
 
   // Selectors
   const buyAsset = useAppSelector(selectInputBuyAsset)
-<<<<<<< HEAD
   const buyAccountId = useAppSelector(selectLastHopBuyAccountId)
-=======
-  const sellAssetAccountId = useAppSelector(selectFirstHopSellAccountId)
-  const sellAssetAccountNumberFilter = useMemo(
-    () => ({ accountId: sellAssetAccountId }),
-    [sellAssetAccountId],
-  )
-  const sellAssetAccountNumber = useAppSelector(state =>
-    selectAccountNumberByAccountId(state, sellAssetAccountNumberFilter),
-  )
-
-  const accountIdsByAccountNumberAndChainId = useAppSelector(
-    selectAccountIdByAccountNumberAndChainId,
-  )
-
-  const maybeMatchingBuyAccountId = useMemo(() => {
-    if (!buyAsset) return
-    if (sellAssetAccountNumber === undefined) return
-    return accountIdsByAccountNumberAndChainId[sellAssetAccountNumber]?.[buyAsset.chainId]
-  }, [accountIdsByAccountNumberAndChainId, sellAssetAccountNumber, buyAsset])
-
-  const buyAccountId = useAppSelector(state =>
-    selectLastHopBuyAccountId(state, { accountId: maybeMatchingBuyAccountId }),
-  )
->>>>>>> 16b21039
   const buyAccountMetadata = useAppSelector(state =>
     selectPortfolioAccountMetadataByAccountId(state, { accountId: buyAccountId }),
   )
