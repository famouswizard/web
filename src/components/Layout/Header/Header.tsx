--- conflicted
+++ resolved
@@ -1,9 +1,6 @@
 import { InfoIcon } from '@chakra-ui/icons'
 import { Box, Flex, HStack, useMediaQuery, usePrevious, useToast } from '@chakra-ui/react'
-<<<<<<< HEAD
 import { WalletWidget } from '@passkeys/react'
-=======
->>>>>>> 37f5bb4f
 import { btcAssetId, fromAccountId } from '@shapeshiftoss/caip'
 import { isEvmChainId } from '@shapeshiftoss/chain-adapters'
 import { MetaMaskMultiChainHDWallet } from '@shapeshiftoss/hdwallet-metamask-multichain'
@@ -249,11 +246,7 @@
               )}
               {isLargerThanMd && <ChainMenu display={displayProp2} />}
               {isConnected && <TxWindow />}
-<<<<<<< HEAD
-              <Notifications />
               <WalletWidget theme={{ variant: 'dark' }} shape='squared' style={{ zIndex: 9999 }} />
-=======
->>>>>>> 37f5bb4f
               {isLargerThanMd && (
                 <Box display={displayProp2}>
                   <UserMenu />
