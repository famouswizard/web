--- conflicted
+++ resolved
@@ -47,15 +47,12 @@
 
 const splashScreen = <SplashScreen />
 
-<<<<<<< HEAD
 const wallet = createWallet({
   providers: {
     ethereum: true,
   },
 })
-=======
 const rfoxStakingAssetId = foxOnArbitrumOneAssetId
->>>>>>> 37f5bb4f
 
 export function AppProviders({ children }: ProvidersProps) {
   const { ToastContainer } = createStandaloneToast()
@@ -72,7 +69,6 @@
     [],
   )
   return (
-<<<<<<< HEAD
     <PassKeysWalletProvider wallet={wallet}>
       <HelmetProvider>
         <ReduxProvider store={store}>
@@ -96,7 +92,11 @@
                                     <TransactionsProvider>
                                       <AppProvider>
                                         <FoxEthProvider>
-                                          <DefiManagerProvider>{children}</DefiManagerProvider>
+                                          <DefiManagerProvider>
+                                            <RFOXProvider stakingAssetId={rfoxStakingAssetId}>
+                                              <FoxPageProvider>{children}</FoxPageProvider>
+                                            </RFOXProvider>
+                                          </DefiManagerProvider>
                                         </FoxEthProvider>
                                       </AppProvider>
                                     </TransactionsProvider>
@@ -116,52 +116,5 @@
         </ReduxProvider>
       </HelmetProvider>
     </PassKeysWalletProvider>
-=======
-    <HelmetProvider>
-      <ReduxProvider store={store}>
-        <QueryClientProvider>
-          <PluginProvider>
-            <ColorModeScript storageKey='ss-theme' />
-            <ChatwootWidget />
-            <ChakraProvider theme={theme} colorModeManager={manager} cssVarsRoot='body'>
-              <ToastContainer />
-              <PersistGate loading={splashScreen} persistor={persistor}>
-                <HashRouter basename='/'>
-                  <ScrollToTop />
-                  <BrowserRouterProvider>
-                    <I18nProvider>
-                      <WalletProvider>
-                        <ModalProvider>
-                          <WalletConnectV2Provider>
-                            <KeepKeyProvider>
-                              <ErrorBoundary FallbackComponent={ErrorPage} onError={handleError}>
-                                <WagmiProvider config={wagmiConfig}>
-                                  <TransactionsProvider>
-                                    <AppProvider>
-                                      <FoxEthProvider>
-                                        <DefiManagerProvider>
-                                          <RFOXProvider stakingAssetId={rfoxStakingAssetId}>
-                                            <FoxPageProvider>{children}</FoxPageProvider>
-                                          </RFOXProvider>
-                                        </DefiManagerProvider>
-                                      </FoxEthProvider>
-                                    </AppProvider>
-                                  </TransactionsProvider>
-                                </WagmiProvider>
-                              </ErrorBoundary>
-                            </KeepKeyProvider>
-                          </WalletConnectV2Provider>
-                        </ModalProvider>
-                      </WalletProvider>
-                    </I18nProvider>
-                  </BrowserRouterProvider>
-                </HashRouter>
-              </PersistGate>
-            </ChakraProvider>
-          </PluginProvider>
-        </QueryClientProvider>
-      </ReduxProvider>
-    </HelmetProvider>
->>>>>>> 37f5bb4f
   )
 }