--- conflicted
+++ resolved
@@ -37,20 +37,18 @@
       - db
     stdin_open: true
     tty: true
-<<<<<<< HEAD
 
   testrpc:
     image: trufflesuite/ganache-cli
     ports:
       - "8545:8545"
 
-=======
   node:
     image: node:9-alpine
     working_dir: /node
     volumes:
       - .:/node
     command: bin/docker-node.sh
->>>>>>> 417b692a
+
 volumes:
   pgdata: